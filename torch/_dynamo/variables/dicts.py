--- conflicted
+++ resolved
@@ -460,13 +460,9 @@
         elif name == "values":
             self.install_dict_keys_match_guard()
             if self.source:
-<<<<<<< HEAD
-                tx.output.guard_on_key_order.add(self.source.name())
+                tx.output.guard_on_key_order.add(self.source)
             if len(args):
                 raise_observed_exception(TypeError, tx)
-=======
-                tx.output.guard_on_key_order.add(self.source)
->>>>>>> 34c3dfdf
             assert not (args or kwargs)
             return DictValuesVariable(self)
         elif name == "copy":
