from __future__ import annotations

import contextlib
import dataclasses
import functools
import itertools
import logging
import textwrap
import traceback
import typing
from collections.abc import Generator, Iterable, Sequence
from contextlib import AbstractContextManager, nullcontext
from enum import Enum
from functools import partial
from typing import (
    Any,
    Callable,
    ClassVar,
    Literal,
    Optional,
    overload,
    TYPE_CHECKING,
    TypeVar,
    Union,
)
from typing_extensions import assert_never, Never, TypeAlias
from unittest.mock import patch

import sympy
from sympy import Expr, Integer, Symbol

import torch._export.serde.schema as export_schema
import torch._library.utils as library_utils
import torch._logging
import torch.fx
import torch.utils._pytree as pytree
from torch._dynamo.utils import identity
from torch._export.serde.serialize import GraphModuleSerializer
from torch._higher_order_ops.auto_functionalize import can_auto_functionalize
from torch._inductor import metrics
from torch._prims_common import (
    compute_required_storage_length,
    is_boolean_dtype,
    is_float_dtype,
    make_channels_last_strides_for,
    StrideType,
)
from torch._subclasses.fake_tensor import get_schema_info
from torch.fx.experimental.symbolic_shapes import (
    _remove_effect_token_unbacked_bindings,
    compute_unbacked_bindings,
    free_symbols,
    free_unbacked_symbols,
    IterateExprs,
    rebind_unbacked,
    resolve_unbacked_bindings,
    ShapeEnv,
    statically_known_true,
    SymTypes,
)
from torch.utils._ordered_set import OrderedSet
from torch.utils._sympy.functions import CleanDiv, FloorDiv, ModularIndexing
from torch.utils._sympy.symbol import SymT

from . import config, dependencies
from .codegen.common import (
    BackendFeature,
    get_scheduling_for_device,
    index_prevent_reordering,
)
from .dependencies import (
    Dep,
    extract_free_symbols,
    extract_input_node_reduction_ranges,
    extract_read_writes,
    var_builder,
)
from .loop_body import LoopBody
from .ops_handler import OpCounterCSE, OpCountResult, ReductionType, StoreMode
from .runtime.benchmarking import benchmarker
from .runtime.hints import DeviceProperties, ReductionHint
from .utils import (
    argsort,
    argsort_sym,
    cache_on_self,
    ceildiv,
    convert_shape_to_inductor,
    convert_shape_to_symint,
    developer_warning,
    get_dtype_size,
    get_kernel_metadata,
    GPU_ALIGN_BYTES,
    ir_dataclass,
    is_dynamic,
    is_gpu,
    sympy_dot,
    sympy_index_symbol,
    sympy_index_symbol_with_prefix,
    sympy_product,
    sympy_subs,
    tensor_is_aligned,
)
from .virtualized import ops, OpsValue, V


if TYPE_CHECKING:
    from torch._library.fake_class_registry import FakeScriptObject
    from torch.fx.node import Node

    from .codegen.cuda.cuda_template import CUDATemplate
    from .graph import GraphLowering
    from .utils import IndentedBuffer

else:
    CUDATemplate: TypeAlias = object


try:
    import triton

    triton_version = triton.__version__
    has_triton = True
except ImportError:
    triton_version = None
    has_triton = False


_T = TypeVar("_T")
_U = TypeVar("_U")
_V = TypeVar("_V")

_IntLike: TypeAlias = Union[int, Expr]
_NumLike: TypeAlias = Union[int, float, Expr]

log = logging.getLogger(__name__)
indent = functools.partial(textwrap.indent, prefix="  ")
aten = torch.ops.aten

""" [Note: Inductor IR]

Inductor's IR is produced by executing 'lowering' code (see lowering.py).  Each
lowering is registered to a particular aten operator, and expects inputs that
correspond to the aten schema.  However, in place of torch Tensor inputs, lowerings
expect Inductor TensorBox inputs.

TensorBox IR represents torch tensors.  Tensors are sometimes single objects owning
storage, and sometimes views of another Tensor's storage.  Mutating tensor operations
(such as add_()) affect the underlying storage and any associated views.  Other operations
(such as .t_()) update metadata about the current view but don't modify the underlying storage.

To model this in Inductor, the IR distinguishes between TensorBox, View, StorageBox and Buffer.

TensorBox is the top level IR construct that any lowering should produce and maps to a torch.Tensor
output from an operation.  But just as torch.Tensors take different forms, TensorBox IR can
reference View IR or directly reference StorageBox IRs.

Some Inductor lowerings produce new sets of 'Box'es, while others (such as .t() or other view ops)
may take an existing TensorBox and point it to a new underlying View IR.

Tensors that directly own storage are represented as a chain of:
TensorBox -> StorageBox -> Buffer
where Buffer is a simple (1D) allocation, and StorageBox introduces the concept of a Layout.

If you mutate the data of such a tensor, we swing the StorageBox pointer to point to a new buffer
(leaving the old buffer unmodified and functionalizing the operation).

Tensors backed by views add one more indirection to the IR.
TensorBox -> View -> StorageBox -> Buffer
In these cases, the underlying StorageBox/Buffer will be shared with the pre-view TensorBox.

Computation is represented by Operation nodes, with each operation producing 1
or more output Buffers. In the case of mutations, these will be new Buffers that have the
mutated buffer listed in its get_mutation_names().

It is also possible to have an InputBuffer for which there is no corresponding Operation,
e.g. it may be a graph input or compile time constant.

"""


_NodeOrNodes: TypeAlias = Union[
    int,
    "TensorBox",
    dict[str, "TensorBox"],
    "Symbol",
    "IRNode",
    Sequence[
        Optional[Union[int, dict[str, "TensorBox"], "TensorBox", "Symbol", "IRNode"]]
    ],
]


@dataclasses.dataclass(frozen=True)
class GraphPartitionSignature:
    # symbol inputs that are neccessary for codegen
    symbol_inputs: OrderedSet[sympy.Symbol]

    # mapping from partition input name to IRNode or Expr. Need the name str since
    # we cannot get name from Expr.
    input_nodes: dict[str, Union[IRNode, sympy.Expr, TorchBindObject]]
    output_nodes: list[IRNode]

    # mapping from partition input name to a boolean for whether deallocating it
    # in the partition function
    input_deallocation: dict[str, bool]
    skip_cudagraph: bool

    # name of constants read/written by the graph partition
    constant_names: list[str]


def validate_ir(node_or_nodes: Optional[_NodeOrNodes]) -> None:
    def _check_tensorbox(nodes: Optional[_NodeOrNodes]) -> None:
        # Could expand this to check deeper properties
        # (e.g. TensorBox points to View or StorageBox)
        if nodes is None:
            pass
        elif isinstance(nodes, (list, tuple)):
            for node in nodes:
                _check_tensorbox(node)
        elif isinstance(nodes, dict):
            for node in nodes.values():
                _check_tensorbox(node)
        else:
            assert isinstance(
                nodes,
                (
                    ExpandView,
                    DynamicScalar,
                    AssertScalar,
                    TensorBox,
                    sympy.logic.boolalg.Boolean,
                    Expr,
                    int,
                    EffectfulKernel,
                    ShapeAsConstantBuffer,
                ),
            ), (
                f"Found {type(nodes)}, which is not a supported top level IR node. See [Note: Inductor IR]"
            )

    # Be picky about the accepted data structure (don't use pytree here)
    _check_tensorbox(node_or_nodes)


def ops_wrapper(name: str) -> Callable[..., OpsValue]:
    assert isinstance(name, str)

    def fn(*args: object, **kwargs: object) -> OpsValue:
        return getattr(ops, name)(*args, **kwargs)

    return fn


def inverse_reorder(order: Sequence[int]) -> Callable[[Sequence[_T]], Sequence[_T]]:
    inv_order = dict(zip(order, range(len(order))))

    def reindex(index: Sequence[_T]) -> Sequence[_T]:
        assert len(index) == len(inv_order)
        return [index[inv_order[i]] for i in range(len(index))]

    return reindex


def same_reorder(order: Sequence[int]) -> Callable[[Sequence[_T]], Sequence[_T]]:
    def reindex(index: Sequence[_T]) -> Sequence[_T]:
        assert len(index) == len(order)
        return [index[order[i]] for i in range(len(index))]

    return reindex


def fuse_reindexing(
    reindex1: Callable[[Sequence[_U]], Sequence[_V]],
    reindex2: Callable[[Sequence[_T]], Sequence[_U]],
) -> Callable[[Sequence[_T]], Sequence[_V]]:
    def reindex(index: Sequence[_T]) -> Sequence[_V]:
        return reindex1(reindex2(index))

    return reindex


def get_free_symbols(x: IterateExprs, unbacked_only: bool) -> OrderedSet[sympy.Symbol]:
    if unbacked_only:
        return free_unbacked_symbols(x)
    else:
        return free_symbols(x)


NHWC_STRIDE_ORDER = [3, 0, 2, 1]
NHWDC_STRIDE_ORDER = [4, 0, 3, 2, 1]


def get_fill_order(
    seq: Sequence[Union[int, torch.SymInt, Expr]], shape_env: Optional[ShapeEnv] = None
) -> Sequence[int]:
    """
    Convert strides to fill order (argsort)
    """
    if shape_env is None:
        sorted_idx: Sequence[int] = argsort(seq)
    else:
        # argsort_sym handles unbacked symints (with the help of the shape_env)
        sorted_idx = argsort_sym(shape_env, seq)
    return sorted_idx


def stride_order2fill_order(order: Sequence[Union[int, Integer]]) -> Sequence[int]:
    """
    Convert stride order to fill order
    For channel last format,

    stride order = [3, 0, 2, 1] and fill order = [1, 3, 2, 0]
    """
    lookup = {pos: idx for idx, pos in enumerate(order)}
    fill_order = [lookup[i] for i in range(len(order))]
    return fill_order


def get_stride_order(
    seq: Sequence[Union[int, torch.SymInt, Expr]], shape_env: Optional[ShapeEnv] = None
) -> Sequence[int]:
    """
    Convert strides to stride order
    """
    sorted_idx: Sequence[int] = get_fill_order(seq, shape_env)
    out = [0 for _ in range(len(seq))]
    for i, elem in enumerate(sorted_idx):
        out[elem] = i
    return out


@overload
def ir_node_to_tensor(x: Literal[None], guard_shape: bool = True) -> None: ...


@overload
def ir_node_to_tensor(x: IRNode, guard_shape: bool = True) -> torch.Tensor: ...


def ir_node_to_tensor(
    x: Optional[IRNode], guard_shape: bool = True
) -> Optional[torch.Tensor]:
    if x is None:
        return None

    shape_fn: Callable[[Union[int, Expr]], Union[int, Expr]]
    if not guard_shape:
        shape_fn = V.graph.sizevars.size_hint
    else:
        shape_fn = identity
    size = [shape_fn(s) for s in x.get_size()]
    stride: StrideType
    if is_storage_and_layout(x):
        stride = [shape_fn(s) for s in x.get_layout().stride]
    else:
        stride = FlexibleLayout.contiguous_strides(size)
    dtype = x.get_dtype()
    device = x.get_device()
    size = convert_shape_to_symint(size)
    stride = convert_shape_to_symint(stride)
    with V.graph.sizevars.shape_env.suppress_guards():
        t = torch.empty_strided(
            size=size, stride=stride, dtype=dtype, device=device
        ).zero_()
    return t


def may_convert_to_optional(
    value: Optional[Sequence[_T]],
) -> Optional[Sequence[Optional[_T]]]:
    if isinstance(value, list) and not value:
        # [None] makes sure the cpp wrapper codegen will generate something like
        # {std::nullopt} instead of {}
        return [None]
    return value


def get_device_type(
    x: Union[IRNode, OutputSpec, torch.device, None, str],
) -> Optional[str]:
    if isinstance(x, str) or x is None:
        return x
    elif isinstance(x, torch.device):
        return x.type
    elif isinstance(x, (IRNode, OutputSpec)):
        return get_device_type(x.get_device())
    assert_never(f"get_device_type({x}: {type(x).__name__})")


def is_triton(x: Union[IRNode, torch.device, None, str]) -> bool:
    device = get_device_type(x)
    # Special case cpu and cuda as using the method below
    # to determine if the scheduler is a triton scheduler subclass
    # requires instantiating a scheduler for them
    if device in ["cpu", "cuda"]:
        if getattr(config, f"{device}_backend") == "triton":
            return True
        return False
    if (
        device is None
        or (device_scheduling := get_scheduling_for_device(device)) is None
    ):
        return False
    from .codegen.triton import TritonScheduling

    assert isinstance(device_scheduling, type)
    return issubclass(device_scheduling, TritonScheduling)


def is_cpu(x: Union[IRNode, torch.device, None, str]) -> bool:
    return get_device_type(x) == "cpu"


def is_aligned_realized_tensor(x: Union[Buffer, TensorBox], alignment: int) -> bool:
    if not isinstance(x, IRNode) or x.maybe_get_stride() is None:
        return False

    aligned_strides = all(
        (V.graph.sizevars.size_hint(x.get_stride()[i]) % alignment) == 0
        for i in range(len(x.get_stride()) - 1)
    )
    # if the last dim size is <= 1, stride doesnt matter
    aligned_last_dim = (
        V.graph.sizevars.size_hint(x.get_stride()[-1]) == 1
        or V.graph.sizevars.size_hint(x.get_size()[-1]) <= 1
    )
    return aligned_last_dim and aligned_strides


def significant_strides_equal(
    strides1: Sequence[_IntLike],
    strides2: Sequence[_IntLike],
    shape: Sequence[_IntLike],
) -> bool:
    """
    Returns true if the strides are equal, ignoring dimensions of size 1 .
    """
    assert len(shape) == len(strides1) and len(strides1) == len(strides2)
    for dim, s1, s2 in zip(shape, strides1, strides2):
        if V.graph.sizevars.statically_known_leq(dim, 1):  # type: ignore[arg-type]
            continue

        if not V.graph.sizevars.statically_known_equals(
            s1, s2
        ) and not V.graph.sizevars.symbolic_hint(s1) == V.graph.sizevars.symbolic_hint(
            s2
        ):
            return False

    return True


def try_match_insignificant_strides(
    tensor: Union[TensorBox, BaseView],
    strides: Sequence[Union[int, torch.SymInt]],
) -> Union[TensorBox, BaseView]:
    """
    Tries to match the strides of the tensor to those in the meta_strides. Strides of insignificant
    dimensions - size 0 or 1 - will be updated.

    If there are real stride differences (NHWC vs NCHW), or the tensor is not realized, then the input will be returned
    """
    if not is_storage_and_layout(tensor):
        return tensor

    if all(
        V.graph.sizevars.statically_known_equals(s1, s2)
        for s1, s2 in zip(strides, tensor.get_stride())
    ):
        return tensor  # type: ignore[arg-type]

    if not significant_strides_equal(strides, tensor.get_stride(), tensor.get_size()):
        return tensor

    storage, old_layout = as_storage_and_layout(tensor)
    new_stride = [*old_layout.stride]
    for i, s in enumerate(tensor.get_size()):
        if V.graph.sizevars.statically_known_leq(s, 1):  # type: ignore[arg-type]
            new_stride[i] = strides[i]

    new_layout = FixedLayout(
        old_layout.device,
        old_layout.dtype,
        old_layout.size,
        new_stride,
        old_layout.offset,
    )
    return TensorBox(ReinterpretView(data=storage, layout=new_layout))


class IRNode:
    _current_origins: ClassVar[OrderedSet[Any]] = OrderedSet()

    # NB: These are kinda weird,
    origins: OrderedSet[Any] = dataclasses.field(init=False)
    traceback: Optional[list[str]] = dataclasses.field(init=False)
    origin_node: Optional[torch.fx.Node] = dataclasses.field(init=False)

    @staticmethod
    @contextlib.contextmanager
    def current_origins(origins: OrderedSet[Node]) -> Generator[None, None, None]:
        old = IRNode._current_origins
        IRNode._current_origins = old | origins
        try:
            yield
        finally:
            IRNode._current_origins = old

    def _post_init_setattr(self, attr: str, value: Any) -> None:
        # Intended for use in __post_init__ for enforcing an invariant on a dataclass
        # If you must, can also be used for setting provenance info
        # We would like to try and minimize these usages though
        object.__setattr__(self, attr, value)

    def __post_init__(self) -> None:
        self._post_init_setattr("origins", OrderedSet(self._current_origins))
        self._post_init_setattr(
            "traceback", traceback.format_stack() if config.debug_ir_traceback else None
        )
        self._post_init_setattr("origin_node", None)

    def get_read_names(self) -> OrderedSet[str]:
        return OrderedSet(dep.name for dep in self.get_reads())

    def get_traceback(self) -> Optional[list[str]]:
        return self.traceback

    def get_origin_node(self) -> Optional[torch.fx.Node]:
        return self.origin_node

    def get_defining_op(self) -> Optional[Operation]:
        return None

    def common_repr(self, shorten: bool = True) -> Sequence[str]:
        origins = f"origins={getattr(self, 'origins', '')}"
        if shorten and len(origins) > 64:
            # this can get *very* long
            origins = f"{origins[:61]}..."
        return [origins]

    def str_helper(
        self, lines: Sequence[object], shorten: bool = True, multiline: bool = True
    ) -> str:
        lines = list(lines) + list(self.common_repr(shorten))
        lines = list(map(str, lines))
        if multiline:
            new_lines = indent(",\n".join(lines))
            return f"{type(self).__name__}(\n{new_lines}\n)"
        else:
            return f"{type(self).__name__}({lines})"

    def get_dtype(self) -> torch.dtype:
        return self.dtype

    def maybe_get_dtype(self) -> Optional[torch.dtype]:
        try:
            return self.get_dtype()
        except NotImplementedError:
            return None

    def get_layout(self) -> Layout:
        raise NotImplementedError(f"get_layout() is not implemented by {type(self)}!")

    def maybe_get_layout(self) -> Optional[Layout]:
        try:
            return self.get_layout()
        except NotImplementedError:
            return None

    def get_output_spec(self) -> OutputSpec:
        return self.get_layout()

    def maybe_get_output_spec(self) -> Optional[OutputSpec]:
        try:
            return self.get_output_spec()
        except NotImplementedError:
            return None

    def has_tensor_output(self) -> bool:
        """True for single tensor output (excludes MultiOutput)"""
        return isinstance(self.maybe_get_output_spec(), Layout)

    def get_size(self) -> Sequence[Expr]:
        raise NotImplementedError(f"get_size() is not implemented by {type(self)}!")

    def maybe_get_size(self) -> Optional[Sequence[_IntLike]]:
        try:
            return self.get_size()
        except NotImplementedError:
            return None

    @property
    def shape(self) -> Union[_IntLike, sympy.Rel, Sequence[_IntLike]]:
        return self.get_size()

    def get_numel(self) -> Expr:
        return sympy_product(self.get_size())

    def is_zero_elements(self) -> bool:
        return V.graph.sizevars.is_expr_static_and_true(sympy.Eq(self.get_numel(), 0))

    def realize(self) -> Optional[str]:
        """
        If the IRNode refers to data which has not been materialized (e.g.,
        it is a Pointwise/Reduction that could potentially have more
        compute fused into it), realize the IRNode into physical memory,
        ending the possibility of fusing into it, but allowing, e.g., multiple
        users to access the data without having to recompute.

        Check StorageBox.realize for a particularly notable implementation.

        TODO(ezyang): I think, in principle, every IRNode should have an
        implementation of this, and most of the time no-op is OK, but you
        really do have to audit each IRNode for this, so for now, raise
        an error if it's not implemented.  Note that some code in graph.py
        will catch this thrown error and suppress it with a warning.
        """
        raise NotImplementedError(f"realize NYI on {type(self)}")

    def codegen_reference(self, writer: Optional[IndentedBuffer] = None) -> str:
        raise NotImplementedError(f"codegen_reference NYI on {type(self)}")

    def get_device(self) -> Optional[torch.device]:
        return None

    def get_device_or_error(self) -> torch.device:
        device = self.get_device()
        assert device is not None
        return device

    def has_exceeded_max_reads(self) -> bool:
        return False

    def make_loader(self) -> Callable[[Sequence[Expr]], OpsValue]:
        raise NotImplementedError(type(self).__name__)

    def make_indexer(self) -> Callable[[Sequence[Expr]], Expr]:
        raise NotImplementedError(type(self).__name__)

    def get_stride(self) -> Sequence[_IntLike]:
        raise NotImplementedError(type(self).__name__)

    def maybe_get_stride(self) -> Optional[Sequence[_IntLike]]:
        try:
            return self.get_stride()
        except NotImplementedError:
            return None

    def get_name(self) -> str:
        raise NotImplementedError(type(self).__name__)

    def maybe_get_name(self) -> Optional[str]:
        try:
            return self.get_name()
        except NotImplementedError:
            return None

    def has_large_inner_fn(self, threshold: Optional[int] = None) -> bool:
        return False

    def mark_reuse(self, users: int) -> None:
        pass

    def realize_hint(self) -> None:
        pass

    def unwrap_view(self) -> IRNode:
        raise NotImplementedError(type(self).__name__)

    def freeze_layout(self) -> None:
        raise NotImplementedError(type(self).__name__)

    def freeze_layout_with_stride_order(
        self, order: list[int], allow_padding: bool = False
    ) -> None:
        raise NotImplementedError(type(self).__name__)

    def freeze_layout_with_fill_order(self, order: list[int]) -> None:
        raise NotImplementedError(type(self).__name__)

    def freeze_layout_with_same_order(self, stride: list[_IntLike]) -> None:
        raise NotImplementedError(type(self).__name__)

    def freeze_layout_with_exact_strides(
        self, exact_strides: list[_IntLike], allow_padding: bool = False
    ) -> None:
        raise NotImplementedError(type(self).__name__)

    def get_read_writes(self) -> dependencies.ReadWrites:
        raise NotImplementedError(type(self).__name__)

    def get_reads(self) -> OrderedSet[Dep]:
        return self.get_read_writes().reads

    def num_reads(self) -> int:
        return len(self.get_reads())

    def get_storage_numel(self) -> _IntLike:
        raise NotImplementedError(type(self).__name__)

    def get_free_symbol_uses(
        self, unbacked_only: bool = False
    ) -> OrderedSet[sympy.Symbol]:
        raise NotImplementedError(type(self).__name__)

    def get_reduction_type(self) -> Optional[str]:
        raise NotImplementedError(type(self).__name__)

    def get_reduction_size(self) -> Sequence[sympy.Expr]:
        raise NotImplementedError(type(self).__name__)

    def is_extern(self) -> bool:
        return False

    def is_no_op(self) -> bool:
        return False

    def constant_to_device(self, device: torch.device) -> IRNode:
        raise NotImplementedError(type(self).__name__)

    def get_mutation_names(self) -> Sequence[str]:
        raise NotImplementedError(type(self).__name__)

    def get_operation_name(self) -> str:
        raise NotImplementedError(type(self).__name__)

    def get_inputs_that_alias_output(self) -> Sequence[str]:
        raise NotImplementedError(type(self).__name__)

    if TYPE_CHECKING:

        @property
        def dtype(self) -> torch.dtype: ...


@ir_dataclass(frozen=False)
class Operation:
    def __post_init__(self) -> None:
        self.operation_name: Optional[str] = None

    def get_device(self) -> Optional[torch.device]:
        raise NotImplementedError

    def get_origin_node(self) -> Optional[torch.fx.Node]:
        assert hasattr(self, "origin_node")
        return self.origin_node

    def get_origins(self) -> OrderedSet[Any]:
        assert hasattr(self, "origins")
        return self.origins

    def get_operation_name(self) -> str:
        assert self.operation_name is not None
        return self.operation_name

    def is_extern(self) -> bool:
        return False

    def is_no_op(self) -> bool:
        return False

    def get_read_writes(self) -> dependencies.ReadWrites:
        raise NotImplementedError

    def is_user_of(self, name: str) -> bool:
        return name in self.get_read_names()

    def get_read_names(self) -> OrderedSet[str]:
        return OrderedSet(dep.name for dep in self.get_reads())

    def get_reads(self) -> OrderedSet[Dep]:
        return self.get_read_writes().reads

    def get_outputs(self) -> list[Buffer]:
        raise NotImplementedError

    def get_unbacked_symbol_defs(self) -> OrderedSet[sympy.Symbol]:
        return OrderedSet()

    def get_free_symbol_uses(
        self, unbacked_only: bool = False
    ) -> OrderedSet[sympy.Symbol]:
        """
        When unbacked_only=True:
        Returns the unbacked symbols which are required to be in scope in
        order to successfully perform codegen for this buffer.  For example,
        a buffer that corresponds to an extern kernel call that takes i0 as
        an argument would return {i0} here.  This is used to generate necessary
        dependencies that ensure we actually bind i0 in codegen before you
        try to use it.

        Note that this is NOT transitive; in particular, if this buffer takes
        in as input another buffer with dynamic shape (e.g., (i0,)), we will
        not report it here, because you will already have a dependency
        on that buffer, which will eventually have a dependency on i0 if
        necessary.

        When unbacked_only=False:
        Similar to `unbacked_only=True` but including all free symbols
        instead of only free unbacked symbols.
        """
        return OrderedSet()

    def get_workspace_size(self) -> int:
        """
        Gets extra global memory size needed by this buffer.
        Some algorithms (e.g. group gemm) may require extra global memory in the generated code.
        """
        return 0


@ir_dataclass
class Loops(IRNode):
    device: torch.device
    dtype: torch.dtype
    inner_fn: Callable[..., Any]
    ranges: Sequence[_IntLike]

    def get_free_symbol_uses(
        self, unbacked_only: bool = False
    ) -> OrderedSet[sympy.Symbol]:
        return OrderedSet().union(
            *(get_free_symbols(e, unbacked_only) for e in self.ranges),
            self.inner_fn_free_symbols(unbacked_only),
        )

    def _to_str(self, names: Sequence[str]) -> str:
        return self.str_helper(
            [
                f"'{self.device.type}'",
                str(self.dtype),
                self.inner_fn_str(),
            ]
            + [f"{name}={getattr(self, name)}" for name in names]
            + [f"origin_node={self.origin_node!r}"]
        )

    def __post_init__(self) -> None:
        super().__post_init__()

    def __str__(self) -> str:
        return self._to_str(("ranges",))

    __repr__ = __str__

    def get_device(self) -> Optional[torch.device]:
        return self.device

    def get_origin_node(self) -> Optional[torch.fx.Node]:
        return self.origin_node

    def get_size(self) -> Sequence[Expr]:
        return self.ranges

    def get_pointwise_size(self) -> Sequence[Expr]:
        return self.ranges

    @classmethod
    def create(cls, *args: Any, **kwargs: Any) -> TensorBox:
        origin_node = kwargs.pop("origin_node", None)
        tb = kwargs.pop("traceback", None)
        r = cls(*args, **kwargs)
        # Need to explicitly set origin_node here to propagate it down.
        # todo(chilli): I think it would be better for IRNode to directly set
        # origin_node
        r._post_init_setattr("origin_node", origin_node)
        r._post_init_setattr("traceback", tb or r.traceback)
        return TensorBox.create(r)

    @staticmethod
    def _index(ranges: Sequence[_IntLike], prefix: SymT = SymT.INDEX) -> Sequence[Expr]:
        return [
            sympy.S.Zero if s == 1 else sympy_index_symbol_with_prefix(prefix, n)
            for n, s in enumerate(ranges)
        ]

    @cache_on_self
    def inner_fn_opcount(self) -> OpCountResult:
        opcounter = OpCounterCSE(V.MockHandler())
        with (
            V.set_ops_handler(opcounter),
            patch.object(FlexibleLayout, "allow_indexing", True),
        ):
            self.inner_fn(*self.inner_fn_args())
            return opcounter.getvalue()

    def inner_fn_args(self) -> Sequence[Sequence[_IntLike]]:
        return (self._index(self.ranges),)

    @cache_on_self
    def inner_fn_str(self) -> str:
        return V.KernelFormatterHandler.ir_to_string(
            self.inner_fn, *self.inner_fn_args()
        )

    def has_large_inner_fn(self, threshold: Optional[int] = None) -> bool:
        if threshold is None:
            threshold = 0
        threshold = max(threshold, config.realize_opcount_threshold)
        return self.inner_fn_opcount().num_ops > threshold

    def inner_fn_free_symbols(self, unbacked_only: bool = False) -> OrderedSet[Symbol]:
        index = self._index(self.ranges)
        return extract_free_symbols(self.inner_fn, index, unbacked_only=unbacked_only)

    def get_reads(self) -> OrderedSet[Dep]:
        with patch.object(FlexibleLayout, "allow_indexing", True):
            if self.get_reduction_type():
                return extract_read_writes(
                    self.make_loader(),
                    self.get_size(),
                    self.get_reduction_size(),
                ).reads
            else:
                return extract_read_writes(
                    self.make_loader(),
                    self.get_size(),
                ).reads

    def get_read_names(self) -> OrderedSet[str]:
        return OrderedSet(self.inner_fn_opcount().read_buffers)

    def num_reads(self) -> int:
        return len(self.inner_fn_opcount().read_buffers)

    def get_reduction_size(self) -> Sequence[sympy.Expr]:
        raise NotImplementedError(
            f"get_reduction_size() is not implemented by {type(self)}!"
        )

    def get_reduction_type(self) -> Optional[str]:
        raise NotImplementedError(
            f"get_reduction_type() is not implemented by {type(self)}!"
        )

    def constant_to_device(self, device: torch.device) -> IRNode:
        raise NotImplementedError(
            f"constant_to_device() is not implemented by {type(self)}!"
        )


def nop_loader_fn(idx: Union[Expr, Sequence[Expr]], *, dtype: torch.dtype) -> OpsValue:
    if dtype.is_floating_point:
        return ops.constant(float("nan"), dtype)
    else:
        return ops.constant(0, dtype)


@ir_dataclass
class Pointwise(Loops):
    def make_loader(self) -> Callable[[Sequence[Expr]], OpsValue]:
        # Make zero-element loops into a no-op
        if self.is_zero_elements():
            return partial(nop_loader_fn, dtype=self.dtype)

        return self.inner_fn

    def get_reduction_size(self) -> Sequence[sympy.Expr]:
        return []

    def get_reduction_type(self) -> Optional[str]:
        return None

    def store_output(
        self,
        output_name: Optional[str],
        indexer: Callable[[Sequence[Expr]], Never],
        vars: Sequence[Expr],
    ) -> None:
        loader = self.make_loader()
        return ops.store(output_name or "unnamed", indexer(vars), loader(vars))

    def constant_to_device(self, device: torch.device) -> IRNode:
        """Move this to a given device. Requires that all reads are to constants."""
        loader = self.make_loader()
        loader = patch.object(ConstantBuffer, "override_device", device)(loader)
        return Pointwise(
            device=device, dtype=self.dtype, inner_fn=loader, ranges=self.ranges
        )


@ir_dataclass
class Scatter(Pointwise):
    output_indexer: Callable[[Sequence[Expr]], Expr]
    scatter_mode: StoreMode = None

    def constant_to_device(self, device: torch.device) -> IRNode:
        """Move this to a given device. Requires that all reads are to constants."""
        loader = self.make_loader()
        loader = patch.object(ConstantBuffer, "override_device", device)(loader)
        return Scatter(
            device=device,
            dtype=self.dtype,
            inner_fn=loader,
            ranges=self.ranges,
            output_indexer=self.output_indexer,
            scatter_mode=self.scatter_mode,
        )

    def store_output(
        self,
        output_name: Optional[str],
        indexer: Callable[[Sequence[Expr]], Never],
        vars: Sequence[Expr],
    ) -> None:
        loader = self.make_loader()
        if output_name is None:
            output_name = "unnamed"
        return ops.store(
            output_name,
            indexer(self.output_indexer(vars)),
            loader(vars),
            mode=self.scatter_mode,
        )


REDUCTION_COMBINE_FN: dict[str, Callable[..., OpsValue]] = {
    "any": ops_wrapper("logical_or"),
    "max": ops_wrapper("maximum"),
    "min": ops_wrapper("minimum"),
    "prod": ops_wrapper("mul"),
    "sum": ops_wrapper("add"),
    "xor_sum": ops_wrapper("bitwise_xor"),
}


def get_reduction_combine_fn(
    reduction_type: str, dtype: torch.dtype, arg_break_ties_left: bool = True
) -> Callable[..., object]:
    if reduction_type in REDUCTION_COMBINE_FN:
        return REDUCTION_COMBINE_FN[reduction_type]

    elif reduction_type in ("argmax", "argmin"):

        def argmax_combine_fn(
            a: tuple[object, object], b: tuple[object, object]
        ) -> tuple[OpsValue, OpsValue]:
            a_value, a_index = a
            b_value, b_index = b

            if reduction_type == "argmin":
                mask = ops.lt(a_value, b_value)
            else:
                mask = ops.gt(a_value, b_value)

            equal = ops.eq(a_value, b_value)
            if is_float_dtype(dtype):
                a_isnan = ops.ne(a_value, a_value)
                b_isnan = ops.ne(b_value, b_value)
                mask = ops.logical_or(mask, ops.gt(a_isnan, b_isnan))
                equal = ops.logical_or(equal, ops.logical_and(a_isnan, b_isnan))

            tie = (
                ops.lt(a_index, b_index)
                if arg_break_ties_left
                else ops.gt(a_index, b_index)
            )
            mask = ops.logical_or(mask, ops.logical_and(equal, tie))
            return (
                ops.where(mask, a_value, b_value),
                ops.where(mask, a_index, b_index),
            )

        return argmax_combine_fn

    elif reduction_type == "welford_combine":

        def welford_combine_fn(
            a: tuple[OpsValue, OpsValue, OpsValue],
            b: tuple[OpsValue, OpsValue, OpsValue],
        ) -> tuple[OpsValue, OpsValue, OpsValue]:
            a_mean, a_m2, a_weight = a
            b_mean, b_m2, b_weight = b

            delta = b_mean - a_mean
            new_weight = a_weight + b_weight
            w2_over_w = b_weight / new_weight
            return (
                a_mean + delta * w2_over_w,
                a_m2 + b_m2 + delta * delta * a_weight * w2_over_w,
                new_weight,
            )

        return welford_combine_fn

    else:
        raise NotImplementedError(f"unknown reduction_type={reduction_type}")


@ir_dataclass
class Reduction(Loops):
    reduction_ranges: Sequence[_IntLike]
    reduction_type: ReductionType
    # self.dtype represents the dst dtype
    src_dtype: torch.dtype
    reduction_hint: ReductionHint

    def __str__(self) -> str:
        return self._to_str(("ranges", "reduction_ranges", "reduction_type"))

    __repr__ = __str__

    def get_free_symbol_uses(self, unbacked_only: bool = False) -> OrderedSet[Symbol]:
        return super().get_free_symbol_uses(unbacked_only) | OrderedSet().union(
            *(get_free_symbols(e, unbacked_only) for e in self.reduction_ranges)
        )

    def get_reduction_size(self) -> Sequence[sympy.Expr]:
        return self.reduction_ranges

    def get_reduction_type(self) -> Optional[str]:
        return self.reduction_type

    def store_reduction(
        self,
        output_name: Optional[str],
        indexer: Callable[[Sequence[Expr]], Never],
        vars: Sequence[Expr],
        reduction_vars: Sequence[Symbol],
    ) -> None:
        value = ops.reduction(
            self.dtype,
            self.src_dtype,
            self.reduction_type,
            self.inner_fn(vars, reduction_vars),
        )
        return ops.store_reduction(output_name or "unnamed", indexer(vars), value)

    def index_length(self) -> int:
        return len(self.ranges) + len(self.reduction_ranges)

    def inner_fn_args(self) -> Sequence[Sequence[Expr]]:
        index = self._index(self.ranges)
        rindex = self._index(self.reduction_ranges, SymT.R0_INDEX)
        return (index, rindex)

    def inner_fn_free_symbols(self, unbacked_only: bool = False) -> OrderedSet[Symbol]:
        index = self._index(self.ranges)
        rindex = self._index(self.reduction_ranges, SymT.R0_INDEX)
        return extract_free_symbols(
            self.inner_fn, index, rindex, unbacked_only=unbacked_only
        )

    def constant_to_device(self, device: torch.device) -> IRNode:
        """Move this to a given device. Requires that all reads are to constants."""
        loader = self.make_loader()
        loader = patch.object(ConstantBuffer, "override_device", device)(loader)
        return Reduction(
            device=device,
            dtype=self.dtype,
            inner_fn=loader,
            ranges=self.ranges,
            reduction_ranges=self.reduction_ranges,
            reduction_type=self.reduction_type,
            src_dtype=self.src_dtype,
            reduction_hint=ReductionHint.DEFAULT,
        )

    @staticmethod
    def num_splits(
        device: torch.device,
        dst_dtype: torch.dtype,
        src_dtype: torch.dtype,
        inner_fn: Callable[..., OpsValue],
        ranges: Sequence[_IntLike],
        reduction_ranges: Sequence[_IntLike],
        reduction_type: Union[ReductionType, Literal["scan"]],
        reduction_numel: Expr,
        input_node: Optional[IRNode] = None,
    ) -> tuple[ReductionHint, _IntLike]:
        def _is_static(x: object) -> bool:
            return isinstance(x, (int, Integer))

        reduction_numel_hint = V.graph.sizevars.symbolic_hint(reduction_numel)
        numel_hint = V.graph.sizevars.symbolic_hint(sympy_product(ranges))

        should_split = reduction_type == "scan" or (
            not V.graph.has_feature(device, BackendFeature.REDUCE_TO_SINGLE_ELEMENT)
            and reduction_type
            not in (
                "argmax",
                "argmin",
            )
            and config.split_reductions
        )
        if not (_is_static(reduction_numel_hint) and _is_static(numel_hint)):
            # We don't support unbacked symints
            return ReductionHint.DEFAULT, 1

        props = DeviceProperties.create(device)
        num_sm = props.multi_processor_count
        min_elements_per_thread = 32
        if should_split:
            inner_reduction_splits: Callable[[int, int], int] = functools.partial(
                V.choices.reduction_split_factor, device, inner_reduction=True
            )
            outer_reduction_splits: Callable[[int, int], int] = functools.partial(
                V.choices.reduction_split_factor, device, inner_reduction=False
            )
        else:

            def inner_reduction_splits(
                reduction_numel_hint: int,
                numel_hint: int,
            ) -> int:
                return 1

            outer_reduction_splits = inner_reduction_splits

        # easy cases
        if numel_hint == 1:
            split = inner_reduction_splits(reduction_numel_hint, numel_hint)
            if split == 1:
                # No need to split.
                return ReductionHint.INNER, split
            if input_node is not None and isinstance(input_node, TensorBox):
                with patch.object(FlexibleLayout, "allow_indexing", True):
                    (
                        new_ranges,
                        new_reduction_ranges,
                    ) = extract_input_node_reduction_ranges(input_node)
                if new_ranges is not None and new_reduction_ranges is not None:
                    extracted_numel_hint = V.graph.sizevars.symbolic_hint(
                        sympy_product(new_ranges + new_reduction_ranges)
                    )
                    if reduction_numel_hint == extracted_numel_hint:
                        log.debug(
                            "Use previous IRNode's range and reduction_ranges instead of split. "
                            "current ranges: %s, current reduction ranges: %s, current split: %d, "
                            "new ranges: %s, new reduction ranges: %s",
                            ranges,
                            reduction_ranges,
                            split,
                            new_ranges,
                            new_reduction_ranges,
                        )
                        # If the input_node or its dependent nodes are also Reduction nodes,
                        # use reduction_sizes of this node or its dependent nodes directly.
                        return ReductionHint.INNER, -1
            return ReductionHint.INNER, split
        if (
            reduction_numel_hint <= min_elements_per_thread
            or numel_hint >= num_sm * 2 * 32
        ):
            return ReductionHint.DEFAULT, 1

        r = Reduction(
            device=device,
            dtype=dst_dtype,
            inner_fn=inner_fn,
            ranges=ranges,
            reduction_ranges=reduction_ranges,
            reduction_type=reduction_type if reduction_type != "scan" else "sum",
            src_dtype=src_dtype,
            reduction_hint=ReductionHint.DEFAULT,
        )

        def get_read_indices(r: Reduction) -> tuple[Sequence[Expr], bool]:
            cb = ComputedBuffer(
                name=None,
                layout=FlexibleLayout(
                    device=r.get_device(),
                    dtype=r.get_dtype(),
                    size=r.get_size(),
                ),
                data=r,
            )
            read_writes = cb.get_read_writes()
            # try finding the full size producer
            # TODO this will fail for something like ((1, N) * (N, 1)).sum()
            # this would also possibly be wrong for producers with the different contiguity but we hope those cases are rare
            assert read_writes.range_vars is not None
            range_vars = [
                r
                for r in read_writes.range_vars
                if isinstance(r, Expr) and not isinstance(r, sympy.Number)
            ]
            indices = []
            changed = False
            for md in sorted(read_writes.reads, key=lambda x: x.name):
                if all(r in md.index.free_symbols for r in range_vars):
                    indices.append(md.index)
                    if md.name in V.graph.name_to_buffer:
                        buf = V.graph.name_to_buffer[md.name]
                        original_stride = getattr(buf.layout, "stride", None)
                        buf.decide_layout()
                        if getattr(buf.layout, "stride", None) != original_stride:
                            changed = True
            return indices, changed

        indices, changed = get_read_indices(r)
        if changed:
            indices, _ = get_read_indices(r)

        if len(indices) == 0:
            # TODO determine splits when all inputs are broadcast
            return ReductionHint.DEFAULT, 1

        (_, reduction_vars), ranges1 = dependencies.index_vars_squeeze(
            r.get_size(), r.get_reduction_size()
        )
        num_outer = 0
        num_inner = 0
        for i in indices:
            j = V.graph.sizevars.simplify_with_ranges(i, ranges1)
            strides = V.graph.sizevars.stride_hints(
                j, reduction_vars, list(ranges1.keys())
            )
            outer = all(s > 1 for s in strides)
            if outer:
                num_outer += 1
            else:
                num_inner += 1
        if num_inner > num_outer:
            return ReductionHint.INNER, inner_reduction_splits(
                reduction_numel_hint, numel_hint
            )
        else:
            return ReductionHint.OUTER, outer_reduction_splits(
                reduction_numel_hint, numel_hint
            )

    @staticmethod
    def _unroll_reduction_fn(
        inner_fn: Callable[[Sequence[_IntLike], Sequence[_IntLike]], OpsValue],
        reduction_ranges: Sequence[_IntLike],
        reduction_type: str,
        src_dtype: torch.dtype,
    ) -> Callable[[Sequence[_IntLike]], OpsValue]:
        """Convert inner_fn from a reduction to an pointwise"""
        reduction_ranges = [
            V.graph.sizevars.evaluate_static_shape(x) for x in reduction_ranges
        ]

        combine_fn = get_reduction_combine_fn(reduction_type, src_dtype)

        def fn(index: Sequence[_IntLike]) -> Any:
            return functools.reduce(
                combine_fn,
                (
                    value_fn(index, rindex)
                    for rindex in itertools.product(
                        *[range(x) for x in reduction_ranges]
                    )
                ),
            )

        value_fn: Callable[[Sequence[_IntLike], Sequence[_IntLike]], Any]
        if reduction_type in ("argmin", "argmax"):
            flatten_index = FixedLayout(
                None,  # type: ignore[arg-type]
                None,  # type: ignore[arg-type]
                reduction_ranges,
                FlexibleLayout.contiguous_strides(reduction_ranges),
            ).make_indexer()

            def value_fn(
                index: Sequence[_IntLike], rindex: Sequence[_IntLike]
            ) -> tuple[OpsValue, OpsValue]:
                rindex = [sympy.expand(i) for i in rindex]
                return (
                    inner_fn(index, rindex),
                    ops.index_expr(flatten_index(rindex), torch.int64),
                )

            return lambda index: fn(index)[1]
        else:
            value_fn = inner_fn
            return fn

    @classmethod
    def create(
        cls,
        device: torch.device,
        dst_dtype: torch.dtype,
        src_dtype: torch.dtype,
        inner_fn: Callable[..., Any],
        ranges: Sequence[Expr],
        reduction_ranges: Sequence[Expr],
        reduction_type: ReductionType,
        reduction_hint: ReductionHint = ReductionHint.DEFAULT,
        input_node: Optional[IRNode] = None,
    ) -> TensorBox:
        reduction_numel = V.graph.sizevars.simplify(sympy_product(reduction_ranges))

        if reduction_numel == 0:
            # N.B. This is a hack to generate the literal of the given type
            # Ideally, we should be fixing `def constant` in triton.py
            # but it breaks due to hardcoded dtypes in other places
            def py_cnst(val: object) -> Union[bool, float, int]:
                if dst_dtype == torch.bool:
                    return bool(val)
                elif dst_dtype.is_floating_point:
                    assert isinstance(val, typing.SupportsFloat)
                    return float(val)
                else:
                    assert isinstance(val, typing.SupportsInt)
                    return int(val)

            rtypes_to_inits = {
                "sum": py_cnst(0),
                "xor_sum": py_cnst(0),
                "prod": py_cnst(1),
                "any": py_cnst(0),
                # "all" is desugared to `!any(!val)`
            }

            assert reduction_type in rtypes_to_inits.keys(), (
                f"{reduction_type} not supported for zero-dimension tensors!"
            )

            def const_fn(index: int) -> OpsValue:
                return ops.constant(rtypes_to_inits[reduction_type], dst_dtype)

            return Pointwise.create(
                device=device,
                dtype=src_dtype,
                inner_fn=const_fn,
                ranges=list(ranges),
            )

        if reduction_numel == 1:
            # this reduction is actually a pointwise op
            if reduction_type in ("argmin", "argmax"):

                def fn(index: int) -> OpsValue:
                    return ops.constant(0, dst_dtype)

            else:

                def fn(index: int) -> OpsValue:
                    reduction_index = [sympy.S.Zero for _ in reduction_ranges]
                    return inner_fn(index, reduction_index)

            return Pointwise.create(
                device=device, dtype=dst_dtype, inner_fn=fn, ranges=ranges
            )

        if (
            isinstance(reduction_numel, Integer)
            and V.graph.sizevars.size_hint(reduction_numel)
            < config.unroll_reductions_threshold
            and (sympy_product(ranges) != 1 or is_gpu(device.type))
        ):
            # NB: This works around https://github.com/pytorch/pytorch/issues/140457
            # since turning reductions into pointwise ops can exacerbate this problem
            return Pointwise.create(
                device=device,
                dtype=dst_dtype,
                inner_fn=cls._unroll_reduction_fn(
                    inner_fn, reduction_ranges, reduction_type, src_dtype
                ),
                ranges=ranges,
            )

        # triton doesn't support reduce to single element well, so break it up
        hint, split = cls.num_splits(
            device,
            dst_dtype,
            src_dtype,
            inner_fn,
            ranges,
            reduction_ranges,
            reduction_type,
            reduction_numel,
            input_node,
        )
        # intermediate reduction in split can contain complex indexing,
        # and num_splits will fail to correctly set the hint
        # reuse the passed hint if available
        if reduction_hint == ReductionHint.DEFAULT:
            reduction_hint = hint
        if split == -1:
            assert input_node is not None
            new_ranges, new_reduction_ranges = extract_input_node_reduction_ranges(
                input_node
            )
            assert new_ranges is not None
            assert new_reduction_ranges is not None
            return cls.create_multilayer_existing_ranges(
                device,
                dst_dtype,
                src_dtype,
                inner_fn,
                ranges,
                reduction_ranges,
                new_ranges,
                new_reduction_ranges,
                reduction_type,
                reduction_hint,
            )
        elif split > 1:
            # triton doesn't support reduce to single element well, so break it up
            return cls.create_multilayer(
                device,
                dst_dtype,
                src_dtype,
                inner_fn,
                ranges,
                reduction_ranges,
                reduction_type,
                split,
                reduction_hint,
                input_node,
            )

        return TensorBox.create(
            Reduction(
                device=device,
                dtype=dst_dtype,
                inner_fn=inner_fn,
                ranges=ranges,
                reduction_ranges=reduction_ranges,
                reduction_type=reduction_type,
                src_dtype=src_dtype,
                reduction_hint=reduction_hint,
            )
        )

    @staticmethod
    def default_accumulator(
        reduction_type: str, dtype: torch.dtype
    ) -> Union[_NumLike, Sequence[_NumLike]]:
        if reduction_type in ("max", "argmax"):
            if is_float_dtype(dtype):
                return float("-inf")
            elif is_boolean_dtype(dtype):
                return False
            else:
                return torch.iinfo(dtype).min
        if reduction_type in ("min", "argmin"):
            if is_float_dtype(dtype):
                return float("inf")
            elif is_boolean_dtype(dtype):
                return True
            else:
                return torch.iinfo(dtype).max

        zero = False if is_boolean_dtype(dtype) else 0
        one = True if is_boolean_dtype(dtype) else 1
        return {
            "sum": zero,
            "prod": one,
            "xor_sum": zero,
            "any": zero,
            "welford_reduce": (zero, zero, zero),
            "welford_combine": (zero, zero, zero),
            "online_softmax_reduce": (float("-inf"), zero),
        }[reduction_type]

    @staticmethod
    def default_value(
        reduction_type: str, dtype: torch.dtype
    ) -> Union[_NumLike, Sequence[_NumLike]]:
        if reduction_type == "welford_reduce":
            return 0
        return Reduction.default_accumulator(reduction_type, dtype)

    @staticmethod
    def _multilayer_second_step_hint(
        split: _IntLike, numel_hint: int, reduction_hint: ReductionHint
    ) -> ReductionHint:
        if split == -1:
            return reduction_hint
        if split <= 512 and numel_hint <= 512 and reduction_hint == ReductionHint.OUTER:
            return ReductionHint.OUTER_TINY
        if (
            split <= 1024
            and numel_hint <= 256
            and reduction_hint == ReductionHint.OUTER
        ):
            return ReductionHint.OUTER_TINY

        return reduction_hint

    @classmethod
    def check_for_split_dense_dim_reindexing(
        cls, reduction_numel: _IntLike, input_node: Optional[IRNode]
    ) -> Optional[int]:
        """
        If we are reducing over the full tensor, and it is non-dense in the last dimension,
        reindex so we reduce over the dense dimension. initially just handle complete
        reduction case
        """
        if input_node is None:
            return None

        if not V.graph.sizevars.statically_known_equals(
            input_node.get_numel(), reduction_numel
        ):
            return None

        input_node.realize()
        try:
            # finalize layout
            as_storage_and_layout(input_node)
        except NotImplementedError:
            return None

        strides = input_node.get_stride()

        for i, s in enumerate(strides[:-1]):
            if V.graph.sizevars.statically_known_equals(s, 1):
                return i

        return None

    @classmethod
    def _multilayer_wrap_loader(
        cls,
        loader: Callable[..., OpsValue],
        reduction_ranges: Sequence[_IntLike],
        reduction_numel: _IntLike,
        split: _IntLike,
        block_size: _IntLike,
        default: Union[_NumLike, Sequence[_NumLike]],
        input_node: Optional[IRNode] = None,
    ) -> Callable[..., object]:
        dense_index = cls.check_for_split_dense_dim_reindexing(
            reduction_numel, input_node
        )
        reindex = View.dynamic_reshape_indexer(
            reduction_ranges, [reduction_numel], dense_index
        )
        need_mask = not V.graph.sizevars.is_expr_static_and_true(
            sympy.Eq(reduction_numel % split, 0)
        )

        def wrapper_fn(
            index: Sequence[Symbol], reduction_index: Sequence[Symbol]
        ) -> OpsValue:
            (reduction_index,) = reduction_index
            *new_index, reduction_block = index
            indices = block_size * reduction_block + reduction_index

            def body() -> OpsValue:
                return loader(new_index, reindex([indices]))

            if need_mask:
                mask = ops.lt(
                    ops.index_expr(indices, torch.int32),
                    ops.index_expr(reduction_numel, torch.int32),
                )
                return ops.masked(mask, body, default)
            else:
                return body()

        return wrapper_fn

    @classmethod
    def _multilayer_wrap_loader_existing_ranges(
        cls,
        loader: Callable[[Sequence[sympy.Expr], Sequence[sympy.Expr]], OpsValue],
        original_ranges: Sequence[Expr],
        original_reduction_ranges: Sequence[Expr],
        new_ranges: Sequence[Integer],
        new_reduction_ranges: Sequence[Integer],
    ) -> Callable[[Sequence[sympy.Expr], Sequence[sympy.Expr]], OpsValue]:
        assert all(r == 1 for r in original_ranges), (
            f"Only enabled for numel_hint == 1, found {original_ranges=}"
        )
        reindex = View.dynamic_reshape_indexer(
            original_reduction_ranges, tuple(new_ranges) + tuple(new_reduction_ranges)
        )

        def wrapper_fn(
            merged_index: Sequence[sympy.Expr],
            new_reduction_index: Sequence[sympy.Expr],
        ) -> OpsValue:
            original_idx = merged_index[: len(original_ranges)]
            new_index = merged_index[len(original_ranges) :]
            return loader(
                original_idx,
                reindex(tuple(new_index) + tuple(new_reduction_index)),
            )

        return wrapper_fn

    @classmethod
    def create_multilayer_helper(
        cls,
        device: torch.device,
        dst_dtype: torch.dtype,
        src_dtype: torch.dtype,
        wrapper_fn: Callable[..., Any],
        original_ranges: Sequence[Expr],
        original_reduction_ranges: Sequence[Expr],
        new_ranges: list[Expr],
        new_reduction_ranges: list[Integer],
        reduction_type: ReductionType,
        split: _IntLike,
        reduction_hint: ReductionHint,
    ) -> TensorBox:
        """
        Break a large reduction up into multiple smaller reductions
        recursively
        """
        # triton will automatically compute reductions in fp32 if reducing over fp16/bf16
        # within the kernel. keep the intermediate in fp32 so as to keep the whole reduction
        # in fp32 and not reduce precision by breaking up the kernel into multiple layers
        intermediate_dtype = (
            dst_dtype
            if dst_dtype not in (torch.float16, torch.bfloat16)
            else torch.float
        )
        intermediate = Reduction.create(
            device,
            intermediate_dtype,
            src_dtype,
            wrapper_fn,
            new_ranges,
            new_reduction_ranges,
            reduction_type,
            reduction_hint,
        )
        intermediate.realize()
        intermediate_loader = intermediate.make_loader()

        def intermediate_fn(
            index: Sequence[_IntLike], reduction_index: Sequence[_IntLike]
        ) -> OpsValue:
            return intermediate_loader([*index, *reduction_index])

        numel_hint = V.graph.sizevars.size_hint(sympy_product(original_ranges))
        reduction_hint = cls._multilayer_second_step_hint(
            split, numel_hint, reduction_hint
        )

        assert original_ranges == new_ranges[: len(original_ranges)]
        return TensorBox.create(
            Reduction(
                device=device,
                dtype=dst_dtype,
                inner_fn=intermediate_fn,
                ranges=original_ranges,
                reduction_ranges=new_ranges[len(original_ranges) :],
                reduction_type=reduction_type,
                src_dtype=src_dtype,
                reduction_hint=reduction_hint,
            )
        )

    @classmethod
    def create_multilayer(
        cls,
        device: torch.device,
        dst_dtype: torch.dtype,
        src_dtype: torch.dtype,
        inner_fn: Callable[..., Any],
        ranges: Sequence[Expr],
        reduction_ranges: Sequence[Expr],
        reduction_type: ReductionType,
        split: _IntLike,
        reduction_hint: ReductionHint,
        input_node: Optional[IRNode] = None,
    ) -> TensorBox:
        """
        Break a large reduction up into multiple smaller reductions
        recursively
        """
        # TODO(jansel): realize the reduction so we can do dynamic indexing
        reduction_numel = sympy_product(reduction_ranges)
        block_size = FloorDiv(reduction_numel + (split - 1), split)
        default = cls.default_value(reduction_type, dst_dtype)
        wrapper_fn = cls._multilayer_wrap_loader(
            inner_fn,
            reduction_ranges,
            reduction_numel,
            split,
            block_size,
            default,
            input_node,
        )

        return cls.create_multilayer_helper(
            device,
            dst_dtype,
            src_dtype,
            wrapper_fn,
            ranges,
            reduction_ranges,
            [*ranges, split],
            [block_size],
            reduction_type,
            split,
            reduction_hint,
        )

    @classmethod
    def create_multilayer_existing_ranges(
        cls,
        device: torch.device,
        dst_dtype: torch.dtype,
        src_dtype: torch.dtype,
        inner_fn: Callable[..., Any],
        original_ranges: Sequence[Expr],
        original_reduction_ranges: Sequence[Expr],
        new_ranges: list[Integer],
        new_reduction_ranges: list[Integer],
        reduction_type: ReductionType,
        reduction_hint: ReductionHint,
    ) -> TensorBox:
        """
        Break a large reduction up into multiple smaller reductions
        recursively
        """
        wrapper_fn = cls._multilayer_wrap_loader_existing_ranges(
            inner_fn,
            original_ranges,
            original_reduction_ranges,
            new_ranges,
            new_reduction_ranges,
        )
        return cls.create_multilayer_helper(
            device,
            dst_dtype,
            src_dtype,
            wrapper_fn,
            original_ranges,
            original_reduction_ranges,
            [*original_ranges, *new_ranges],
            new_reduction_ranges,
            reduction_type,
            -1,
            reduction_hint,
        )


INNER_FN_TY = Callable[[Sequence[Expr], Sequence[Expr]], OpsValue]


class MultiOutputReduction(Reduction):
    output_index: int

    def __init__(
        self,
        device: torch.device,
        dst_dtype: torch.dtype,
        inner_fns: Union[INNER_FN_TY, Sequence[INNER_FN_TY]],
        ranges: Sequence[Integer],
        reduction_ranges: Sequence[Integer],
        reduction_type: ReductionType,
        src_dtype: torch.dtype,
        reduction_hint: ReductionHint,
        output_index: int,
    ):
        if callable(inner_fns):
            inner_fns = (inner_fns,)

        loader: Callable[[Sequence[Expr], Sequence[Expr]], Any]
        if len(inner_fns) == 1:
            loader = inner_fns[0]
        else:

            def loader(
                idx: Sequence[Expr], reduction_idx: Sequence[Expr]
            ) -> tuple[OpsValue, ...]:
                return tuple(fn(idx, reduction_idx) for fn in inner_fns)

        super().__init__(
            device=device,
            dtype=dst_dtype,
            inner_fn=loader,
            ranges=ranges,
            reduction_ranges=reduction_ranges,
            reduction_type=reduction_type,
            src_dtype=src_dtype,
            reduction_hint=reduction_hint,
        )
        self.output_index = output_index

    def store_reduction(
        self,
        output_name: Optional[str],
        indexer: Callable[[Sequence[Expr]], Never],
        vars: Sequence[Expr],
        reduction_vars: Sequence[Symbol],
    ) -> None:
        values = ops.reduction(
            self.dtype,
            self.src_dtype,
            self.reduction_type,
            self.inner_fn(vars, reduction_vars),
        )
        assert isinstance(values, (tuple, list)), f"{type(values)}"
        value = values[self.output_index]
        return ops.store_reduction(output_name or "unnamed", indexer(vars), value)


class OnlineSoftmaxReduction(MultiOutputReduction):
    @classmethod
    def create(  # type: ignore[override]
        cls,
        device: torch.device,
        dst_dtype: torch.dtype,
        src_dtype: torch.dtype,
        inner_fn: Callable[..., Any],
        ranges: Sequence[Expr],
        reduction_ranges: Sequence[Expr],
        num_output: int,
        reduction_hint: ReductionHint = ReductionHint.DEFAULT,
        input_node: Optional[IRNode] = None,
    ) -> Sequence[TensorBox]:
        """
        Create the reduction disregarding splitting.
        """
        results = tuple(
            TensorBox.create(
                MultiOutputReduction(
                    device,
                    dst_dtype,
                    inner_fn,
                    ranges,
                    reduction_ranges,
                    "online_softmax_reduce",  # type: ignore[arg-type]
                    src_dtype,
                    reduction_hint,
                    output_idx,
                )
            )
            for output_idx in range(num_output)
        )
        for t in results:
            t.realize()
        return results


class WelfordReduction(MultiOutputReduction):
    @classmethod
    def create(  # type: ignore[override]
        cls,
        device: torch.device,
        dtype: torch.dtype,
        inner_fns: Sequence[Callable[..., Any]],
        ranges: list[Integer],
        reduction_ranges: list[Integer],
        reduction_type: ReductionType,
        reduction_hint: ReductionHint = ReductionHint.DEFAULT,
    ) -> Sequence[TensorBox]:
        assert reduction_type in ("welford_reduce", "welford_combine")

        reduction_numel = V.graph.sizevars.simplify(sympy_product(reduction_ranges))

        def const(val: int) -> TensorBox:
            def inner_fn(idx: Sequence[Expr]) -> OpsValue:
                return ops.constant(
                    val,
                    dtype,
                )

            return Pointwise.create(
                device=device,
                dtype=dtype,
                inner_fn=inner_fn,
                ranges=list(ranges),
            )

        if reduction_numel == 0:
            mean = const(0)
            m2 = const(0)
            weight = const(0)
            return mean, m2, weight

        if reduction_numel == 1:

            def copy(
                loader: Callable[[Sequence[Expr], Sequence[Expr]], OpsValue],
            ) -> TensorBox:
                def inner_fn(idx: Sequence[Expr]) -> OpsValue:
                    reduction_index = [sympy.S.Zero for _ in reduction_ranges]
                    return loader(idx, reduction_index)

                return Pointwise.create(
                    device=device,
                    dtype=dtype,
                    inner_fn=inner_fn,
                    ranges=list(ranges),
                )

            if reduction_type == "welford_reduce":
                return copy(inner_fns[0]), const(0), const(1)
            else:
                return tuple(copy(fn) for fn in inner_fns)

        # TODO: Unrolled reduction
        # if (
        #     isinstance(reduction_numel, Integer)
        #     and V.graph.sizevars.size_hint(reduction_numel)
        #     < config.unroll_reductions_threshold
        #     and sympy_product(ranges) != 1
        # ):
        #     return Pointwise.create(
        #         device,
        #         dst_dtype,
        #         cls._unroll_reduction_fn(
        #             inner_fn, reduction_ranges, reduction_type, src_dtype,
        #         ),
        #         ranges,
        #     )

        # triton doesn't support reduce to single element well, so break it up
        hint, split = Reduction.num_splits(
            device,
            dtype,
            dtype,
            inner_fns[0],
            ranges,
            reduction_ranges,
            reduction_type=reduction_type,
            reduction_numel=reduction_numel,
        )
        # intermediate reduction in split can contain complex indexing,
        # and num_splits will fail to correctly set the hint
        # reuse the passed hint if available
        if reduction_hint == ReductionHint.DEFAULT:
            reduction_hint = hint
        if split > 1:
            # triton doesn't support reduce to single element well, so break it up
            return cls.create_multilayer(
                device,
                dtype,
                inner_fns,
                ranges,
                reduction_ranges,
                reduction_type,
                split,
                reduction_hint,
            )

        results = [
            TensorBox.create(
                WelfordReduction(
                    device,
                    dtype,
                    inner_fns,
                    ranges,
                    reduction_ranges,
                    reduction_type,
                    dtype,
                    reduction_hint,
                    output_idx,
                )
            )
            for output_idx in range(3)
        ]
        for t in results:
            t.realize()
        return results

    @staticmethod
    def default_value(
        reduction_type: str, dtype: torch.dtype
    ) -> Union[_NumLike, Sequence[_NumLike]]:
        return (0, 0, 0)

    @classmethod
    def create_multilayer(  # type: ignore[override]
        cls,
        device: torch.device,
        dtype: torch.dtype,
        inner_fns: Sequence[Callable[..., Any]],
        ranges: list[Integer],
        reduction_ranges: list[Integer],
        reduction_type: ReductionType,
        split: _IntLike,
        reduction_hint: ReductionHint,
    ) -> Sequence[TensorBox]:
        """
        Break a large reduction up into multiple smaller reductions
        recursively
        """
        reduction_numel = sympy_product(reduction_ranges)
        need_mask = not V.graph.sizevars.is_expr_static_and_true(
            sympy.Eq(reduction_numel % split, 0)
        )

        if need_mask and reduction_type != "welford_combine":
            # If we need mask, then "welford_reduce" doesn't work because
            # masked inputs shouldn't count towards the welford weight

            def constant(
                idx: Sequence[Expr], reduction_idx: Sequence[Expr], value: int
            ) -> OpsValue:
                return ops.constant(value, dtype)

            return cls.create_multilayer(
                device=device,
                dtype=dtype,
                inner_fns=(
                    inner_fns[0],
                    partial(constant, value=0),
                    partial(constant, value=1),
                ),
                ranges=ranges,
                reduction_ranges=reduction_ranges,
                reduction_type="welford_combine",
                split=split,
                reduction_hint=reduction_hint,
            )

        block_size = FloorDiv(reduction_numel + (split - 1), split)
        intermediates = WelfordReduction.create(
            device,
            dtype,
            tuple(
                cls._multilayer_wrap_loader(
                    loader,
                    reduction_ranges,
                    reduction_numel,
                    split,
                    block_size,
                    default=0,
                )
                for loader in inner_fns
            ),
            [*ranges, split],
            [block_size],
            reduction_type,
            reduction_hint,
        )
        for i in intermediates:
            i.realize()

        def intermediate_loader_fn(
            index: Sequence[Expr],
            reduction_index: Sequence[Expr],
            loader: Callable[[Sequence[Expr]], OpsValue],
        ) -> OpsValue:
            return loader([*index, *reduction_index])

        numel_hint = V.graph.sizevars.size_hint(sympy_product(ranges))
        reduction_hint = cls._multilayer_second_step_hint(
            split, numel_hint, reduction_hint
        )
        return WelfordReduction.create(
            device,
            dtype,
            tuple(
                partial(intermediate_loader_fn, loader=i.make_loader())
                for i in intermediates
            ),
            ranges,
            [split],
            # welford_reduce turns one input into three outputs, which are combined with welford_combine
            "welford_combine",
            reduction_hint,
        )


@ir_dataclass
class Scan(Loops):
    scan_ranges: list[Integer]
    size: list[Integer]
    combine_fn: Callable[[tuple[Any, ...], tuple[Any, ...]], tuple[Any, ...]]
    reindex: Callable[[Sequence[_IntLike], Sequence[_IntLike]], Sequence[_IntLike]]
    reduction_hint: ReductionHint
    output_index: int
    # output_index indexes the following tuples
    dtypes: tuple[torch.dtype, ...]
    inner_fns: tuple[Callable[..., Any], ...]

    # HACK we mimick reduction

    def get_free_symbol_uses(self, unbacked_only: bool = False) -> OrderedSet[Symbol]:
        # TODO: Can combine_fn/reindex close over unbacked symbols? If so, we
        # need to explicitly represent the closure so we can pull out unbacked
        # symbols here
        return (
            super().get_free_symbol_uses(unbacked_only)
            | OrderedSet().union(
                *(get_free_symbols(e, unbacked_only) for e in self.scan_ranges)
            )
            | OrderedSet().union(
                *(get_free_symbols(e, unbacked_only) for e in self.size)
            )
        )

    def __post_init__(self) -> None:
        assert len(self.ranges) + len(self.scan_ranges) == len(self.size)
        super().__post_init__()

    def store_reduction(
        self,
        output_name: Optional[str],
        indexer: Callable[[Sequence[_IntLike]], Never],
        vars: Sequence[Expr],
        scan_vars: Sequence[Symbol],
    ) -> None:
        idx = self.reindex(vars, scan_vars)
        values = tuple(inner_fn(idx) for inner_fn in self.inner_fns)
        result = ops.scan(self.dtypes, self.combine_fn, values)
        return ops.store(
            output_name or "unnamed", indexer(idx), result[self.output_index]
        )

    def get_reduction_type(self) -> Optional[str]:
        # return self.scan_op
        return "custom"

    def get_reduction_size(self) -> Sequence[sympy.Expr]:
        return self.scan_ranges

    def get_size(self) -> Sequence[Expr]:
        return self.size

    def get_pointwise_size(self) -> Sequence[Expr]:
        return self.ranges

    def index_length(self) -> int:
        return len(self.ranges) + len(self.scan_ranges)

    def inner_fn_args(self) -> Sequence[Sequence[_IntLike]]:
        index = self._index(self.ranges)
        rindex = self._index(self.scan_ranges, SymT.R0_INDEX)
        idx = self.reindex(index, rindex)
        return (idx,)

    def inner_fn_free_symbols(self, unbacked_only: bool = False) -> OrderedSet[Symbol]:
        index = self._index(self.ranges)
        rindex = self._index(self.scan_ranges, SymT.R0_INDEX)
        idx = self.reindex(index, rindex)
        return extract_free_symbols(self.inner_fn, idx, unbacked_only=unbacked_only)

    @classmethod
    def create(  # type: ignore[override]
        cls,
        device: torch.device,
        dtypes: tuple[torch.dtype, ...],
        inner_fns: tuple[Callable[[Sequence[Expr]], Any], ...],
        size: list[Integer],
        axis: int,
        combine_fn: Callable[[tuple[Any, ...], tuple[Any, ...]], tuple[Any, ...]],
        reduction_hint: ReductionHint = ReductionHint.DEFAULT,
        *,
        # Whether we have the option to fallback to aten
        can_fallback_to_aten: bool = True,
        **kwargs: Any,
    ) -> Sequence[Optional[TensorBox]]:
        pointwise_ranges = [*size[:axis], *size[axis + 1 :]]
        scan_ranges = [size[axis]]

        if not V.graph.has_feature(device, BackendFeature.SCAN):
            return [None] * len(dtypes)

        if len(dtypes) > 1 and not V.graph.has_feature(
            device, BackendFeature.TUPLE_REDUCTION
        ):
            return [None] * len(dtypes)

        sizevars = V.graph.sizevars
        scan_numel = sizevars.simplify(sympy_product(scan_ranges))

        assert len(dtypes) == len(inner_fns)

        # Scan with a single element is just a copy
        if sizevars.is_expr_static_and_true(sympy.Le(scan_numel, 1)):
            return [
                Pointwise.create(
                    device=device,
                    dtype=dtypes[output_index],
                    inner_fn=inner_fns[output_index],
                    ranges=size,
                )
                for output_index in range(len(dtypes))
            ]

        reduction_hint, num_splits = cls.num_splits(
            device=device,
            dtype=dtypes[0],
            inner_fn=inner_fns[0],
            axis=axis,
            pointwise_ranges=pointwise_ranges,
            scan_ranges=scan_ranges,
            combine_fn=combine_fn,
            scan_numel=scan_numel,
        )
        scan_type = Scan
        if num_splits > 1:
            supports_split = (
                torch.version.hip is None or (has_triton and triton_version >= "3.3.0")
            ) and (len(dtypes) == 1)
            if not supports_split:
                if can_fallback_to_aten:
                    # Fallback to ATen
                    return [None] * len(dtypes)
                else:
                    num_splits = 1
            else:
                scan_type = SplitScan

        def reindex(index: Sequence[Expr], scan_index: Sequence[Expr]) -> list[Expr]:
            assert len(scan_index) == len(scan_ranges)
            assert len(index) == len(pointwise_ranges)
            return [*index[:axis], *scan_index, *index[axis:]]

        results = [
            TensorBox.create(
                scan_type(
                    device=device,
                    dtype=dtypes[output_index],
                    dtypes=dtypes,
                    inner_fn=inner_fns[output_index],
                    inner_fns=inner_fns,
                    size=size,
                    ranges=pointwise_ranges,
                    scan_ranges=scan_ranges,
                    combine_fn=combine_fn,
                    reindex=reindex,
                    reduction_hint=reduction_hint,
                    output_index=output_index,
                    **kwargs,
                )
            )
            for output_index in range(len(dtypes))
        ]

        for result in results:
            result.realize()

        return results

    @classmethod
    def num_splits(
        cls,
        device: torch.device,
        dtype: torch.dtype,
        inner_fn: Callable[[Sequence[Expr]], OpsValue],
        axis: int,
        pointwise_ranges: list[Integer],
        scan_ranges: list[Integer],
        combine_fn: Callable[[tuple[Any, ...], tuple[Any, ...]], tuple[Any, ...]],
        scan_numel: Expr,
    ) -> tuple[ReductionHint, _IntLike]:
        # TODO: custom splitting heuristic for scan
        def wrapper_fn(idx: Sequence[Expr], reduction_idx: Sequence[Expr]) -> OpsValue:
            return inner_fn([*idx[:axis], *reduction_idx, *idx[axis:]])

        return Reduction.num_splits(
            device=device,
            dst_dtype=dtype,
            src_dtype=dtype,
            inner_fn=wrapper_fn,
            ranges=pointwise_ranges,
            reduction_ranges=scan_ranges,
            reduction_type="scan",
            reduction_numel=scan_numel,
        )


# This signifies a scan op that should go through TritonSplitScanKernel codegen on CUDA.
@ir_dataclass
class SplitScan(Scan):
    pass


@ir_dataclass
class Sort(Loops):
    # Sorts a tuple of key, value pairs
    sort_ranges: list[Integer]
    size: list[Integer]
    reindex: Callable[[Sequence[Expr], Sequence[Expr]], Sequence[Expr]]
    reduction_hint: ReductionHint
    output_index: int
    # output_index indexes the following tuples
    dtypes: tuple[torch.dtype, ...]
    inner_fns: tuple[Callable[..., Any], ...]

    stable: bool
    descending: bool

    # HACK we mimick reduction

    def get_free_symbol_uses(self, unbacked_only: bool = False) -> OrderedSet[Symbol]:
        return (
            super().get_free_symbol_uses(unbacked_only)
            | OrderedSet().union(
                *(get_free_symbols(e, unbacked_only) for e in self.sort_ranges)
            )
            | OrderedSet().union(
                *(get_free_symbols(e, unbacked_only) for e in self.size)
            )
        )

    def __post_init__(self) -> None:
        assert len(self.ranges) + len(self.sort_ranges) == len(self.size)
        super().__post_init__()

    def store_reduction(
        self,
        output_name: Optional[str],
        indexer: Callable[[Sequence[Expr]], Expr],
        vars: Sequence[Expr],
        reduction_vars: Sequence[Expr],
    ) -> None:
        idx = self.reindex(vars, reduction_vars)
        values = tuple(inner_fn(idx) for inner_fn in self.inner_fns)
        result = ops.sort(self.dtypes, values, self.stable, self.descending)
        return ops.store(
            output_name or "unnamed", indexer(idx), result[self.output_index]
        )

    def get_reduction_type(self) -> Optional[str]:
        return "sort"

    def get_reduction_size(self) -> Sequence[Expr]:
        return self.sort_ranges

    def get_size(self) -> Sequence[Expr]:
        return self.size

    def get_pointwise_size(self) -> Sequence[Expr]:
        return self.ranges

    def index_length(self) -> int:
        return len(self.ranges) + len(self.sort_ranges)

    def inner_fn_args(self) -> Sequence[Sequence[Expr]]:
        index = self._index(self.ranges)
        rindex = self._index(self.sort_ranges, SymT.R0_INDEX)
        idx = self.reindex(index, rindex)
        return (idx,)

    def inner_fn_free_symbols(self, unbacked_only: bool = False) -> OrderedSet[Symbol]:
        index = self._index(self.ranges)
        rindex = self._index(self.sort_ranges, SymT.R0_INDEX)
        idx = self.reindex(index, rindex)
        return extract_free_symbols(self.inner_fn, idx, unbacked_only=unbacked_only)

    @classmethod
    def create(  # type: ignore[override]
        cls,
        device: torch.device,
        dtypes: tuple[torch.dtype, ...],
        inner_fns: tuple[Callable[[list[Expr]], Any], ...],
        size: list[Integer],
        axis: int,
        stable: bool,
        descending: bool,
        reduction_hint: ReductionHint = ReductionHint.DEFAULT,
        **kwargs: Any,
    ) -> Sequence[Optional[TensorBox]]:
        pointwise_ranges = [*size[:axis], *size[axis + 1 :]]
        sort_ranges = [size[axis]]

        if not V.graph.has_feature(device, BackendFeature.SORT):
            return [None] * len(dtypes)

        sizevars = V.graph.sizevars
        sort_numel = sizevars.simplify(sympy_product(sort_ranges))

        # Heuristic, smallest rblock where triton usually outperforms aten.sort
        # It also isn't bandwidth bound so fusion is unlikely to help.
        max_rblock = 512
        is_persistent_kernel = (
            config.triton.persistent_reductions
            and sizevars.is_expr_static_and_true(sympy.Le(sort_numel, max_rblock))
        )
        if not is_persistent_kernel:
            # We only support persistent triton kernels
            return [None] * len(dtypes)

        assert len(dtypes) == len(inner_fns)

        # Sort with a single element is just a copy
        if sizevars.is_expr_static_and_true(sympy.Le(sort_numel, 1)):
            return [
                Pointwise.create(
                    device=device,
                    dtype=dtypes[output_index],
                    inner_fn=inner_fns[output_index],
                    ranges=size,
                )
                for output_index in range(len(dtypes))
            ]

        def reindex(index: Sequence[Expr], sort_index: Sequence[Expr]) -> list[Expr]:
            assert len(sort_index) == len(sort_ranges)
            assert len(index) == len(pointwise_ranges)
            return [*index[:axis], *sort_index, *index[axis:]]

        results = [
            TensorBox.create(
                Sort(
                    device=device,
                    dtype=dtypes[output_index],
                    dtypes=dtypes,
                    inner_fn=inner_fns[output_index],
                    inner_fns=inner_fns,
                    size=size,
                    ranges=pointwise_ranges,
                    sort_ranges=sort_ranges,
                    reindex=reindex,
                    reduction_hint=reduction_hint,
                    output_index=output_index,
                    stable=stable,
                    descending=descending,
                    **kwargs,
                )
            )
            for output_index in range(len(dtypes))
        ]

        for result in results:
            result.realize()

        return results


def is_storage_and_layout(x: IRNode) -> bool:
    try:
        as_storage_and_layout(x, freeze=False)
        return True
    except NotImplementedError:
        return False


def is_contiguous_storage_and_layout(x: IRNode) -> bool:
    try:
        _buffer, layout = as_storage_and_layout(x, freeze=False)
        # pad the stride here so we will NOT claim an tensor as contiguous
        # if a padding is gonna happen.
        if layout.should_pad_strides():
            layout.pad_strides()
        return layout.is_contiguous()
    except NotImplementedError:
        return False


def as_storage_and_layout(
    x: IRNode,
    freeze: bool = True,
    want_contiguous: bool = False,
    stride_order: Optional[Sequence[Union[int, Integer]]] = None,
    allow_padding: bool = False,
    exact_strides: Optional[Sequence[Union[int, Integer]]] = None,
) -> tuple[StorageBox, Layout]:
    """
    Try to simplify x into a StorageBox and a Layout.

    allow_padding only affect how we apply stride_order. When allow_padding
    is True, we have the freedom to add padding when applying the stride_order.
    """
    if isinstance(x, TensorBox):
        return as_storage_and_layout(
            x.data,
            freeze=freeze,
            want_contiguous=want_contiguous,
            stride_order=stride_order,
            allow_padding=allow_padding,
            exact_strides=exact_strides,
        )
    if isinstance(x, StorageBox):
        _, layout = as_storage_and_layout(
            x.data,
            freeze=freeze,
            want_contiguous=want_contiguous,
            stride_order=stride_order,
            allow_padding=allow_padding,
            exact_strides=exact_strides,
        )
        return x, x.data.get_layout()
    if isinstance(x, Buffer):
        if freeze:
            if want_contiguous:
                x.freeze_layout()
                assert x.get_layout().is_contiguous()
            elif stride_order is not None:
                x.freeze_layout_with_stride_order(
                    stride_order, allow_padding=allow_padding
                )
            elif exact_strides is not None:
                x.freeze_layout_with_exact_strides(
                    exact_strides, allow_padding=allow_padding
                )
            else:
                x.decide_layout()
        return StorageBox(x), x.get_layout()
    if isinstance(x, ReinterpretView):
        # making the base of x contiguous or stride_ordered will not necessarily make
        # the ReinterpretView either, so don't pass along those arguments
        buffer, _ = as_storage_and_layout(
            x.data,
            freeze=freeze,
        )
        return buffer, x.layout
    raise NotImplementedError


def is_stride_order_storage_and_layout(
    x: IRNode, stride_order: Sequence[Union[int, Integer]]
) -> bool:
    try:
        _buffer, layout = as_storage_and_layout(x, freeze=False)
        return layout.is_stride_ordered(stride_order)
    except NotImplementedError:
        return False


def is_unaligned(node: IRNode) -> bool:
    if isinstance(node, (TensorBox, StorageBox)):
        return is_unaligned(node.data)

    if isinstance(node, ReinterpretView):
        layout = node.layout
        has_unaligned_layout = not statically_known_true(
            layout.offset * get_dtype_size(layout.dtype) % GPU_ALIGN_BYTES == 0
        )
        return is_unaligned(node.data) or has_unaligned_layout

    if isinstance(node, Buffer):
        return node.get_name() in V.graph.unaligned_buffers

    # assume to be aligned otherwise
    return False


@ir_dataclass
class BaseView(IRNode):
    data: IRNode

    def get_free_symbol_uses(self, unbacked_only: bool = False) -> OrderedSet[Symbol]:
        return self.data.get_free_symbol_uses(unbacked_only)

    def make_reindexer(self) -> Callable[[Sequence[Expr]], Sequence[Expr]]:
        raise NotImplementedError(f"make_reindexer NYI on {self}")

    def make_indexer(self) -> Callable[[Sequence[Expr]], Expr]:
        inner = self.data.make_indexer()
        reindex = self.make_reindexer()

        def indexer(idx: Sequence[Expr]) -> Expr:
            return inner(reindex(idx))

        return indexer

    def make_loader(self) -> Callable[[Sequence[Expr]], OpsValue]:
        inner = self.data.make_loader()
        reindex = self.make_reindexer()

        def loader(idx: Sequence[Expr]) -> OpsValue:
            return inner(reindex(idx))

        return loader

    @property
    def dtype(self) -> torch.dtype:
        return self.data.get_dtype()

    def get_layout(self) -> Layout:
        return self.data.get_layout()

    def get_device(self) -> Optional[torch.device]:
        return self.data.get_device()

    def get_origin_node(self) -> Optional[torch.fx.Node]:
        return None

    def get_name(self) -> str:
        return self.data.get_name()

    def get_pointwise_size(self) -> Sequence[Expr]:
        return self.get_size()

    def mark_reuse(self, users: int) -> None:
        return self.data.mark_reuse(users)

    def has_exceeded_max_reads(self) -> bool:
        return self.data.has_exceeded_max_reads()

    def realize(self) -> Optional[str]:
        return self.data.realize()

    def realize_hint(self):  # type: ignore[no-untyped-def]
        return self.data.realize_hint()

    def get_storage_numel(self):  # type: ignore[no-untyped-def]
        return self.data.get_storage_numel()

    def is_extern(self) -> bool:
        return self.data.is_extern()  # type: ignore[attr-defined]

    def is_module_buffer(self) -> bool:
        return self.data.is_module_buffer()  # type: ignore[attr-defined]

    def get_read_names(self) -> OrderedSet[str]:
        return self.data.get_read_names()

    def get_reads(self) -> OrderedSet[Dep]:
        with patch.object(FlexibleLayout, "allow_indexing", True):
            return extract_read_writes(
                self.make_loader(),
                self.get_size(),  # type: ignore[arg-type]
            ).reads

    def unwrap_view(self):  # type: ignore[no-untyped-def]
        x: IRNode = self
        while isinstance(x, BaseView):
            x = x.data
        return x

    def constant_to_device(self, device: torch.device) -> IRNode:
        """Move this to a given device. Requires that all reads are to constants."""
        loader = self.make_loader()
        loader = patch.object(ConstantBuffer, "override_device", device)(loader)
        return Pointwise(
            device=device,
            dtype=self.get_dtype(),
            inner_fn=loader,
            ranges=self.get_size(),
        )


@ir_dataclass
class ExpandView(BaseView):
    size: list[Expr]

    @staticmethod
    def _normalize_size(x, new_size):  # type: ignore[no-untyped-def]
        """Replace `-1` with correct sizes"""
        sizevars = V.graph.sizevars
        new_size = list(map(sympy.expand, new_size))
        old_size = x.get_size()
        old_size = [None] * (len(new_size) - len(old_size)) + list(old_size)
        assert len(new_size) == len(old_size)
        for i in range(len(new_size)):
            if new_size[i] == -1:
                assert old_size[i] is not None
                new_size[i] = old_size[i]
            elif old_size[i] is None or V.graph.sizevars.shape_env.evaluate_expr(
                sympy.Eq(old_size[i], 1), size_oblivious=True
            ):
                pass
            else:
                # Sanity check: Expect broadcast compatibility
                #
                # NB: new_size[i] == old_size[i] is expected to already be
                # guarded because the meta formula was expected to have taught
                # us this equality.
                assert sizevars.size_hint(new_size[i] - old_size[i], fallback=0) == 0, (
                    "Broadcast failed in ExpandView({x.get_size()}, {new_size}) on dimension {i}"
                )
        return new_size

    @classmethod
    def create(cls, x, new_size):  # type: ignore[no-untyped-def]
        new_size = cls._normalize_size(x, new_size)

        if is_storage_and_layout(x):
            storage, old_layout = as_storage_and_layout(x)
            skip = len(new_size) - len(old_layout.size)
            assert skip >= 0
            new_stride = [sympy.S.Zero] * skip
            for stride, size in zip(old_layout.stride, old_layout.size):
                new_stride.append(
                    stride
                    if not V.graph.sizevars.shape_env.evaluate_expr(
                        sympy.Eq(size, 1), size_oblivious=True
                    )
                    else sympy.S.Zero
                )
            new_layout = FixedLayout(
                old_layout.device,
                old_layout.dtype,
                list(new_size),
                new_stride,
                old_layout.offset,
            )
            return ReinterpretView(data=storage, layout=new_layout)

        return ExpandView(data=x, size=new_size)

    def get_size(self) -> Sequence[Expr]:
        return self.size

    def make_reindexer(self):  # type: ignore[no-untyped-def]
        target = self.get_size()
        actual = self.data.get_size()
        skip = len(target) - len(actual)

        def reindex(index):  # type: ignore[no-untyped-def]
            index = list(index[skip:])
            assert len(index) == len(actual)
            for i in range(len(actual)):
                if actual[i] == 1:
                    # zero out broadcast dimension
                    index[i] = sympy.S.Zero
            return index

        return reindex


@ir_dataclass
class PermuteView(BaseView):
    dims: list[Expr]

    @classmethod
    def create(cls, x, dims):  # type: ignore[no-untyped-def]
        dims = cls._map_neg_dims(dims)
        assert OrderedSet(dims) == OrderedSet(range(len(dims)))

        if is_storage_and_layout(x):
            storage, old_layout = as_storage_and_layout(x)
            new_layout = FixedLayout(
                old_layout.device,
                old_layout.dtype,
                [old_layout.size[i] for i in dims],
                [old_layout.stride[i] for i in dims],
                old_layout.offset,
            )
            return ReinterpretView(data=storage, layout=new_layout)

        return PermuteView(data=x, dims=dims)

    @classmethod
    def _map_neg_dims(cls, dims):  # type: ignore[no-untyped-def]
        return [dim if dim >= 0 else len(dims) + dim for dim in dims]

    def get_size(self) -> Sequence[Expr]:
        assert OrderedSet(self._map_neg_dims(self.dims)) == OrderedSet(
            range(len(self.dims))
        )
        size = self.data.get_size()
        return [size[i] for i in self.dims]

    def make_reindexer(self):  # type: ignore[no-untyped-def]
        inv = {j: i for i, j in enumerate(self.dims)}
        inv = [inv[i] for i in range(len(self.dims))]
        assert OrderedSet(inv) == OrderedSet(range(len(self.dims)))

        def reindex(index):  # type: ignore[no-untyped-def]
            return [index[i] for i in inv]

        return reindex


@ir_dataclass
class SqueezeView(BaseView):
    @classmethod
    def create(cls, x, *, dim=None):  # type: ignore[no-untyped-def]
        if is_storage_and_layout(x):
            storage, old_layout = as_storage_and_layout(x)
            new_size = []
            new_stride = []
            if dim is not None:
                assert isinstance(dim, int), "expected integer dim argument"
                assert 0 <= dim and dim < len(old_layout.size)

            for i, (size, stride) in enumerate(zip(old_layout.size, old_layout.stride)):
                if dim is None:
                    if size != 1:
                        new_size.append(size)
                        new_stride.append(stride)
                else:
                    if i != dim:
                        new_size.append(size)
                        new_stride.append(stride)
                    else:
                        assert size == 1, "expected squeezed size to be 1"

            new_layout = FixedLayout(
                old_layout.device,
                old_layout.dtype,
                new_size,
                new_stride,
                old_layout.offset,
            )
            return ReinterpretView(data=storage, layout=new_layout)

        if dim is None:
            # redirect to a generic view
            return View.create(x, [s for s in x.get_size() if s != 1])
        else:
            assert x.get_size()[dim] == 1
            return View.create(x, [s for i, s in enumerate(x.get_size()) if i != dim])

    @staticmethod
    def squeezer(size: Sequence[sympy.Expr]):  # type: ignore[no-untyped-def]
        new_size = [s for s in size if s != 1]
        not_one = [i for i, s in enumerate(size) if s != 1]
        length = len(size)

        def reindex(index: list[sympy.Expr]) -> tuple[sympy.Expr, ...]:
            assert len(index) == len(not_one), f"{index} {not_one}"
            new_index = [sympy.S.Zero] * length
            for idx, s in zip(not_one, index):
                new_index[idx] = s
            return tuple(new_index)

        return new_size, reindex

    def __init__(self, data) -> None:  # type: ignore[no-untyped-def]
        raise AssertionError("use SqueezeView.create()")


@ir_dataclass
class GenericView(BaseView):
    size: list[Expr]
    reindex: Callable[..., Any]

    def make_reindexer(self):  # type: ignore[no-untyped-def]
        return self.reindex

    def reindex_str(self) -> str:
        index_old = [
            sympy_index_symbol_with_prefix(SymT.INDEX, n) for n in range(len(self.size))
        ]
        index_new = list(self.reindex(index_old))
        return f"lambda {', '.join(map(str, index_old))}: {index_new}"

    def __str__(self) -> str:
        return self.str_helper(
            [self.data, f"size={self.size}", f"reindex={self.reindex_str()}"]
        )

    __repr__ = __str__

    @classmethod
    def create(cls, x, new_size, reindex):  # type: ignore[no-untyped-def]
        return cls(data=x, size=list(new_size), reindex=reindex)

    def get_size(self) -> Sequence[Expr]:
        return self.size


@ir_dataclass
class View(GenericView):
    @staticmethod
    def handle_negative_index(idx, size):  # type: ignore[no-untyped-def]
        idx = sympy.expand(idx)
        size = sympy.expand(size)
        evaluate_expr = V.graph.sizevars.shape_env.evaluate_expr
        if evaluate_expr(sympy.Lt(idx, 0)):
            idx = idx + size
        return idx

    @classmethod
    def create(cls, x, new_size):  # type: ignore[no-untyped-def]
        assert isinstance(new_size, (tuple, list))
        old_size, new_size = cls.resolve_negative_size(x.get_size(), new_size)

        # Skip pointless views
        if V.graph.sizevars.statically_known_list_equals(old_size, new_size):
            return x

        unbacked_symbols_in_sizes = False
        if (
            len(free_unbacked_symbols(old_size)) > 0
            or len(free_unbacked_symbols(new_size)) > 0
        ):
            unbacked_symbols_in_sizes = True

        if 0 in new_size:

            def fake_reindex(index):  # type: ignore[no-untyped-def]
                return tuple([0] * len(old_size))

            return cls(data=x, size=list(new_size), reindex=fake_reindex)
        # TODO: a new class for FixedTransferLayout that output layout is constrained by input layout
        elif is_contiguous_storage_and_layout(x) or unbacked_symbols_in_sizes:
            if unbacked_symbols_in_sizes and (not is_contiguous_storage_and_layout(x)):
                # realize x; otherwise, the dynamic_reshape_indexer below will fail
                # due to the size_hint's inability to process unbacked SymInts
                # TODO: unbacked should not diverge from backed in determining striding
                # Need to require contiguous here instead of realize, see:
                # https://github.com/pytorch/pytorch/issues/145561
                x = ExternKernel.require_exact_strides(
                    x, FlexibleLayout.contiguous_strides(x.get_size())
                )

            storage, old_layout = as_storage_and_layout(x, want_contiguous=True)
            new_layout = FixedLayout(
                old_layout.device,
                old_layout.dtype,
                new_size,
                FlexibleLayout.contiguous_strides(new_size),
                old_layout.offset,
            )
            return ReinterpretView(data=storage, layout=new_layout)

        reindex = cls.dynamic_reshape_indexer(old_size, new_size)
        return cls(data=x, size=list(new_size), reindex=reindex)

    @staticmethod
    def resolve_negative_size(old_size, new_size):  # type: ignore[no-untyped-def]
        new_size = [V.graph.sizevars.simplify(x) for x in new_size]
        old_size = [V.graph.sizevars.simplify(x) for x in old_size]

        new_size = list(new_size)
        for i in range(len(new_size)):
            if new_size[i] == -1:
                new_size[i] = sympy.S.One
                new_size[i] = CleanDiv(sympy_product(old_size), sympy_product(new_size))
                break

        V.graph.sizevars.guard_equals(sympy_product(old_size), sympy_product(new_size))
        return old_size, new_size

    @classmethod
    def dynamic_reshape_indexer(
        cls,
        old_size: Sequence[_IntLike],
        new_size: Sequence[_IntLike],
        dense_dim: Optional[int] = None,  # type: ignore[no-untyped-def]
    ) -> Callable[[Sequence[_T]], Sequence[_V]]:
        try:
            reindex = cls._dynamic_reshape_indexer(old_size, new_size, dense_dim)
        except (AssertionError, IndexError):
            # optimistic algorithm failed, lets do a fallback
            flat = [sympy_product(old_size)]
            reindex1 = cls._dynamic_reshape_indexer(old_size, flat)
            reindex2 = cls._dynamic_reshape_indexer(flat, new_size)
            reindex = fuse_reindexing(reindex1, reindex2)
        return reindex

    @staticmethod
    def _dynamic_reshape_indexer(old_size, new_size, dense_dim: Optional[int] = None):  # type: ignore[no-untyped-def]
        """
        Perform a reshape entirely by modifying indexing math
        """
        size_hint = V.graph.sizevars.size_hint
        # TODO: These symbols may not escape, if they don't assert so and
        # treat them as temporary
        vars = [
            sympy_index_symbol_with_prefix(SymT.VIEW, i) for i in range(len(new_size))
        ]

        stack_new = list(zip(vars, new_size))
        stack_old = list(old_size)

        # process the dense dim first
        reordering_dense_dim = (
            dense_dim is not None
            and dense_dim != len(stack_old) - 1
            and len(new_size) == 1
        )
        if reordering_dense_dim:
            assert dense_dim is not None  # mypy
            old_dim = stack_old.pop(dense_dim)
            stack_old.append(old_dim)

        view_expr = []
        while stack_new and stack_old:
            size_old = stack_old.pop()
            var, size_new = stack_new.pop()
            if size_old == 1:
                view_expr.append(sympy.S.Zero)
                stack_new.append((var, size_new))  # re-add
            elif size_new == 1:
                stack_old.append(size_old)  # re-add
            elif size_hint(size_new) == size_hint(size_old):
                view_expr.append(var)
                V.graph.sizevars.guard_equals(size_new, size_old)
            elif size_hint(size_new) < size_hint(size_old):
                while size_hint(size_new) < size_hint(size_old):
                    var2, size_new2 = stack_new.pop()
                    var = var2 * size_new + var
                    size_new = size_new * size_new2
                view_expr.append(var)
                V.graph.sizevars.guard_equals(size_new, size_old)
            elif size_hint(size_new) > size_hint(size_old):
                divisor = sympy.S.One
                modulus = size_old
                view_expr.append(ModularIndexing(var, divisor, modulus))
                divisor = divisor * modulus
                while size_hint(size_new) > size_hint(size_old):
                    modulus = stack_old.pop()
                    view_expr.append(ModularIndexing(var, divisor, modulus))
                    divisor = divisor * modulus
                    size_old = size_old * modulus
                V.graph.sizevars.guard_equals(size_new, size_old)
            else:
                raise AssertionError

        while stack_old:
            size_old = stack_old.pop()
            V.graph.sizevars.guard_equals(size_old, 1)
            view_expr.append(sympy.S.Zero)

        while stack_new:
            var, size_new = stack_new.pop()
            V.graph.sizevars.guard_equals(size_new, 1)

        if dense_dim is not None and len(new_size) == 1:
            view_expr.reverse()
            # Move the last expression (dense dim) to its original position
            dense_expr = view_expr.pop()
            view_expr.insert(dense_dim, dense_expr)
        else:
            view_expr.reverse()

        assert len(view_expr) == len(old_size)

        def reindex(index):  # type: ignore[no-untyped-def]
            assert len(index) == len(vars), (len(index), len(vars))
            replacements = dict(zip(vars, index))
            return tuple(sympy_subs(x, replacements) for x in view_expr)

        return reindex


@ir_dataclass
class ReinterpretView(BaseView):
    """Pretend our storage has a different layout"""

    layout: Layout

    def __post_init__(self) -> None:
        super().__post_init__()
        if isinstance(self.data, BaseView):
            object.__setattr__(self, "data", self.data.unwrap_view())

    def __str__(self) -> str:
        return self.str_helper(
            [
                self.data,
                self.layout,
            ]
        )

    __repr__ = __str__

    def get_name(self):  # type: ignore[no-untyped-def]
        return self.data.get_name()

    def get_device(self) -> Optional[torch.device]:
        return self.layout.device

    def get_origin_node(self) -> Optional[torch.fx.Node]:
        return None

    @property
    def dtype(self):  # type: ignore[no-untyped-def]
        return self.layout.dtype

    def get_size(self) -> Sequence[Expr]:
        return list(self.layout.size)

    def get_stride(self):  # type: ignore[no-untyped-def]
        return list(self.layout.stride)

    def make_loader(self) -> Callable[[Sequence[Expr]], OpsValue]:
        def loader(index: Sequence[Expr]) -> OpsValue:
            indexer = self.layout.make_indexer()
            tmp_loader = ops.load(self.get_name(), indexer(index))
            if self.layout.dtype != self.data.dtype:
                return ops.to_dtype_bitcast(tmp_loader, self.dtype, self.data.dtype)
            else:
                return tmp_loader

        return loader

    def make_indexer(self) -> Callable[[Sequence[Expr]], Expr]:
        return self.layout.make_indexer()

    def get_layout(self) -> Layout:
        return self.layout

    def freeze_layout(self):  # type: ignore[no-untyped-def]
        pass

    def get_free_symbol_uses(
        self, unbacked_only: bool = False
    ) -> OrderedSet[sympy.Symbol]:
        return (
            get_free_symbols(self.layout.size, unbacked_only)
            | get_free_symbols(self.layout.stride, unbacked_only)
            | get_free_symbols(self.layout.offset, unbacked_only)
        )

    def codegen_reference(self, writer: Optional[IndentedBuffer] = None) -> str:
        # reinterpret_tensor is similar to as_strided except:
        # - offset is added to the existing offset (rather than replacing it)
        # - view tracking is disabled similar to unsafe_view
        return V.graph.wrapper_code.codegen_reinterpret_view(
            self.data,
            self.layout.size,
            self.layout.stride,
            self.layout.offset,
            writer.writeline if writer is not None else V.graph.wrapper_code.writeline,
            dtype=self.layout.dtype,
        )

    def num_reads(self) -> int:
        return 1


@ir_dataclass
class DtypeView(BaseView):
    """Pretend our storage has a different type"""

    target_dtype: torch.dtype

    @classmethod
    def create(cls, x, new_dtype):  # type: ignore[no-untyped-def]
        if is_storage_and_layout(x):
            storage, old_layout = as_storage_and_layout(x)
            new_layout = FixedLayout(
                old_layout.device,
                new_dtype,
                old_layout.size,
                old_layout.stride,
                old_layout.offset,
            )
            return ReinterpretView(data=storage, layout=new_layout)
        return DtypeView(data=x, target_dtype=new_dtype)

    def __str__(self) -> str:
        return self.str_helper([self.data, self.target_dtype])

    __repr__ = __str__

    @property
    def dtype(self):  # type: ignore[no-untyped-def]
        return self.target_dtype

    def get_size(self) -> Sequence[Expr]:
        return self.data.get_size()

    def make_loader(self) -> Callable[[Sequence[Expr]], OpsValue]:
        inner = self.data.make_loader()

        def loader(idx):  # type: ignore[no-untyped-def]
            return ops.to_dtype_bitcast(inner(idx), self.target_dtype, self.data.dtype)

        return loader


class SliceView(View):
    @classmethod
    def normalize_start_end(cls, x, dim, start, end):  # type: ignore[no-untyped-def]
        """
        Normalize start and end such that both are in the range
        [0, x.get_size()[dim]] and start <= end.
        """
        sizevars = V.graph.sizevars
        dim_size = x.get_size()[dim]

        if any(free_unbacked_symbols(x) for x in (start, end, dim_size)):
            min_func = sympy.Min
            max_func = sympy.Max
        else:
            min_func = sizevars.evaluate_min
            max_func = sizevars.evaluate_max

        def clamp(x, lower, upper):  # type: ignore[no-untyped-def]
            clamped_lower = (
                x if sizevars.statically_known_geq(x, lower) else max_func(x, lower)
            )
            clamped_full = (
                clamped_lower
                if sizevars.statically_known_leq(clamped_lower, upper)
                else min_func(clamped_lower, upper)
            )
            return clamped_full

        def clamp_wrap(val, lower, upper, default):  # type: ignore[no-untyped-def]
            if val is None:
                return default
            val = cls.handle_negative_index(val, dim_size)
            return clamp(val, lower, upper)

        start = clamp_wrap(start, 0, dim_size, 0)
        end = clamp_wrap(end, start, dim_size, dim_size)
        return start, end

    @classmethod
    def create(cls, x, dim, start, end, step=1, clamp=True):  # type: ignore[no-untyped-def]
        step = sympy.expand(step)
        assert isinstance(step, sympy.Expr) or step > 0
        try:
            if start == 0 and end >= 2**63 - 1 and step == 1:
                return x
        except TypeError:
            pass

        new_size = list(x.get_size())

        # NB: Ordinarily we default to clamping.
        # We only don't clamp for split_with_sizes. For split_with_sizes, sizes should be already valid
        # failing in this situation is ok, since invalid sizes could trigger silent errors.
        if clamp:
            start, end = cls.normalize_start_end(x, dim, start, end)

        new_size[dim] = FloorDiv(end - start + (step - 1), step)

        if is_storage_and_layout(x):
            # Fast path
            storage, old_layout = as_storage_and_layout(x)
            new_stride = list(old_layout.stride)
            new_stride[dim] = new_stride[dim] * step
            new_layout = FixedLayout(
                old_layout.device,
                old_layout.dtype,
                new_size,
                new_stride,
                old_layout.offset + old_layout.stride[dim] * start,
            )
            return ReinterpretView(data=storage, layout=new_layout)

        def reindex(index):  # type: ignore[no-untyped-def]
            assert len(index) == len(new_size), f"wrong ndim {index} {new_size}"
            index = list(index)
            index[dim] = index[dim] * step + start
            return index

        # redirect to a generic view
        return SliceView(data=x, size=new_size, reindex=reindex)


@ir_dataclass
class BaseConstant(IRNode):
    dtype: torch.dtype
    device: torch.device

    def get_size(self) -> Sequence[Expr]:
        return ()

    def get_device(self) -> Optional[torch.device]:
        return self.device

    def get_origin_node(self) -> Optional[torch.fx.Node]:
        return None

    def get_reads(self) -> OrderedSet[Dep]:
        return OrderedSet()


@ir_dataclass
class Constant(BaseConstant):
    value: Any
    dtype: torch.dtype
    device: torch.device

    def make_loader(self) -> Callable[[Sequence[Expr]], OpsValue]:
        def loader(index: Sequence[Expr]) -> OpsValue:
            return ops.constant(self.value, self.dtype)

        return loader

    def realize(self) -> Optional[str]:
        pass

    def constant_to_device(self, device: torch.device) -> IRNode:
        return Constant(value=self.value, dtype=self.dtype, device=device)


@ir_dataclass
class IndexingConstant(BaseConstant):
    index: Any
    dtype: torch.dtype
    device: torch.device

    def make_loader(self) -> Callable[[Sequence[Expr]], OpsValue]:
        def loader(index: Sequence[Expr]) -> OpsValue:
            return ops.index_expr(self.index, self.dtype)

        return loader

    def constant_to_device(self, device: torch.device) -> IRNode:
        return IndexingConstant(index=self.index, dtype=self.dtype, device=device)


def is_contiguous_strides_for_shape(
    stride: Sequence[_IntLike], shape: Sequence[_IntLike]
) -> bool:
    return all(
        size == 1 or left == right
        for left, right, size in zip(
            stride, FlexibleLayout.contiguous_strides(shape), shape
        )
    )


def get_align_for_dtype(dtype: torch.dtype) -> int:
    return config.padding_alignment_bytes // dtype.itemsize


class OutputSpec:
    """Abstract base for Layout, MultiOutputLayout, NoneLayout.
    Represents the memory layout of the output of an Operation."""

    def get_device(self) -> Optional[torch.device]:
        raise NotImplementedError(type(self).__name__)

    def storage_size(self) -> int:
        raise NotImplementedError(type(self).__name__)


@ir_dataclass
class Layout(OutputSpec):
    def __init__(
        self,
        device: torch.device,
        dtype: torch.dtype,
        size: list[Expr],
        stride: Optional[list[Expr]] = None,
        offset: Expr = Integer(0),
    ) -> None:
        if stride is None:
            stride = FlexibleLayout.contiguous_strides(size)
        self.device = device
        self.dtype = dtype
        assert len(size) == len(stride), f"size={size}, stride={stride}"
        assert all(isinstance(s, (Expr, int)) for s in size)
        self.size: list[Expr] = size
        self.stride: list[Expr] = stride
        self.offset: Expr = offset

    def __str__(self) -> str:
        offset = ""
        if self.offset != 0:
            offset = f", offset={self.offset}"

        device_index_str = "" if self.device.index is None else f":{self.device.index}"
        return (
            f"{type(self).__name__}('{self.device.type}{device_index_str}', {self.dtype}, "
            f"size={self.size}, stride={self.stride}{offset})"
        )

    __repr__ = __str__

    def get_device(self) -> torch.device:
        return self.device

    def is_contiguous(self) -> bool:
        return is_contiguous_strides_for_shape(self.stride, self.size)

    @staticmethod
    def is_channels_last_contiguous(
        shape: Sequence[_IntLike], strides: Sequence[_IntLike]
    ) -> bool:
        ndim = len(shape)
        if ndim not in [4, 5] or shape[1] == 1:
            return False
        for left, right, size in zip(
            strides, make_channels_last_strides_for(shape), shape
        ):
            if size != 1 and left != right:
                return False
        return True

    def is_transposed(self) -> bool:
        for left, right, size in zip(
            self.stride,
            reversed(FlexibleLayout.contiguous_strides(list(reversed(self.size)))),
            self.size,
        ):
            if size != 1 and left != right:
                return False
        return True

    def is_stride_ordered(self, order) -> bool:  # type: ignore[no-untyped-def]
        assert len(self.stride) == len(order)

        # ignore dimensions of size 1, they dont affect layout
        non_1_indices = [
            i
            for i, dim in enumerate(self.size)
            if V.graph.sizevars.size_hint(dim, fallback=2) != 1
        ]

        stride = [self.stride[i] for i in non_1_indices]
        order = [order[i] for i in non_1_indices]

        def sorted_indices(arr):  # type: ignore[no-untyped-def]
            sorted_arr = sorted(arr)
            return [sorted_arr.index(element) for element in arr]

        # since we may have removed dimensions, need to re-sort & re-index order
        order = sorted_indices(order)

        # reorder the stride given order
        stride_ordered = [-1] * len(order)
        for i in range(len(order)):
            stride_ordered[order[i]] = stride[i]
        # check if it is in ascending order
        for i in range(len(order) - 1):
            expr = stride_ordered[i] > stride_ordered[i + 1]
            if not isinstance(expr, bool):
                expr = V.graph._shape_env.evaluate_expr(
                    stride_ordered[i] > stride_ordered[i + 1], size_oblivious=True
                )
            if expr:
                return False
        return True

    def is_channels_last_stride_ordered(self):  # type: ignore[no-untyped-def]
        # create channels_last order(NCHW, NCDHW, the C is the first order).
        order = [0] + list(reversed(range(1, len(self.stride) - 1)))
        order = [len(order)] + order
        return self.is_stride_ordered(order)

    @staticmethod
    def _pad_strides(in_strides, size, dtype):  # type: ignore[no-untyped-def]
        """
        The padding does not change stride order but makes sure all strides larger
        than the threshold are multiple of align.
        """
        align = get_align_for_dtype(dtype)
        if len(in_strides) == 0:
            return in_strides

        if not config.pad_channels_last and Layout.is_channels_last_contiguous(
            size, in_strides
        ):
            return in_strides

        current_fx_node = V.get_current_node()
        if hasattr(current_fx_node, "meta") and current_fx_node.meta.get(
            "dislike_padding", False
        ):
            return in_strides

        # get_stride_order does not work with dynamic shape. Also we can not
        # statically decide if a padding is needed or how much padding we should
        # do for dynamic shape.
        #
        # Skip padding the strides for dynamic shape for now.
        if not all(
            isinstance(s, (int, sympy.Integer))
            for s in itertools.chain(in_strides, size)
        ):
            return in_strides

        stride_order = get_stride_order(in_strides)
        fill_order = stride_order2fill_order(stride_order)

        new_strides = [0 for _ in range(len(in_strides))]
        # since we pad when the layout is flexible, we can decide the
        # smallest stride to be 1.
        new_strides[fill_order[0]] = 1

        padded = False
        for rank, idx in enumerate(fill_order[1:], start=1):
            prev_idx = fill_order[rank - 1]
            stride = new_strides[prev_idx] * size[prev_idx]

            if stride > config.padding_stride_threshold and stride % align != 0:
                stride = ceildiv(stride, align) * align
                padded = True
            new_strides[idx] = stride

        if not padded:
            # Consider a tensor with shape [256, 1, 5, 5]
            # Avoid strides like [25, 5, 5, 1] being padded to equivalent strides
            # [25, 25, 5, 1].
            return in_strides

        metrics.num_comprehensive_padding += 1
        return new_strides

    def pad_strides(self):  # type: ignore[no-untyped-def]
        assert isinstance(self, FlexibleLayout)
        assert self.stride is not None
        self.stride = self._pad_strides(self.stride, self.size, self.dtype)

    def should_pad_strides(self):  # type: ignore[no-untyped-def]
        return config.comprehensive_padding and isinstance(self, FlexibleLayout)

    def as_fixed(self):  # type: ignore[no-untyped-def]
        if isinstance(self, FixedLayout):
            return self

        if self.should_pad_strides():
            self.pad_strides()
        return FixedLayout(
            self.device,
            self.dtype,
            self.size,
            self.stride,
            self.offset,
        )

    def make_indexer(self) -> Callable[[Sequence[Expr]], Expr]:
        assert FlexibleLayout.allow_indexing, (
            f"convert {type(self).__name__} to FixedLayout first"
        )
        return self.as_fixed().make_indexer()

    def __eq__(self, other) -> bool:  # type: ignore[no-untyped-def]
        return (
            self.device == other.device
            and self.dtype == other.dtype
            and self.size == other.size
            and self.stride == other.stride
            and self.offset == other.offset
        )

    def storage_size(self) -> sympy.Expr:
        return compute_required_storage_length(self.size, self.stride, self.offset)


class FixedLayout(Layout):
    """A Tensor layout we cannot change"""

    def make_indexer(self) -> Callable[[Sequence[Expr]], Expr]:
        """A closure containing math to read a given element"""

        def indexer(index):  # type: ignore[no-untyped-def]
            assert len(index) == len(self.stride)
            assert len(index) == len(self.size)
            result = self.offset
            for idx, stride, sz in zip(index, self.stride, self.size):
                if sz != 1:
                    result = result + idx * stride
            return result

        return indexer


class FlexibleLayout(Layout):
    """A Tensor layout we are allowed to change"""

    allow_indexing = False

    # WARNING!  This doesn't handle zero size tensors correctly
    @staticmethod
    def contiguous_strides(sizes):  # type: ignore[no-untyped-def]
        if len(sizes) == 0:
            return []
        reversed_strides = [sympy.S.One]
        for size in reversed(sizes[1:]):
            reversed_strides.append(size * reversed_strides[-1])
        return list(reversed(reversed_strides))

    @staticmethod
    def fill_ordered(sizes, order):  # type: ignore[no-untyped-def]
        """
        Create a stride based on the order the dimensions should be filled in.

        In this format, channels last would be:
            [1, 3, 2, 0]
        """
        assert OrderedSet(range(len(sizes))) == OrderedSet(order), (sizes, order)
        next_stride = sympy.S.One
        strides = [None] * len(order)

        for i in order:
            strides[i] = next_stride
            next_stride = next_stride * sizes[i]
        return strides

    @staticmethod
    def stride_ordered(sizes, order):  # type: ignore[no-untyped-def]
        """
        Create a stride based on the sorted order of a permuted range.

        In this format, channels last would be:
            [3, 0, 2, 1]
        """
        assert OrderedSet(range(len(sizes))) == OrderedSet(order)
        fill_order = stride_order2fill_order(order)
        return FlexibleLayout.fill_ordered(sizes, fill_order)

    @staticmethod
    def stride_ordered_for_memory_format(sizes, memory_format):  # type: ignore[no-untyped-def]
        """
        Create a stride based on a memory format.

        Memory format is translasted into a stride order,
        so channels_last is the same as:
            FlexibleLayout.stride_ordered(sizes, [3, 0, 2, 1])

        This interface does not support memory_format `torch.preserve_format`
        which should be used to deduce a format from another source
        """
        if memory_format == torch.channels_last:
            return FlexibleLayout.stride_ordered(sizes, NHWC_STRIDE_ORDER)
        elif memory_format == torch.channels_last_3d:
            return FlexibleLayout.stride_ordered(sizes, NHWDC_STRIDE_ORDER)
        elif memory_format == torch.contiguous_format:
            return FlexibleLayout.contiguous_strides(sizes)
        else:
            log.debug(
                "stride_ordered_for_memory_format, unsuppored memory_format: %s",
                memory_format,
            )
            raise NotImplementedError

    @staticmethod
    def same_ordered(sizes, stride):  # type: ignore[no-untyped-def]
        """
        Create a stride that has the same stride order as given stride

        For example, if given stride is [1000, 1, 100, 10],
        the fill order should be [1, 3, 2, 0]
        """
        assert len(sizes) == len(stride)
        stride = [V.graph.sizevars.size_hint(x) for x in stride]
        fill_order = sorted(range(len(stride)), key=stride.__getitem__)
        return FlexibleLayout.fill_ordered(sizes, fill_order)

    def as_stride_order(self, order, allow_padding=False):  # type: ignore[no-untyped-def]
        new_stride = self.stride_ordered(self.size, order)
        if self.should_pad_strides() and allow_padding:
            new_stride = self._pad_strides(new_stride, self.size, self.dtype)

        return FixedLayout(
            self.device,
            self.dtype,
            self.size,
            new_stride,
            self.offset,
        )

    def as_exact_strides(self, exact_strides, allow_padding=False):  # type: ignore[no-untyped-def]
        new_stride = exact_strides
        if self.should_pad_strides() and allow_padding:
            new_stride = self._pad_strides(new_stride, self.size, self.dtype)

        return FixedLayout(
            self.device,
            self.dtype,
            self.size,
            new_stride,
            self.offset,
        )

    def as_fill_order(self, order):  # type: ignore[no-untyped-def]
        new_stride = self.fill_ordered(self.size, order)
        if self.should_pad_strides():
            new_stride = self._pad_strides(new_stride, self.size, self.dtype)
        return FixedLayout(
            self.device,
            self.dtype,
            self.size,
            new_stride,
            self.offset,
        )

    def as_same_order(self, stride):  # type: ignore[no-untyped-def]
        new_stride = self.same_ordered(self.size, stride)
        if self.should_pad_strides():
            new_stride = self._pad_strides(new_stride, self.size, self.dtype)
        return FixedLayout(
            self.device,
            self.dtype,
            self.size,
            new_stride,
            self.offset,
        )

    def __init__(self, device, dtype, size, stride_order=None) -> None:  # type: ignore[no-untyped-def]
        if stride_order:
            strides = FlexibleLayout.fill_ordered(size, stride_order)
        else:
            strides = FlexibleLayout.contiguous_strides(size)
        super().__init__(device, dtype, size, strides)


class NonOwningLayout(Layout):
    """Is a view into the storage of another tensor"""

    def __init__(self, view: Union[BaseView, TensorBox]) -> None:
        layout = view.get_layout()
        super().__init__(
            layout.device,
            layout.dtype,
            layout.size,
            layout.stride,
        )
        self.view = view

    def make_indexer(self) -> Callable[[Sequence[Expr]], Expr]:
        return self.as_fixed().make_indexer()

    def maybe_guard_aligned(self):  # type: ignore[no-untyped-def]
        offset = self.view.get_layout().offset
        if offset == 0:
            return True
        from .utils import ALIGNMENT

        return V.graph.sizevars.statically_known_multiple_of(offset, ALIGNMENT)


class CommBufferType(Enum):
    SYMM_MEM = "symm_mem"


class CommBufferLayout(FixedLayout):
    """
    A layout that signifies the buffer is a comm buffer.
    In terms of striding, the layout is identical to `FixedLayout`.

    Buffers with this layout do not participate in in-place reuse - it can be
    neither the source nor the target for in-place reuse.

    For detailed motivation and usage of this layout, see
    NOTE [lowering-time collective optimization].
    """

    comm_buffer_type: CommBufferType
    group_name: str

    def __init__(
        self,
        layout: FlexibleLayout,
        comm_buffer_type: CommBufferType,
        group_name: str,
    ):
        if not isinstance(layout, FlexibleLayout):
            raise AssertionError(
                "A `CommBufferLayout` can only be initialized with "
                f"a `FlexibleLayout` (got {layout})."
            )

        fixed = layout.as_fixed()
        super().__init__(
            device=fixed.device,
            dtype=fixed.dtype,
            size=fixed.size,
            stride=fixed.stride,
            offset=fixed.offset,
        )
        self.comm_buffer_type = comm_buffer_type
        self.group_name = group_name


@ir_dataclass
class NoneLayout(OutputSpec):
    # This is janky, I figured out what fields to populate by just running
    # the model I was interested in and adding properties/methods as needed.
    # This doesn't inherit from Layout because Layout assumes you have stuff
    # like sizes, but I don't really have anything here.
    #
    # If you have an ir.Node with NoneLayout, you probably need to setup
    # dependencies manually in scheduler

    device: Optional[torch.device]
    size: list[int] = dataclasses.field(default_factory=lambda: [0])
    stride: list[int] = dataclasses.field(default_factory=lambda: [0])

    def storage_size(self) -> int:
        return 0

    def as_fixed(self):  # type: ignore[no-untyped-def]
        return self

    def get_device(self) -> Optional[torch.device]:
        return self.device


class MutationLayoutSHOULDREMOVE(Layout):
    def __init__(self, target: IRNode) -> None:
        super().__init__(
            target.get_device_or_error(),
            target.get_dtype(),
            target.get_size(),  # type: ignore[arg-type]
            None,
        )
        self.target = target
        name = self.get_buffer().get_name()
        V.graph.mark_buffer_mutated(name)

    @property
    def stride(self) -> list[Expr]:
        return self.real_layout().stride

    @stride.setter
    def stride(self, value: Never) -> None:
        pass  # ignore setting of stride

    def storage_size(self) -> sympy.Expr:
        return self.real_layout().storage_size()

    def get_buffer(self) -> Buffer:
        def unwrap_views(target):  # type: ignore[no-untyped-def]
            if isinstance(target, MutationLayoutSHOULDREMOVE):
                return unwrap_views(target.target)
            if isinstance(target, BaseView):
                return unwrap_views(target.unwrap_view())
            if isinstance(target, MutableBox):
                return unwrap_views(target.data)
            return target

        result = unwrap_views(self.target)
        assert isinstance(result, Buffer), (
            "MutationLayoutSHOULDREMOVE must refer to a buffer"
        )
        return result

    def real_layout(self):  # type: ignore[no-untyped-def]
        return self.get_buffer().layout

    @classmethod
    def realize_into(cls, src, dst, unsafe_alias=False):  # type: ignore[no-untyped-def]
        dst.realize()
        # NOTE: We must realize users of `dst` before we realize `src`, since
        # realization order determines scheduling order. Otherwise, src's
        # mutation would be scheduled before the existing users of dst!
        V.graph.mark_buffer_mutated(dst.get_name())

        if isinstance(src, TensorBox):
            src = src.data

        # We copy the contents of src into dst. In most cases this should
        # be fused into a single kernel by the scheduler.
        # NOTE: We cannot change src's layout to mutate dst directly as this
        # would alias src to dst, which is not correct as further mutations to
        # dst would effect users of src. However if there are no more users of
        # dst, we can alias src to dst.
        src.realize_hint()

        if not unsafe_alias:
            src = Pointwise.create(
                device=src.get_device(),
                dtype=src.get_dtype(),
                inner_fn=src.make_loader(),
                ranges=[
                    V.graph.sizevars.guard_equals(a, b)
                    for a, b in zip(src.get_size(), dst.get_size())
                ],
            ).data

        src.realize()
        assert isinstance(src.data.layout, FlexibleLayout)
        src.data.layout = MutationLayoutSHOULDREMOVE(dst)
        return src.data

    def as_fixed(self):  # type: ignore[no-untyped-def]
        return self

    def make_indexer(self) -> Callable[[Sequence[Expr]], Expr]:
        return self.target.make_indexer()


@ir_dataclass(frozen=False)
class Buffer(IRNode):
    # Name is sometimes None; e.g., ForceInPlace, where there isn't
    # a meaningful name
    name: Optional[str]
    layout: OutputSpec

    # Multi-output buffers will define 'outputs: List[Buffer]'. Confusingly,
    # MultiOutput does NOT define this!

    def __post_init__(self) -> None:
        super().__post_init__()
        self._post_init_setattr("origin_node", None)

    def make_indexer(self) -> Callable[[Sequence[Expr]], Expr]:
        return self.get_layout().make_indexer()

    def get_name(self) -> str:
        assert self.name, self
        return self.name

    def get_device(self) -> Optional[torch.device]:
        return self.get_output_spec().get_device()

    def get_defining_op(self) -> Optional[Operation]:
        return None

    @property
    def dtype(self) -> torch.dtype:
        return self.get_layout().dtype

    def get_size(self) -> Sequence[Expr]:
        return [*self.get_layout().size]

    def get_stride(self) -> list[Expr]:
        return [*self.get_layout().stride]

    def get_offset(self) -> Expr:
        return self.get_layout().offset

    def get_layout(self) -> Layout:
        if isinstance(self.layout, Layout):
            return self.layout
        raise NotImplementedError(type(self.layout).__name__)

    def get_output_spec(self) -> OutputSpec:
        return self.layout

    def get_storage_numel(self):  # type: ignore[no-untyped-def]
        return self.get_numel()

    def freeze_layout(self):  # type: ignore[no-untyped-def]
        if isinstance(self.layout, Layout) and not isinstance(
            self.layout, NonOwningLayout
        ):
            self.layout = self.layout.as_fixed()

    def freeze_layout_with_stride_order(self, order, allow_padding=False) -> None:  # type: ignore[no-untyped-def]
        assert isinstance(self.layout, FlexibleLayout)
        self.layout = self.layout.as_stride_order(order, allow_padding=allow_padding)

    def freeze_layout_with_fill_order(self, order) -> None:  # type: ignore[no-untyped-def]
        assert isinstance(self.layout, FlexibleLayout)
        self.layout = self.layout.as_fill_order(order)

    def freeze_layout_with_same_order(self, stride) -> None:  # type: ignore[no-untyped-def]
        assert isinstance(self.layout, FlexibleLayout)
        self.layout = self.layout.as_same_order(stride)

    def freeze_layout_with_exact_strides(  # type: ignore[no-untyped-def]
        self, exact_strides, allow_padding=False
    ) -> None:
        assert isinstance(self.layout, FlexibleLayout)
        self.layout = self.layout.as_exact_strides(
            exact_strides, allow_padding=allow_padding
        )

    def is_zero_elements(self):  # type: ignore[no-untyped-def]
        return V.graph.sizevars.is_expr_static_and_true(sympy.Eq(self.get_numel(), 0))

    def make_loader(self) -> Callable[[Sequence[Expr]], OpsValue]:
        # Loading from a zero-element buffer is a no-op
        if self.is_zero_elements():
            return partial(nop_loader_fn, dtype=self.get_dtype())

        def loader(index):  # type: ignore[no-untyped-def]
            indexer = self.make_indexer()
            return ops.load(self.name or "unnamed", indexer(index))

        return loader

    def codegen_reference(self, writer: Optional[IndentedBuffer] = None) -> str:
        return self.get_name()

    def decide_layout(self):  # type: ignore[no-untyped-def]
        pass

    def get_inputs_that_alias_output(self) -> Sequence[str]:
        if isinstance(self.layout, NonOwningLayout):
            return [self.layout.view.get_name()]
        return ()

    def get_mutation_names(self) -> Sequence[str]:
        if isinstance(self.layout, MutationLayoutSHOULDREMOVE):
            return [self.layout.target.get_name()]
        return ()

    def get_read_names(self) -> OrderedSet[str]:
        return OrderedSet([self.get_name()])

    def get_free_symbol_uses(
        self, unbacked_only: bool = False
    ) -> OrderedSet[sympy.Symbol]:
        return OrderedSet()

    def get_unbacked_symbol_defs(self) -> OrderedSet[sympy.Symbol]:
        return OrderedSet()

    def realize(self) -> Optional[str]:
        pass

    def should_allocate(self) -> bool:
        # Returns False by default.
        return False


@ir_dataclass(frozen=False)
class OperationBuffer(Buffer, Operation):
    # An operation that produces a single output buffer
    def get_outputs(self) -> list[Buffer]:
        return [self]

    def get_defining_op(self) -> Operation:
        return self

    # Skip implementation in Buffer
    get_operation_name = Operation.get_operation_name

    def __post_init__(self) -> None:
        Buffer.__post_init__(self)
        Operation.__post_init__(self)


class InputBuffer(Buffer):
    def num_reads(self) -> int:
        return 1


class DonatedBuffer(InputBuffer):
    """
    Represents a donated buffer which is a saved tensor that is not alias to any
    fwd inputs, fwd user outputs, and bwd outputs. We generally cannot inplace
    reuse the input tensor memory during backward since it might be used in another
    function. However, donated buffer can be inplace reused during backward
    to save memory.
    """


class ConstantBuffer(InputBuffer):
    override_device: Optional[torch.device] = None

    def make_loader(self) -> Callable[[Sequence[Expr]], OpsValue]:
        def loader(index: Sequence[Expr]) -> OpsValue:
            indexer = self.get_layout().make_indexer()
            return ops.load(
                V.graph.constant_name(self.get_name(), self.override_device),
                indexer(index),
            )

        return loader

    def constant_to_device(self, device: torch.device) -> IRNode:
        return ConstantBuffer(
            name=V.graph.constant_name(self.get_name(), device), layout=self.layout
        )


@ir_dataclass
class NoneAsConstantBuffer(IRNode):
    def get_reads(self) -> OrderedSet[Dep]:
        return OrderedSet()

    def get_free_symbol_uses(
        self, unbacked_only: bool = False
    ) -> OrderedSet[sympy.Symbol]:
        return OrderedSet()

    def codegen_reference(self, writer: Optional[IndentedBuffer] = None) -> str:
        return V.graph.wrapper_code.none_str

    def get_output_spec(self) -> OutputSpec:
        return NoneLayout(device=None)

    def has_tensor_output(self) -> bool:
        return False


@ir_dataclass
class ShapeAsConstantBuffer(IRNode):
    expr: Expr

    def get_free_symbol_uses(
        self, unbacked_only: bool = False
    ) -> OrderedSet[sympy.Symbol]:
        return get_free_symbols(self.expr, unbacked_only)

    def codegen_reference(self, writer: Optional[IndentedBuffer] = None) -> str:
        return V.graph.wrapper_code.codegen_sizevar(self.expr)

    def has_tensor_output(self) -> bool:
        return False


@ir_dataclass(frozen=False)
class ComputedBuffer(OperationBuffer):
    data: Loops

    def get_computed_buffer_name(self) -> Optional[str]:
        """
        Returns self.name if it exists, otherwise returns the name of the data node if that exists.
        If neither exist, returns None.
        """
        if self.name is not None:
            return self.name
        if hasattr(self.data, "name"):
            return self.data.name
        return None

    def num_reads(self) -> int:
        return self.data.num_reads()

    def get_reads(self) -> OrderedSet[Dep]:
        return self.data.get_reads()

    def get_read_names(self) -> OrderedSet[str]:
        return self.data.get_read_names()

    def get_read_writes(self) -> dependencies.ReadWrites:
        with patch.object(FlexibleLayout, "allow_indexing", True):
            if self.data.get_reduction_type():
                return extract_read_writes(
                    self.get_store_function(),
                    self.data.get_pointwise_size(),  # type: ignore[arg-type]
                    self.data.get_reduction_size(),  # type: ignore[arg-type]
                )
            else:
                return extract_read_writes(
                    self.get_store_function(),
                    self.data.get_size(),  # type: ignore[arg-type]
                )

    def get_free_symbol_uses(
        self, unbacked_only: bool = False
    ) -> OrderedSet[sympy.Symbol]:
        # Ordinarily, we'd like to just peek at the arguments list,
        # but ComputedBuffers have no argument list.
        #
        # Morally, this logic needs to be synchronized with the
        # KernelArgs.size calls, which are responsible for making symbols make
        # there way as kernel arguments (and it is precisely passing in one of
        # those symbols that establishes a dependency).  However, we haven't
        # started codegen yet so we can't directly reuse that logic.
        #
        # For now, I'm just yoloing with the size of the buffer.  Not sure if
        # it is enough.
        #
        # One thing you might wonder is if this is enough for a ComputedBuffer
        # denoting a reduction over i0.  Empirically, it is enough, but for an
        # unusual reason: we only need accurate dependencies for item() call,
        # but it's impossible to end up with a reduction over i0 from an
        # item() call without a regular non-reduction buffer first.
        return (
            get_free_symbols(self.get_size(), unbacked_only)
            | get_free_symbols(self.get_stride(), unbacked_only)
            | get_free_symbols(self.get_offset(), unbacked_only)
            | self.data.get_free_symbol_uses(unbacked_only)
        )

    def make_loader(self) -> Callable[[Sequence[Expr]], OpsValue]:
        if (
            not self.get_reduction_type()
            and self.name not in V.graph.mutated_buffers
            and self.num_reads() == 0
        ):
            # inline this op rather than generating ops.load()
            return self.data.make_loader()
        return super().make_loader()

    def get_store_function(self) -> Callable[..., None]:
        indexer = self.get_layout().as_fixed().make_indexer()
        if isinstance(self.data, (Reduction, Scan, Sort)):
            return partial(self.data.store_reduction, self.name, indexer)
        else:
            assert isinstance(self.data, Pointwise)
            return partial(self.data.store_output, self.name, indexer)

    def get_fill_order(self) -> Optional[list[int]]:
        """
        If our layout is still flexible, try to determine the stride order based on stride orders of reads.

        TODO(jansel): A better algorithm here would look at downstream consumers of this
                      value and try to do global graph-level layout optimization.
                      This is also something just begging to be autotuned.
        """
        if isinstance(self.layout, FlexibleLayout):
            (index_vars, reduction_vars), _ = dependencies.index_vars_squeeze(
                self.data.get_pointwise_size(), self.data.get_reduction_size()
            )
            reads = self.get_read_writes().reads
            # only consider reads to buffer of same size
            # ignore StarDeps because they don't contribute stride information
            assert all(
                isinstance(r, (dependencies.StarDep, dependencies.MemoryDep))
                for r in reads
            )
            reads = [
                sympy_subs(r.index, {v: sympy.S.Zero for v in reduction_vars if v != 0})
                for r in reads
                if isinstance(r, dependencies.MemoryDep)
            ]

            if reads:
                if isinstance(self.data, (Scan, Sort)):
                    indices = self.data.reindex(index_vars, reduction_vars)
                else:
                    indices = index_vars
                stride_lengths = [
                    V.graph.sizevars.stride_hints(expr, indices) for expr in reads
                ]
                from .scheduler import pick_loop_order

                return pick_loop_order(stride_lengths, self.get_size())

        return None

    def decide_layout(self) -> None:
        if isinstance(self.layout, FlexibleLayout):
            order = self.get_fill_order()
            if order:
                self.freeze_layout_with_fill_order(order)
            else:
                self.freeze_layout()

    @cache_on_self
    def get_default_sizes_body(
        self,
    ) -> tuple[
        tuple[list[sympy.Expr], list[sympy.Expr]],
        LoopBody,
        tuple[list[sympy.Expr], list[sympy.Expr]],
    ]:
        args, var_ranges = dependencies.index_vars_squeeze(
            self.data.get_pointwise_size(), self.data.get_reduction_size(), prefix="q"
        )
        with patch.object(ConstantBuffer, "override_device", self.get_device()):
            body = LoopBody(
                self.get_store_function(),
                (args if self.get_reduction_type() else args[:1]),
                var_ranges,
                *args,
            )
        index_vars = []
        reduce_vars: list[Any] = []
        index_size = []
        reduce_size = []
        for v, s in var_ranges.items():
            if v in args[0]:
                assert not reduce_vars
                index_vars.append(v)
                index_size.append(s)
            else:
                assert v in args[1]
                reduce_vars.append(v)
                reduce_size.append(s)
        return (index_size, reduce_size), body, (index_vars, reduce_vars)

    def simplify_and_reorder(
        self,
        extra_indexing_constraints: Optional[tuple[dict[Any, Any], list[Any]]] = None,
        recompute_sizes_body_func: Optional[Callable[..., Any]] = None,
    ) -> tuple[tuple[list[sympy.Expr], list[sympy.Expr]], LoopBody]:
        """
        This is a main place where we do loop transformations in a
        backend-agnostic way.

        Here we:
            1) Remove any 1 dimensions
            2) Fuse contiguous dimensions together
            3) Reorder dimensions based on stride orders

        Optional argument extra_indexing_constraints can be used to append additional
        indexing expressions to existing ones derived from buffer's body. This can be useful
        to fuse scheduler nodes with compatible ranges, e.g. (s0*s1*...,) and (s0, s1, s2, ...)
        on CPU by preventing indexing simplifications and obtaining index/reduce ranges for
        the scheduler node compatible with other nodes.
        Optional argument recompute_sizes_body_func can be used to recompute sizes and body
        on the default body. This can be useful to append additional loop transformations.
        """
        (
            (index_size, reduce_size),
            body,
            (index_vars, reduce_vars),
        ) = self.get_default_sizes_body()

        if recompute_sizes_body_func:
            (
                (index_size, reduce_size),
                body,
                (index_vars, reduce_vars),
            ) = recompute_sizes_body_func(
                (index_size, reduce_size), body, (index_vars, reduce_vars)
            )

        index_formulas = [*body.indexing_exprs.values()]
        if extra_indexing_constraints is not None:
            assert (
                isinstance(extra_indexing_constraints, tuple)
                and len(extra_indexing_constraints) == 2
            )
            extra_indexing_ranges, extra_indexing_expr = extra_indexing_constraints
            assert isinstance(extra_indexing_ranges, dict)
            assert isinstance(extra_indexing_expr, list)
            assert all(isinstance(f, Expr) for f in extra_indexing_expr)

            expected_var_ranges = body.var_ranges
            assert expected_var_ranges == extra_indexing_ranges, (
                expected_var_ranges,
                extra_indexing_ranges,
            )
            # remove already existing expressions
            extra_indexing_expr = [
                e for e in extra_indexing_expr if e not in index_formulas
            ]
            index_formulas += extra_indexing_expr

        memory_addrs = [*body.get_write_exprs()]
        if not V.graph.has_feature(self, BackendFeature.PREFER_STORE_LOOP_ORDER):
            memory_addrs.extend(body.get_read_exprs())

        def simplify_and_reorder(x_vars, support_vars, sizes, simplify_loops):  # type: ignore[no-untyped-def]
            sizes, reindex0, reindex1 = self._apply_loop_reordering(
                x_vars, support_vars, sizes, memory_addrs
            )
            # for NHWC: reindex0([0,1,2,3]) = [0,2,3,1], reindex1([0,1,2,3]) = [0,3,2,1]
            x_vars = reindex0(x_vars)

            if simplify_loops:
                sizes, reindex2, _prune = V.graph.sizevars._simplify_loops(
                    x_vars,
                    sizes,
                    index_prevent_reordering(index_formulas, x_vars, sizes),
                )
                reindex = fuse_reindexing(reindex1, reindex2)
            else:
                reindex = reindex1
            return sizes, reindex, reindex1

        support_vars = index_vars + reduce_vars
        should_merge_loops = (
            not is_gpu(get_device_type(self)) or not config.loop_ordering_after_fusion
        )
        iter_ranges, iter_reindex, _ = simplify_and_reorder(
            index_vars,
            support_vars,
            index_size,
            should_merge_loops,
        )

        # Like iteration dimensions, we may also want to delay merging reduction dimensions.
        # E.g., if we reduce a tensor [M, N, K] for its M and N dimensions followed by a pointwise
        # kernel, merging M and N dimension too early makes it hard to decide what loop order
        # we should pick for the piontwise kernel so that it is fusible with the reduction.
        reduce_ranges, reduce_reindex, _ = simplify_and_reorder(
            reduce_vars, support_vars, reduce_size, should_merge_loops
        )

        # retrace the loop body with simplification and reordering applied
        (iter_vars, reduce_vars), var_ranges = dependencies.index_vars_no_squeeze(
            iter_ranges,
            reduce_ranges,
            prefix="p",
        )
        body = LoopBody(
            body,
            [iter_reindex(iter_vars), reduce_reindex(reduce_vars)],
            var_ranges,
            iter_vars,
            reduce_vars,
        )
        return (iter_ranges, reduce_ranges), body

    @staticmethod
    def _apply_loop_reordering(  # type: ignore[no-untyped-def]
        index_vars,
        support_vars,
        sizes,
        memory_addrs,
        priority_idx=None,
    ):
        """
        Shuffle the order of loops around to hopefully improve performance.
        """
        from .scheduler import pick_loop_order

        if priority_idx is None:
            priority_idx = []

        try:
            strides = [
                V.graph.sizevars.stride_hints(expr, index_vars, support_vars)
                for expr in memory_addrs
            ]
            assert len(strides) == len(memory_addrs) and len(strides[0]) == len(
                index_vars
            )
            order = list(reversed(pick_loop_order(strides, sizes, priority_idx)))
        except Exception:
            if config.debug:
                log.warning(
                    "Did not simplify complex index:\n%s\n%s",
                    dict(zip(index_vars, sizes)),
                    memory_addrs,
                )
            order = list(range(len(sizes)))
        sizes = [sizes[i] for i in order]
        return sizes, same_reorder(order), inverse_reorder(order)

    def get_reduction_size(self) -> Sequence[sympy.Expr]:
        return self.data.get_reduction_size()

    def get_reduction_type(self) -> Optional[str]:
        return self.data.get_reduction_type()

    def is_no_op(self) -> bool:
        return self.data.is_zero_elements()

    def should_allocate(self) -> bool:
        return True

    def constant_to_device(self, device: torch.device) -> IRNode:
        """Move this to a given device. Requires that all reads are to constants."""
        return self.data.constant_to_device(device)


class TemplateBuffer(OperationBuffer):
    """
    Represents a Triton (in the future other type) of template operator
    that we can fuse an epilogue onto.
    """

    def __init__(
        self,
        layout: Layout,
        inputs: Sequence[IRNode],
        make_kernel_render: Callable[..., Any],
    ) -> None:
        super().__init__(name=None, layout=layout)
        self.inputs = InputsKernel.unwrap_storage(inputs)
        self.make_kernel_render = make_kernel_render
        self.name = V.graph.register_buffer(self)
        V.graph.register_operation(self)

    def get_read_writes(self) -> dependencies.ReadWrites:
        return self.extract_read_writes(normalize=True)

    def extract_read_writes(self, normalize):  # type: ignore[no-untyped-def]
        name = self.get_name()
        indexer = self.get_layout().make_indexer()

        def dummy(index, rindex):  # type: ignore[no-untyped-def]
            assert len(rindex) == 0
            return ops.store(name, indexer(index), "fake")

        deps = dependencies.extract_read_writes(
            dummy, self.get_size(), (), normalize=normalize
        )

        for inp in self.inputs:
            indexer = inp.layout.make_indexer()

            def dummy(index, rindex):  # type: ignore[no-untyped-def]
                assert len(rindex) == 0
                ops.load(inp.get_name(), indexer(index))

            deps.reads |= dependencies.extract_read_writes(
                dummy, inp.get_size(), (), normalize=True
            ).reads

        return deps

    def get_reduction_size(self) -> Sequence[sympy.Expr]:
        return sympy.S.One

    def get_reduction_type(self) -> Optional[str]:
        return None

    def should_allocate(self) -> bool:
        return True

    def simplify_and_reorder(  # type: ignore[no-untyped-def]
        self,
        extra_indexing_constraints: Optional[tuple[dict[Any, Any], list[Any]]] = None,
        recompute_sizes_body_func: Optional[Callable[..., Any]] = None,
    ):
        return (
            (
                self.get_size(),
                (),
            ),
            None,
        )


class TritonTemplateBuffer(TemplateBuffer):
    def __init__(  # type: ignore[no-untyped-def]
        self,
        layout,
        inputs,
        make_kernel_render,
        mutated_inputs: Optional[Iterable[IRNode]] = None,
        allowed_prologue_inps: Optional[OrderedSet[str]] = None,
    ) -> None:
        """
        NOTE:[TritonTemplates with multiple outputs]
        We want the ability for TritonTemplates to output multiple tensors. Triton
        kernels have no notion of outputs and this is done by creating tensors that
        are then mutated by the kernel. Currenlty our STORE_OUTPUT codegen doesn't
        support creating multinode outputs for triton templates.
        We work around this by creating an extra input buffer during the lowering
        and we mark them as mutated inputs.
        """
        super().__init__(layout, inputs, make_kernel_render)
        self.mutated_inputs = mutated_inputs
        self.outputs: list[Buffer] = [self]
        if mutated_inputs is not None:
            # Ensure that the mutated inputs are only allowed for certain nodes
            allowed_set = (
                torch.ops.higher_order.flex_attention,
                torch.ops.higher_order.flex_attention_backward,
            )
            current_node = V.graph.current_node.target
            assert current_node in allowed_set, (
                f"Mutated inputs are only allowed for {allowed_set} but got {current_node}"
            )
            device = self.inputs[0].get_device()
            self.outputs += [
                MutationOutput(NoneLayout(device=device), buf, self)
                for buf in mutated_inputs
            ]

        self.allowed_prologue_inps = (
            allowed_prologue_inps if allowed_prologue_inps else OrderedSet()
        )

    def get_outputs(self) -> list[Buffer]:
        return self.outputs

    def get_allowed_prologue_inps(self) -> OrderedSet[str]:
        return self.allowed_prologue_inps

    def __str__(self) -> str:
        out = f"TritonTemplateBuffer(layout={self.layout})"
        return out


PrimitiveInfoType = Union[int, float, bool, str, list[Union[int, str, float, bool]]]


class ChoiceCaller:
    """
    Represents a possible choice used in autotune_process.py.
    During autotuning, self.benchmark() is first called to get benchmark result,
    and if this choice is selected, self.output_node() is called to get the output_node.

    Children classes: TritonTemplateCaller, CUDATemplateCaller.
    """

    def __init__(
        self,
        name: str,
        input_nodes: list[Buffer],
        layout: Layout,
        description: str,
    ) -> None:
        super().__init__()
        self.name = name
        self.layout = layout
        self.input_nodes = input_nodes
        # An additional description used to describe the choice (useful for
        # knowing what autotuning is choosing)
        self.description = description

    def benchmark(self, *args, out) -> float:  # type: ignore[no-untyped-def]
        algo = self.to_callable()
        return benchmarker.benchmark(algo, args, {"out": out})

    def call_name(self) -> str:
        raise NotImplementedError

    def to_callable(self):  # type: ignore[no-untyped-def]
        raise NotImplementedError

    def hash_key(self) -> str:
        raise NotImplementedError

    def output_node(self) -> TensorBox:
        raise NotImplementedError

    def info_dict(self) -> dict[str, Union[PrimitiveInfoType, list[PrimitiveInfoType]]]:
        """Information returned here is logged to the autotune log file when that is enabled."""
        return {}

    def autoheuristic_id(self) -> str:
        return "unsupported_choice"


class TritonTemplateCallerBase(ChoiceCaller):
    def get_make_kernel_render(self) -> Any:
        raise NotImplementedError


class MultiTemplateBuffer(TritonTemplateBuffer):
    """
    Represents a Buffer with multiple backing implementation choices.

    Choices can be TritonTemplates or ExternKernels. During scheduling if there is a potential
    epilogue we will benchmark each of the choices with the epilogue to determine an implementation.
    Otherwise, the fastest base choice will be chosen.
    """

    def __init__(
        self,
        layout: Layout,
        inputs: list[IRNode],
        choice_timings: Callable[[], dict[ChoiceCaller, float]],
        unfiltered_choices: list[ChoiceCaller],
        allowed_prologue_inps: OrderedSet[str],
    ) -> None:
        super().__init__(
            layout=layout,
            inputs=inputs,
            make_kernel_render=None,
            allowed_prologue_inps=allowed_prologue_inps,
        )
        self._choice_timings_fn = choice_timings
        self._choice_timings: Optional[dict[ChoiceCaller, float]] = None
        self.original_inputs = inputs
        self._output_plannable = all(
            isinstance(choice, TritonTemplateCallerBase)
            or (
                isinstance(choice, torch._inductor.select_algorithm.ExternKernelCaller)
                and choice.has_out_variant
            )
            for choice in unfiltered_choices
        )

    @property
    def output_plannable(self) -> bool:
        """
        Are all possible choices TritonTemplates or Extern Kernels with out variants
        """
        return self._output_plannable

    @property
    def choice_timings(self) -> dict[ChoiceCaller, float]:
        if self._choice_timings is None:
            self._choice_timings = self._choice_timings_fn()
        return self._choice_timings

    @contextlib.contextmanager
    def swap_as_triton_caller(self, caller: TritonTemplateCallerBase):  # type: ignore[no-untyped-def]
        assert isinstance(caller, torch._inductor.select_algorithm.TritonTemplateCaller)
        assert self.layout == caller.layout

        render = self.make_kernel_render
        self.make_kernel_render = caller.get_make_kernel_render()
        try:
            yield
        finally:
            self.make_kernel_render = render

    def finalize_as_triton_caller(self, caller: TritonTemplateCallerBase) -> None:
        assert isinstance(caller, torch._inductor.select_algorithm.TritonTemplateCaller)
        assert self.get_size() == caller.layout.size
        assert self.get_stride() == caller.layout.stride
        self.make_kernel_render = caller.get_make_kernel_render()

    def get_min_choice(self) -> tuple[ChoiceCaller, float]:
        min_choice = min(self.choice_timings, key=self.choice_timings.get)  # type: ignore[arg-type]
        return (min_choice, self.choice_timings[min_choice])


class CUDATemplateBuffer(TemplateBuffer):
    def __init__(  # type: ignore[no-untyped-def]
        self,
        layout,
        inputs,
        make_kernel_render,
        workspace_size: int,
        template: CUDATemplate,
    ) -> None:
        super().__init__(layout, inputs, make_kernel_render)
        # Global memory (in bytes) needed for this template.
        self.workspace_size = workspace_size
        self.template = template

    def get_workspace_size(self):  # type: ignore[no-untyped-def]
        return self.workspace_size if self.workspace_size is not None else 0


class CppTemplateBuffer(TemplateBuffer):
    def __init__(self, layout, inputs, make_kernel_render, template, choice) -> None:  # type: ignore[no-untyped-def]
        super().__init__(layout, inputs, make_kernel_render)
        self.template = template
        self.choice = choice
        self.outputs: Optional[list[Buffer]] = None

    def get_layout(self) -> Layout:
        if isinstance(self.layout, MultiOutputLayout):
            assert isinstance(self.outputs, Iterable)
            first_output = self.outputs[0]
            assert isinstance(first_output, Buffer)
            layout = first_output.layout
            assert isinstance(layout, Layout)
            return layout
        else:
            return super().get_layout()


@ir_dataclass(frozen=False)
class InputsKernel(OperationBuffer):
    inputs: list[Buffer]

    def get_read_writes(self) -> dependencies.ReadWrites:
        reads = OrderedSet[dependencies.Dep]()
        StarDep = dependencies.StarDep
        for input in self.inputs:
            if isinstance(input, list):
                reads.update(StarDep(x.get_name()) for x in input)
            elif isinstance(input, ShapeAsConstantBuffer):
                # Skip creating dependncy for symbolics as they're visible globally
                continue
            else:
                reads.add(StarDep(input.get_name()))

        writes = OrderedSet[dependencies.Dep](
            StarDep(buf.get_name()) for buf in self.get_outputs()
        )

        return dependencies.ReadWrites(
            reads=reads,
            writes=writes,
            index_exprs=OrderedSet(),
        )

    def get_reads(self) -> OrderedSet[Dep]:
        return self.get_read_writes().reads

    @classmethod
    def unwrap_storage_for_input(cls, x: IRNode) -> IRNode:
        if isinstance(x, TensorBox):
            x = x.data
        if isinstance(x, StorageBox):
            x = x.data
        if isinstance(x, BaseView) and not isinstance(x, ReinterpretView):
            x = ExternKernel.realize_input(x)
        if isinstance(x, TensorBox):
            # when converting to ReinterpretView fails in the
            # realize_input call above, the result will be wrapped
            # into TensorBox / StorageBox pair as a result of the
            # cls.copy_input call; so we should unwrap recursively
            return cls.unwrap_storage_for_input(x)
        if isinstance(x, TorchBindObject):
            return x
        assert isinstance(x, (Buffer, ReinterpretView)), x
        return x

    @staticmethod
    def unwrap_storage(inputs):  # type: ignore[no-untyped-def]
        inputs_new = []
        for x in inputs:
            if isinstance(x, list):
                x = [InputsKernel.unwrap_storage_for_input(i) for i in x]
            else:
                x = InputsKernel.unwrap_storage_for_input(x)
            inputs_new.append(x)
        return inputs_new

    def is_extern(self) -> bool:
        return True

    def num_reads(self) -> int:
        return 1


class NopKernel(InputsKernel):
    def is_no_op(self) -> bool:
        return True

    def get_reads(self) -> OrderedSet[Dep]:
        return OrderedSet()


class ConcatKernel(NopKernel):
    """
    There isn't actually a real kernel for concat, we just change the
    storage for the upstream data.
    """

    @classmethod
    def create(cls, inputs, dim):  # type: ignore[no-untyped-def]
        device = inputs[0].get_device()
        dtype = inputs[0].get_dtype()
        new_size = list(inputs[0].get_size())
        offsets_start = [0]
        offsets_end = [new_size[dim]]
        assert 0 <= dim < len(new_size)
        for i in range(1, len(inputs)):
            input_size = inputs[i].get_size()
            offsets_start.append(new_size[dim])
            assert len(input_size) == len(new_size)
            assert inputs[i].get_dtype() == dtype
            assert inputs[i].get_device() == device
            for j in range(len(new_size)):
                if j == dim:
                    new_size[j] = new_size[j] + input_size[j]
                else:
                    new_size[j] = V.graph.sizevars.guard_equals(
                        new_size[j], input_size[j]
                    )
            offsets_end.append(new_size[dim])

        output_stride = FlexibleLayout.contiguous_strides(new_size)
        if config.comprehensive_padding:
            # Ensure the output stride matches the alignment requirements
            output_stride = Layout._pad_strides(
                output_stride, new_size, inputs[0].dtype
            )

        # If any of the inputs is in CL format, use CL format for the output
        for i in range(len(inputs)):
            x = inputs[i]
            if is_storage_and_layout(x):
                layout = x.get_layout()
                if isinstance(
                    layout, FixedLayout
                ) and Layout.is_channels_last_contiguous(layout.size, layout.stride):
                    # use CL stride for the output
                    output_stride = make_channels_last_strides_for(new_size)
                    break
        any_input_is_storage_and_layout = any(is_storage_and_layout(x) for x in inputs)
        fx_node_args = V.graph.current_node.args[0]
        assert isinstance(fx_node_args, list)
        # If any of the inputs has meta tensor and the meta tensor is in CL format, use CL format for the output
        if any_input_is_storage_and_layout is False and any(
            "val" in arg.meta
            and (
                arg.meta["val"].is_contiguous(memory_format=torch.channels_last)
                or arg.meta["val"].is_contiguous(memory_format=torch.channels_last_3d)
            )
            for arg in fx_node_args
        ):
            output_stride = make_channels_last_strides_for(new_size)

        concat_kernel = ConcatKernel(
            name=None,
            layout=FixedLayout(
                device=device,
                dtype=dtype,
                size=new_size,
                stride=output_stride,
            ),
            inputs=[],
        )
        kernel = StorageBox(concat_kernel)
        op_names = []
        for i in range(len(inputs)):
            input_buffer = cls.realize_into(
                inputs[i],
                SliceView.create(
                    kernel, dim, offsets_start[i], offsets_end[i], clamp=False
                ),
            )
            concat_kernel.inputs.append(input_buffer)

            if isinstance(inputs[i].data, BaseView):
                input_unwrapped = inputs[i].data.unwrap_view()
            else:
                input_unwrapped = inputs[i].data

            if (
                input_unwrapped.is_input_buffer()
                and is_gpu(inputs[i].get_device().type)
                and not is_dynamic(input_buffer)
            ):
                op_names.append(input_buffer.get_operation_name())

        if len(op_names) > 1 and V.graph.has_feature(device, BackendFeature.FOREACH):
            V.graph.register_operation_list(op_names)

        concat_kernel.name = V.graph.register_buffer(concat_kernel)
        concat_kernel.inputs = cls.unwrap_storage(concat_kernel.inputs)
        V.graph.register_operation(concat_kernel)

        return kernel

    @classmethod
    def can_realize_into_without_copy(cls, src, dst=None):  # type: ignore[no-untyped-def]
        if isinstance(src, TensorBox):
            # unwrap a TensorBox
            return cls.can_realize_into_without_copy(src.data, dst)

        if isinstance(src.data, MultiTemplateBuffer):
            if (
                not isinstance(src.data.layout, FixedLayout)
                or not src.data.output_plannable
            ):
                return False

            # we call can_realize_into_without_copy in cat lowering before we've decided
            # on output format, optimistically assume layout matches
            if dst is None:
                return True

            # otherwise, check equality of layouts
            if not len(src.get_stride()) == len(dst.get_stride()):
                return False

            return all(
                V.graph.sizevars.statically_known_equals(s1, s2)
                for s1, s2 in zip(src.get_stride(), dst.get_stride())
            )

        return isinstance(src.data.layout, FlexibleLayout) and not isinstance(
            src.data, ExternKernelAlloc
        )

    @classmethod
    def realize_into(cls, src, dst):  # type: ignore[no-untyped-def]
        # Attempt to turn this into a ReinterpretView rather than assert.
        # This has concessions around layout, as as_storage_and_layout
        # can cause us to go from flexible to fixed layout.
        if not isinstance(dst, ReinterpretView):
            if is_storage_and_layout(dst):
                storage, layout = as_storage_and_layout(dst)
                dst = ReinterpretView(data=storage, layout=layout)
        assert isinstance(dst, ReinterpretView), dst
        if isinstance(src, TensorBox):
            # unwrap a TensorBox
            return cls.realize_into(src.data, dst)

        if isinstance(src, StorageBox):
            src.realize()
            # ExternKernelAlloc has specific requirements for output layout, should create a copy
            assert hasattr(src.data, "layout")
            if cls.can_realize_into_without_copy(src, dst):
                src.data.layout = NonOwningLayout(dst)
                return src.data
        # introduce a copy
        pw = Pointwise.create(
            device=src.get_device(),
            dtype=src.get_dtype(),
            inner_fn=src.make_loader(),
            ranges=[
                V.graph.sizevars.guard_equals(a, b)
                for a, b in zip(src.get_size(), dst.get_size())
            ],
        )
        return cls.realize_into(pw, dst)

    def should_allocate(self) -> bool:
        return True


@ir_dataclass(frozen=False)
class ExternKernel(InputsKernel):
    constant_args: tuple[Any, ...] = ()
    kwargs: dict[str, Any] = dataclasses.field(default_factory=dict)
    output_view: Optional[ReinterpretView] = None
    python_kernel_name: Optional[str] = None
    cpp_kernel_name: Optional[str] = None
    # FIXME: in some cases we sill need to explicitly pass in ordered_kwargs_for_cpp_kernel
    # We shouldn't need to do this since the information can be retrieved from op_overload._schema.
    ordered_kwargs_for_cpp_kernel: Iterable[str] = dataclasses.field(
        default_factory=list
    )
    op_overload: Optional[
        Union[torch._ops.OpOverload, torch._ops.HigherOrderOperator]
    ] = None
    arg_properties: Optional[list[dict[str, Any]]] = None
    kwarg_properties: Optional[dict[str, dict[str, Any]]] = None
    unbacked_bindings: dict[sympy.Symbol, pytree.KeyPath] = dataclasses.field(
        default_factory=dict
    )
    mutation_outputs: list[MutationOutput] = dataclasses.field(default_factory=list)

    def __init__(  # type: ignore[no-untyped-def]
        self,
        name,
        layout,
        inputs,
        constant_args=(),
        kwargs=None,
        output_view=None,
        python_kernel_name=None,
        cpp_kernel_name=None,
        ordered_kwargs_for_cpp_kernel=(),
        op_overload=None,
    ) -> None:
        super().__init__(
            name=name,
            layout=layout,
            inputs=inputs,
        )
        self.constant_args = constant_args
        self.kwargs = kwargs if kwargs else {}
        self.output_view = output_view
        self.op_overload = op_overload
        self.set_cpp_kernel_name(cpp_kernel_name)
        self.set_python_kernel_name(python_kernel_name)
        self.ordered_kwargs_for_cpp_kernel = ordered_kwargs_for_cpp_kernel
        self.collect_arg_kwarg_properties()
        self.unbacked_bindings = {}
        self.mutation_outputs = []
        self.fx_node = V.graph.current_node

    def get_outputs(self) -> list[Buffer]:
        return [self, *self.mutation_outputs]

    def get_unbacked_symbol_defs(self) -> OrderedSet[sympy.Symbol]:
        return OrderedSet()

    def collect_arg_kwarg_properties(self):  # type: ignore[no-untyped-def]
        # if self.op_overload is torch._ops.OpOverload, we can use its schema to collect additional
        # information for args and kwargs, e.g. type and default value, to help with the cpp wrapper codegen
        self.arg_properties = (
            [
                {
                    "name": x.name,
                    "type": x.real_type,
                    "default_value": x.default_value,
                }
                for x in self.op_overload._schema.arguments
                if not x.kwarg_only
            ]
            if isinstance(self.op_overload, torch._ops.OpOverload)
            else [{} for i in range(len(self.inputs))]
        )
        self.allarg_properties = (
            {
                x.name: {"type": x.real_type, "default_value": x.default_value}
                for x in self.op_overload._schema.arguments
            }
            if isinstance(self.op_overload, torch._ops.OpOverload)
            else {}
        )
        # FIXME: self.kwargs does not always match kwargs defined in schema, so sometimes
        # ordered_kwargs_for_cpp_kernel is explicilty passed in.
        if isinstance(self.op_overload, torch._ops.OpOverload):
            if not self.ordered_kwargs_for_cpp_kernel:
                self.ordered_kwargs_for_cpp_kernel = [
                    x.name for x in self.op_overload._schema.arguments if x.kwarg_only
                ]
            self.schema_kwargs = [
                x for x in self.op_overload._schema.arguments if x.kwarg_only
            ]

    def decide_layout(self):  # type: ignore[no-untyped-def]
        if isinstance(self.layout, FlexibleLayout):
            self.apply_constraint()
            self.freeze_layout()

    def codegen_comment(self, wrapper) -> None:  # type: ignore[no-untyped-def]
        origin_str, _detailed_origin_str = get_kernel_metadata(self, wrapper)
        if origin_str:
            wrapper.make_comment(origin_str)

    def codegen(self, wrapper):  # type: ignore[no-untyped-def]
        raise NotImplementedError

    def set_cpp_kernel_name(self, cpp_kernel_name: Optional[str] = None) -> None:
        self.cpp_kernel_name = cpp_kernel_name
        if not V.graph.cpp_wrapper or not isinstance(
            self.op_overload, torch._ops.OpOverload
        ):
            return

        kernel = self.op_overload
        if self.cpp_kernel_name is None:
            # Try to construct cpp_kernel_name from op_overload
            if kernel.namespace == "aten":
                # Calling with the default kernel name can lead to ambiguous behavior like the following example.
                # repeat_interleave(const at::Tensor & repeats, std::optional<int64_t> output_size=std::nullopt)
                # repeat_interleave(const at::Tensor & self, int64_t repeats,
                #       std::optional<int64_t> dim=std::nullopt, std::optional<int64_t> output_size=std::nullopt)
                opname = (
                    kernel.__name__.split(".")[0]
                    if kernel._overloadname == "default"
                    else kernel.__name__.replace(".", "_")
                )
                self.cpp_kernel_name = f"at::_ops::{opname}::call"
            else:
                self.cpp_kernel_name = kernel._schema.name

    def set_python_kernel_name(self, python_kernel_name: Optional[str]) -> None:
        self.python_kernel_name = python_kernel_name
        if python_kernel_name is not None:
            return

        kernel = self.op_overload
        if kernel is None:
            pass
        elif isinstance(kernel, torch._ops.HigherOrderOperator):
            self.python_kernel_name = f"torch.ops.higher_order.{kernel.__name__}"
        else:
            self.python_kernel_name = (
                f"{kernel.__module__.replace('._ops.', '.ops.')}.{kernel.__name__}"
            )

    def get_kernel_name(self):  # type: ignore[no-untyped-def]
        device = d.type if (d := self.get_device()) else V.graph.device_type
        return (
            V.graph.wrapper_code.get_c_shim_func_name(self.cpp_kernel_name, device)  # type: ignore[attr-defined]
            if V.graph.cpp_wrapper
            else self.python_kernel_name
        )

    @staticmethod
    def copy_input(x):  # type: ignore[no-untyped-def]
        pw = Pointwise.create(
            device=x.get_device(),
            dtype=x.get_dtype(),
            inner_fn=x.make_loader(),
            ranges=x.get_size(),
            origin_node=x.get_origin_node(),
            traceback=x.get_traceback(),
        )
        pw.realize()
        return pw

    @classmethod
    def process_kernel(  # type: ignore[no-untyped-def]
        cls, kernel, *args, **kwargs
    ) -> tuple[
        Any,
        list[Any],
        list[Any],
        Callable[[Any, Any], Any],
        Optional[dict[sympy.Symbol, pytree.KeyPath]],
    ]:
        binded_args = {"args": args, "kwargs": kwargs}

        args_flat, args_spec = pytree.tree_flatten(binded_args)

        is_arg_tensor = []
        # tensor_args can be either tensor or torchbind objects
        tensor_args = []
        non_tensor_args: list[Any] = []
        for arg in args_flat:
            is_arg_tensor.append(
                isinstance(arg, IRNode) and not isinstance(arg, GeneratorState)
            )
            if is_arg_tensor[-1]:
                tensor_args.append(arg)
            else:
                if isinstance(arg, sympy.Expr):
                    arg = V.graph.sizevars.shape_env.create_symintnode(arg, hint=None)
                non_tensor_args.append(arg)

        def unflatten_args(new_tensor_args, new_non_tensor_args):  # type: ignore[no-untyped-def]
            result = []
            it_tensors = iter(new_tensor_args)
            it_non_tensors = iter(new_non_tensor_args)
            for is_tensor in is_arg_tensor:
                if is_tensor:
                    result.append(next(it_tensors))
                else:
                    result.append(next(it_non_tensors))
            r = pytree.tree_unflatten(result, args_spec)
            return r.get("args", []), r.get("kwargs", {})

        tensor_args = [cls.realize_input(x) for x in tensor_args]

        # freeze layout otherwise our output stride calculation might
        # become incorrect
        for x in tensor_args:
            if is_storage_and_layout(x):
                as_storage_and_layout(x, freeze=True)

        # Rerun fake tensor propagation, because Inductor may have changed the
        # strides of inputs and we need to determine accurately what the
        # output stride will be.
        example_args: list[
            Union[
                torch.Tensor, torch._C.ScriptObject, FakeScriptObject, torch.Generator
            ]
        ] = []

        # We need to retain the constant values of fake tensors that we originally
        # propagated the graph with, because for some operators running without a
        # constant would trigger an error / DataDependentException
        for x in tensor_args:
            # if x is a view of a constant, we need to realize the view
            # (we can't pass the constant into the kernel directly)
            if not isinstance(x, BaseView) and x.get_name() in V.graph.constants:
                example_args.append(V.graph.constants[x.get_name()])
            elif (
                not isinstance(x, BaseView)
                and x.get_name() in V.graph.torchbind_constants
            ):
                example_args.append(V.graph.torchbind_constants[x.get_name()])
            elif isinstance(x, TorchBindObject):
                example_args.append(x.get_value())
            elif isinstance(x, torch._inductor.ir.GeneratorState):
                device_index = x.device.index
                assert x.device.type == "cuda" and device_index is not None
                example_args.append(
                    torch.cuda.default_generators[device_index].clone_state()
                )
            else:
                example_args.append(ir_node_to_tensor(x, guard_shape=True))

        new_args, new_kwargs = unflatten_args(example_args, non_tensor_args)
        example_output = kernel(*new_args, **new_kwargs)

        unbacked_bindings: Optional[dict[sympy.Symbol, pytree.KeyPath]] = None
        if shape_env := V.fake_mode.shape_env:
            node_meta_val = V.current_node.meta.get("val")
            ctx = nullcontext()
            if V.current_node.target == torch._higher_order_ops.effects.with_effects:
                # remove the first effect token in meta["val"] and meta["unbacked_bindings"]
                node_meta_val = node_meta_val[1]
                ctx = _remove_effect_token_unbacked_bindings(V.current_node)  # type: ignore[assignment]

            with ctx:
                rebind_unbacked(shape_env, V.current_node, example_output)
            unbacked_bindings = compute_unbacked_bindings(
                shape_env, example_output, node_meta_val
            )

        example_out_li = (
            [example_output]
            if not isinstance(example_output, (list, tuple))
            else example_output
        )
        for t in example_out_li:
            if isinstance(t, torch.Tensor) and t.is_sparse:
                msg = "sparsity not handled. Please file issue for sparse inference weights."
                if stack_trace := V.graph.current_node.meta.get("stack_trace", None):
                    msg = f"{msg} Found from : \n {stack_trace}"
                V.graph.disable_cudagraphs_reason = msg

        return (
            example_output,
            tensor_args,
            non_tensor_args,
            unflatten_args,
            unbacked_bindings,
        )

    @classmethod
    def convert_to_reinterpret_view(cls, x):  # type: ignore[no-untyped-def]
        """
        In order to pass this to an extern kernel we need a
        ReinterpretView not a View.  This allows us to avoid some
        unneeded copies.
        """
        assert isinstance(x, BaseView)
        if isinstance(x, ReinterpretView):
            return x

        # NOTE: Don't use extract_read_writes here as it fails when
        # make_loader() inlines the computation
        x_unwrap_view = x.unwrap_view()
        buf = V.graph.get_buffer(x_unwrap_view.get_name())
        assert buf is not None
        x_unwrap_view_fx_node = buf.get_origin_node()
        # Prefer channels last format according to how the format is set from eager.
        if (
            x_unwrap_view_fx_node is not None
            and "val" in x_unwrap_view_fx_node.meta
            and isinstance(x_unwrap_view.layout, FlexibleLayout)
            and (
                x_unwrap_view_fx_node.meta["val"].is_contiguous(
                    memory_format=torch.channels_last
                )
                or x_unwrap_view_fx_node.meta["val"].is_contiguous(
                    memory_format=torch.channels_last_3d
                )
            )
        ):
            x_unwrap_view.freeze_layout_with_same_order(
                make_channels_last_strides_for(x_unwrap_view.get_size())
            )
        else:
            x_unwrap_view.freeze_layout()

        index_args, var_ranges = dependencies.index_vars_squeeze(
            x.get_size(),
            prefix="r",  # type: ignore[arg-type]
        )
        range_vars = index_args[0]
        index = x.make_indexer()(range_vars)

        index = V.graph.sizevars.simplify_with_ranges(index, var_ranges)
        strides = V.graph.sizevars.stride_vars(index, range_vars)
        offset = V.graph.sizevars.offset_var(index, range_vars)
        expected = sympy_dot(range_vars, strides) + offset

        if index != expected:
            log.debug(
                "convert_to_reinterpret_view failed: stride=%s offset=%s index=%s",
                strides,
                offset,
                index,
            )
            raise NotImplementedError

        return ReinterpretView(
            data=x.data,
            layout=FixedLayout(
                device=x.get_device_or_error(),
                dtype=x.get_dtype(),
                size=x.get_size(),  # type: ignore[arg-type]
                stride=strides,
                offset=offset,
            ),
        )

    @classmethod
    def realize_input(cls, x):  # type: ignore[no-untyped-def]
        if x is None:
            return NoneAsConstantBuffer()
        if isinstance(x, (sympy.Expr, sympy.logic.boolalg.Boolean, int)):
            return ShapeAsConstantBuffer(expr=x)
        if isinstance(x, Constant):
            return V.graph.add_tensor_constant(
                torch.tensor(x.value, dtype=x.get_dtype(), device=x.get_device())
            )
        if isinstance(x, ConstantBuffer):
            return x
        if isinstance(x, TensorBox):
            return cls.realize_input(x.data)
        if isinstance(x, ReinterpretView):
            return ReinterpretView(
                data=cls.realize_input(x.data), layout=x.get_layout()
            )
        if isinstance(x, BaseView):
            x.realize()
            if is_storage_and_layout(x.unwrap_view()):
                try:
                    return cls.convert_to_reinterpret_view(x)
                except NotImplementedError:
                    pass
        if isinstance(x, StorageBox):
            # TODO(jansel): impose layout preference on realized buffer
            x.realize()
            return x
        if isinstance(x, (NonTensorObj, ShapeAsConstantBuffer)):
            return x
        return cls.copy_input(x)

    @classmethod
    def require_stride1(cls, x):  # type: ignore[no-untyped-def]
        if is_storage_and_layout(x):
            if len(x.get_stride()) == 0:
                return x
            for stride in x.get_stride():
                if stride == 1:
                    return x
        return cls.copy_input(x)

    @classmethod
    def require_strides(  # type: ignore[no-untyped-def]
        cls,
        x,
        order: Optional[Sequence[int]] = None,
        exact_strides: Optional[Sequence[_IntLike]] = None,
        allow_padding=False,
    ):
        assert order is not None or exact_strides is not None
        # Layout generally doesn't matter, but some consuming external ops might have requirements
        if x.get_numel() in (0, 1) and not exact_strides:
            return x

        # require x to have the layout
        if is_storage_and_layout(x):
            if isinstance(x.get_layout(), FlexibleLayout):
                if order:
                    # If the the FlexibleLayout already has the size and stride in the required order,
                    # freeze it to a FixedLayout by using its current size and stride.
                    # The behavior of using its current size and stride or the given order can be different
                    # if the size and stride has ambiguilty, for example for a 4D input where the iC = 1:
                    # size=[s0, 1, 28, 28], stride=[784, 784, 28, 1]. If the required order is [3, 0, 2, 1] (channels last),
                    # the current size and stride already satisfies this order.
                    # However by freezing it to the required order, the layout will be changed to:
                    # size=[s0, 1, 28, 28], stride=[784, 1, 28, 1]), which is not actually necessary.

                    # fix flexiblelayout to be FixedLayout with stride_order
                    as_storage_and_layout(
                        x,
                        freeze=True,
                        want_contiguous=False,
                        stride_order=(
                            get_stride_order(
                                V.graph.sizevars.size_hints(x.get_layout().stride)
                            )
                            if is_stride_order_storage_and_layout(x, order)
                            else order
                        ),
                        allow_padding=allow_padding,
                    )
                    return x
                else:
                    # If the exact_strides is given, freeze the FlexibleLayout to a FixedLayout with the exact_strides.
                    as_storage_and_layout(
                        x,
                        freeze=True,
                        want_contiguous=False,
                        stride_order=None,
                        allow_padding=allow_padding,
                        exact_strides=exact_strides,
                    )
                    return x
            elif isinstance(x.get_layout(), (FixedLayout, NonOwningLayout)) and (
                (order and x.get_layout().is_stride_ordered(order))
                or (
                    exact_strides
                    and significant_strides_equal(
                        exact_strides, x.get_layout().stride, x.get_size()
                    )
                )
            ):
                return (
                    try_match_insignificant_strides(x, exact_strides)
                    if exact_strides is not None
                    else x
                )
            elif isinstance(x.get_layout(), MutationLayoutSHOULDREMOVE):
                if isinstance(x.get_layout().real_layout(), FlexibleLayout):
                    raise AssertionError(
                        "the MutationLayoutSHOULDREMOVE's real layout shouldn't be FlexibleLayout"
                    )
                elif isinstance(x.get_layout().real_layout(), FixedLayout) and (
                    (order and x.get_layout().real_layout().is_stride_ordered(order))
                    or (
                        exact_strides
                        and significant_strides_equal(
                            exact_strides,
                            x.get_layout().real_layout().stride,
                            x.get_size(),
                        )
                    )
                ):
                    return x

        # TODO - Storage to InputBuffer
        if isinstance(x, InputBuffer) and (
            (order and x.get_layout().is_stride_ordered(order))
            or (
                exact_strides
                and significant_strides_equal(
                    exact_strides, x.get_layout().stride, x.get_size()
                )
            )
        ):
            return x
        if (
            isinstance(x, TensorBox)
            and isinstance(x.data, BaseView)
            and not isinstance(x.data, ReinterpretView)
            and is_storage_and_layout(x.unwrap_view())
            and not isinstance(x.unwrap_view().data, ExternKernelAlloc)  # type: ignore[attr-defined]
        ):
            try:
                x.data = cls.convert_to_reinterpret_view(x.data)
                if order:
                    return cls.require_stride_order(
                        x, order, allow_padding=allow_padding
                    )
                elif exact_strides:
                    return cls.require_exact_strides(
                        x, exact_strides, allow_padding=allow_padding
                    )
            except NotImplementedError:
                pass

        # Preserve ExpandView representation that would be lost during copy_input
        # Without representation of the expand in inductor IR, in codegen we end up
        # launching a grid for the full size tensor and doing redundant computation
        # across expanded dims.
        # TODO: could also be good to have a codegen fix to recognize overlapping elements

        expanded_dims: Optional[list[int]] = None
        orig_size = x.get_size()
        if exact_strides is not None:
            sizevars = V.graph.sizevars
            expanded_dims = [
                i
                for i in range(len(x.get_size()))
                if sizevars.statically_known_equals(exact_strides[i], 0)
                and sizevars.statically_known_geq(x.get_size()[i], 2)
            ]

            for dim in expanded_dims:
                x = torch._inductor.lowering.slice_(x, dim, 0, 1)

        # Although this is a clone, inductor is good about fusing clones into previous
        # operations if they weren't realized and their layouts were flexible.
        x = cls.copy_input(x)

        as_storage_and_layout(
            x,
            freeze=True,
            want_contiguous=False,
            stride_order=order,
            allow_padding=allow_padding,
            exact_strides=exact_strides,
        )
        if order:
            assert is_stride_order_storage_and_layout(x, order)
        elif expanded_dims:
            assert orig_size is not None and exact_strides is not None
            x = torch._inductor.lowering.expand(x, orig_size)
            # the expand will sometimes may change insignificant strides, so match them back
            return try_match_insignificant_strides(x, exact_strides)

        return x

    @classmethod
    def require_exact_strides(cls, x, exact_strides, allow_padding=False):  # type: ignore[no-untyped-def]
        return cls.require_strides(
            x, exact_strides=exact_strides, allow_padding=allow_padding
        )

    @classmethod
    def require_stride_order(cls, x, order, allow_padding=False):  # type: ignore[no-untyped-def]
        return cls.require_strides(x, order=order, allow_padding=allow_padding)

    @classmethod
    def require_channels_last(cls, x):  # type: ignore[no-untyped-def]
        return cls.require_stride_order(x, NHWC_STRIDE_ORDER)

    @classmethod
    def require_channels_last_3d(cls, x):  # type: ignore[no-untyped-def]
        return cls.require_stride_order(x, NHWDC_STRIDE_ORDER)

    @classmethod
    def require_contiguous(cls, x):  # type: ignore[no-untyped-def]
        return cls.require_stride_order(x, list(reversed(range(len(x.get_size())))))

    def apply_constraint(self) -> None:
        pass

    def fill_non_provided_args(self, args, kwargs):  # type: ignore[no-untyped-def]
        # Previously, we want to maintain forward-compatibility by skipping
        # default args in the serialized artifacts in fbcode. However,
        # some of our shim interfaces require default values being OrderedSet.
        # Discussed with Sherlock offline and we decided to allow serializing
        # default args into the C++ wrapper code for now. We will refine this
        # part if we see real FC requirement. More details related to FC
        # can be found at:
        # https://docs.google.com/document/d/1FzWm-sHYwmRi3x_g036kOxd99KaYquUsA-L5JwOn8ys/edit?usp=sharing
        assert isinstance(args, (list, tuple))
        if isinstance(args, tuple):
            args = list(args)
        assert self.arg_properties, "ExternKernel.arg_properties should not be empty"

        n_args = len(args)
        n_pos_args = len(self.arg_properties)
        # For cpp wrapper, if some positional args are not provided, we need to check
        # if they're in the kwargs or use their default value
        if n_args < n_pos_args:
            log.debug(
                "%s has %d unprovided positional arguments. "
                "Will check if they are in the keyword arguments or will use default values.",
                self.op_overload,
                n_pos_args - n_args,
            )
            for i in range(n_args, n_pos_args):
                arg_name = self.arg_properties[i]["name"]
                args.append(
                    kwargs[arg_name]
                    if arg_name in kwargs
                    else self.arg_properties[i]["default_value"]
                )
        return args

    def codegen_const_args(self, names: Optional[list[str]] = None):  # type: ignore[no-untyped-def]
        if V.graph.cpp_wrapper:
            result = []
            # Aten ops follow the convention that tensor args are before non-tensor args,
            # in which case the following 'len(self.inputs) + i' logic works. But this
            # may not be true for other ops, and if that is the case, caller needs to
            # pass in a list of const arg names for arg_properties lookup.
            name_to_arg_properties = None
            if names and self.arg_properties:
                assert len(self.constant_args) == len(names), (
                    "names passed to codegen_const_args does not match self.constant_args"
                )
                name_to_arg_properties = {
                    arg.get("name"): arg for arg in self.arg_properties
                }

            for i, x in enumerate(self.constant_args):
                if name_to_arg_properties is not None:
                    prop = name_to_arg_properties.get(names[i])  # type: ignore[index]
                    type_ = prop.get("type") if prop else None
                else:
                    idx = len(self.inputs) + i
                    type_ = (
                        self.arg_properties[idx].get("type")
                        if self.arg_properties and idx < len(self.arg_properties)
                        else None
                    )
                result.append(V.graph.wrapper_code.val_to_arg_str(x, type_))
            return result
        else:
            return map(V.graph.wrapper_code.val_to_arg_str, self.constant_args)

    def codegen_args(self):  # type: ignore[no-untyped-def]
        if V.graph.cpp_wrapper and self.op_overload is not None:
            # cpp wrapper needs special logic to fill in missing args with default values
            inputs = self.fill_non_provided_args(
                [*self.inputs, *self.constant_args], self.kwargs
            )
            # fill_non_provided_args has handled constant args, so no need to codegen for that later
            need_codegen_constant_args = False
        else:
            inputs = self.inputs
            need_codegen_constant_args = True

        args = []
        for i, x in enumerate(inputs):
            if V.graph.cpp_wrapper:
                assert self.arg_properties and i < len(self.arg_properties), (
                    "Invalid access to ExternKernel.arg_properties"
                )
                type_ = self.arg_properties[i].get("type")
                args.append(V.graph.wrapper_code.val_to_arg_str(x, type_))
            else:
                args.append(V.graph.wrapper_code.val_to_arg_str(x))
        if need_codegen_constant_args:
            args.extend(self.codegen_const_args())
        return args

    def get_kwargs_value(self, arg_name, **kwargs):  # type: ignore[no-untyped-def]
        """Given an argument name, queries for values in (in order):
        1. any provided kwargs for this function.
        2. the class self.kwargs member.
        3. any available default arguments in self.allarg_properties."""
        if arg_name in kwargs:
            return kwargs.get(arg_name)
        if arg_name in self.kwargs:
            return self.kwargs.get(arg_name)
        if self.allarg_properties and arg_name in self.allarg_properties:
            return self.allarg_properties.get(arg_name).get("default_value")  # type: ignore[union-attr]
        raise AssertionError(f"{arg_name} not in self.allarg_properties")

    def codegen_kwargs(self, skip_out=False):  # type: ignore[no-untyped-def]
        if V.graph.cpp_wrapper:
            if self.op_overload is not None and len(self.schema_kwargs) == 0:
                # All the args should have been generated by fill_non_provided_args in codegen_args
                return []

            kwargs = []
            for arg_name in self.ordered_kwargs_for_cpp_kernel:
                if skip_out and arg_name == "out":
                    # ExternKernelOut has its own logic for inserting the out parameter
                    continue

                v = self.get_kwargs_value(arg_name)
                if isinstance(v, sympy.Expr):
                    kwargs.append(v)
                else:
                    type_ = (
                        self.allarg_properties.get(arg_name).get("type")  # type: ignore[union-attr]
                        if self.allarg_properties and arg_name in self.allarg_properties
                        else None
                    )
                    kwargs.append(V.graph.wrapper_code.val_to_arg_str(v, type_))
        else:
            kwargs = [
                f"{k}={V.graph.wrapper_code.val_to_arg_str(v)}"
                for k, v in self.kwargs.items()
            ]
        return kwargs

    def codegen_size_asserts(self, wrapper) -> None:  # type: ignore[no-untyped-def]
        if config.size_asserts and not V.graph.cpp_wrapper:
            # comparing strides for 0 size tensor is tricky. Ignore them for now.
            if sympy_product(self.get_size()) == 0:
                return
            size = V.graph.wrapper_code.codegen_shape_tuple(self.get_size())
            stride = V.graph.wrapper_code.codegen_shape_tuple(self.get_stride())

            wrapper.writeline(
                f"assert_size_stride({self.get_name()}, {size}, {stride})"
            )

    def codegen_alignment_asserts(self, wrapper) -> None:  # type: ignore[no-untyped-def]
        if config.alignment_asserts and not V.graph.cpp_wrapper:
            name = self.get_name()
            aligned = name not in V.graph.unaligned_buffers
            if aligned:
                wrapper.writeline(f"assert_alignment({name}, {GPU_ALIGN_BYTES})")
            else:
                wrapper.writeline(f"# buffer {name} is assumed to be not aligned")

    def get_group_stride(self):  # type: ignore[no-untyped-def]
        """
        get output sizes and strides, for template_codegen
        """
        _size = self.get_size()
        _stride = self.get_stride()
        # iter_ranges = _size of output tensor, reduce_range = [] because no reduction
        return [_size, []], _stride

    def canonicalize(self):  # type: ignore[no-untyped-def]
        """
        Manually get canonicalization of the output index
        """
        # manually generate index formula for conv
        sizevars = V.graph.sizevars
        sizes = self.get_size()
        strides = self.get_stride()
        strides = [sizevars.size_hint(x) for x in strides]
        # TODO: I can't tell if the symbols here are temporary
        index_vars = [sympy_index_symbol(f"d{i}") for i in range(len(sizes))]
        # reorder index vars according to stride
        index_order = sorted(range(len(strides)), key=strides.__getitem__, reverse=True)
        lookup = {pos: idx for idx, pos in enumerate(index_order)}
        order = [lookup[i] for i in range(len(lookup))]
        index_vars = [index_vars[i] for i in order]
        indexer = self.make_indexer()
        index = indexer(index_vars)

        new_sizes, reindex, _prune = V.graph.sizevars._simplify_loops(
            index_vars, sizes, [index]
        )

        # assign new variables each dimension to deal with numbering mismatches
        # d0, d1, d2 could become d0, d2 -- which won't match d0, d1
        _, add_var = var_builder("c")
        replacement = dict(zip(index_vars, reindex([add_var(x) for x in new_sizes])))

        index = sympy_subs(sympy.expand(index), replacement)
        return index, tuple(new_sizes)

    def get_free_symbol_uses(
        self, unbacked_only: bool = False
    ) -> OrderedSet[sympy.Symbol]:
        # NB: It's not necessary to check regular inputs as we automatically
        # have dependencies on them
        maybe_get_symbols = (
            maybe_free_unbacked_symbols if unbacked_only else maybe_free_symbols
        )
        r = OrderedSet[sympy.Symbol]()
        for arg in self.constant_args:
            r |= maybe_get_symbols(arg)
        for arg in self.kwargs.values():
            r |= maybe_get_symbols(arg)
        return r

    def __str__(self) -> str:
        kernel_name = getattr(self, "python_kernel_name", None)
        lines = [
            f"python_kernel_name={kernel_name!r}",
        ]
        lines += [
            f"{field.name}={getattr(self, field.name)}"
            for field in dataclasses.fields(self)
        ]
        lines.append(f"origin_node={self.origin_node!r}")
        return self.str_helper(lines)

    __repr__ = __str__


@ir_dataclass(frozen=False)
class ExternKernelOut(ExternKernel):
    def codegen(self, wrapper) -> None:  # type: ignore[no-untyped-def]
        wrapper.generate_extern_kernel_out(self)

    def __init__(  # type: ignore[no-untyped-def]
        self,
        layout,
        inputs,
        constant_args=(),
        kwargs=None,
        output_view=None,
        python_kernel_name=None,
        cpp_kernel_name=None,
        ordered_kwargs_for_cpp_kernel=(),
        op_overload=None,
    ) -> None:
        super().__init__(
            None,
            layout,
            self.unwrap_storage(inputs),
            constant_args,
            kwargs or {},
            None,
            python_kernel_name,
            cpp_kernel_name,
            ordered_kwargs_for_cpp_kernel,
            op_overload,
        )
        self.name = V.graph.register_buffer(self)
        V.graph.register_operation(self)

    def should_allocate(self) -> bool:
        return True


class RandomSeeds(ExternKernelOut):
    def __init__(self, count: int, device: torch.device) -> None:
        limits = torch.iinfo(torch.int64)
        super().__init__(
            layout=FixedLayout(
                device=device,
                dtype=torch.int64,
                size=[count],
            ),
            inputs=[],
            constant_args=[limits.min, limits.max, [count]],
            python_kernel_name="aten.randint.low_out",
            # FIXME: Ideally we should only use at::_ops::randint_low_out::call here,
            # but the signature is different from is at::randint_out. Again,
            # we can simplify the code when only keeping an ABI-compatible version.
            cpp_kernel_name="at::_ops::randint_low_out::call",
            op_overload=aten.randint.low_out,
        )


class ExternKernelAlloc(ExternKernel):
    def codegen(self, wrapper) -> None:  # type: ignore[no-untyped-def]
        wrapper.generate_extern_kernel_alloc(self)

    def __init__(  # type: ignore[no-untyped-def]
        self,
        layout,
        inputs,
        constant_args=(),
        kwargs=None,
        python_kernel_name=None,
        cpp_kernel_name=None,
        ordered_kwargs_for_cpp_kernel=(),
        op_overload=None,
    ) -> None:
        super().__init__(
            None,
            layout,
            self.unwrap_storage(inputs),
            constant_args,
            kwargs or {},
            None,
            python_kernel_name,
            cpp_kernel_name,
            ordered_kwargs_for_cpp_kernel,
            op_overload,
        )
        # We need output buffers for generating kernel arguments in the
        # abi-compatible mode, where we retrieve outputs by pass each individual
        # output through the abi-compatible interface.
        self.outputs: Sequence[Any] = []
        self.name = V.graph.register_buffer(self)
        V.graph.register_operation(self)

    def should_allocate(self) -> bool:
        return False

    def apply_constraint(self):  # type: ignore[no-untyped-def]
        raise NotImplementedError


class MutationOutput(Buffer):
    """
    An output buffer that represents the mutation of a pre-existing buffer
    """

    def __init__(self, layout, mutated_node, mutating_node: Operation) -> None:  # type: ignore[no-untyped-def]
        super().__init__(name=None, layout=layout)
        mutated_node_name = mutated_node.get_name()
        V.graph.mark_buffer_mutated(mutated_node_name)
        self.mutation_names = [mutated_node_name]
        self.mutating_node: Operation = mutating_node
        self.name = V.graph.register_buffer(self)

    def get_defining_op(self) -> Operation:
        return self.mutating_node

    def get_mutation_names(self):  # type: ignore[no-untyped-def]
        return self.mutation_names

    def should_allocate(self) -> bool:
        return False


class TMADescriptor(ExternKernel):
    """
    An IR node representing a host-side TMA descriptor in the Triton API
    (the ones obtained via create_{1d,2d}_tma_descriptor calls). Mostly
    useful for user-defined Triton kernels relying on host-side TMA; but
    can, in principle, be used for Inductor's Triton templates, too.
    """

    # as TMA descriptors are immutable,
    # we can dedup them by the input args
    _CACHE: dict[Any, TMADescriptor] = {}

    @classmethod
    def create(  # type: ignore[no-untyped-def]
        cls,
        tensor: IRNode,
        dims: list[Union[int, torch.SymInt]],
        block_dims: list[Union[int, torch.SymInt]],
        element_size: Optional[int] = None,
    ):
        key = (id(tensor), dims, block_dims, element_size)
        if key not in cls._CACHE:
            cls._CACHE[key] = TMADescriptor(tensor, dims, block_dims, element_size)
        return cls._CACHE[key]

    def __init__(
        self,
        tensor: IRNode,
        dims: list[Union[int, torch.SymInt]],
        block_dims: list[Union[int, torch.SymInt]],
        element_size: Optional[int] = None,
    ) -> None:
        assert len(dims) in (1, 2)
        assert len(dims) == len(block_dims)

        if element_size is None:
            element_size = tensor.get_dtype().itemsize

        self.tensor = tensor
        self.dims = dims
        self.block_dims = block_dims
        self.element_size = element_size
        self.rank = len(self.dims)

        inputs = [tensor]
        constant_args = [
            *self.dims,
            *self.block_dims,
            self.element_size,
        ]

        super().__init__(
            None,
            # link back to the underlying tensor in terms of ownership
            # to avoid getting the underlying tensor deleted *before*
            # the TMADescriptor node can be deleted.
            NonOwningLayout(
                ReinterpretView(
                    data=tensor,
                    layout=tensor.get_layout(),
                )
            ),
            inputs,
            tuple(constant_args),
            None,
        )

        self.name = V.graph.register_buffer(self)
        V.graph.register_operation(self)

    def codegen(self, wrapper) -> None:  # type: ignore[no-untyped-def]
        wrapper.generate_tma_descriptor(self)


class SubgraphBuffer(ExternKernel):
    def __init__(
        self,
        layout: Layout,
        input_nodes: list[Buffer],
        gm: torch.fx.GraphModule,
        example_inputs: list[Any],
        subgraph_name: str,
    ):
        super().__init__(None, layout, input_nodes)
        self.gm = gm
        self.example_inputs = example_inputs
        self.name = V.graph.register_buffer(self)
        V.graph.register_operation(self)

        self.subgraph = V.graph.make_subgraph(
            self.gm, self.example_inputs, subgraph_name
        )
        import torch._inductor.config as inductor_config

        with V.set_graph_handler(self.subgraph):
            # Don't bother autotuning on Triton here
            with inductor_config.patch(  # type: ignore[no-untyped-def]
                max_autotune=False,
                max_autotune_gemm=False,
                max_autotune_gemm_backends="ATEN",
            ):
                self.subgraph.run(*self.example_inputs)

    def codegen(self, wrapper) -> None:  # type: ignore[no-untyped-def]
        class CodegenGraph:
            def __init__(self, graph: GraphLowering):
                self.graph = graph
                self.name = graph.name

<<<<<<< HEAD
        outer_inputs = [t.codegen_reference() for t in self.inputs]

        wrapper.codegen_subgraph(
=======
        wrapper.codegen_subgraph_with_flattened_outputs(
>>>>>>> 738cad1e
            CodegenGraph(self.subgraph),
            outer_inputs,
            [self.name],
        )


class UserDefinedTritonKernel(ExternKernel):
    def get_kernel_and_metadata(self):  # type: ignore[no-untyped-def]
        from triton.runtime.autotuner import Autotuner

        from torch._higher_order_ops.triton_kernel_wrap import kernel_side_table

        kernel = kernel_side_table.get_kernel(self.kernel_idx)
        configs = []
        restore_value_args: list[str] = []
        reset_to_zero_args: list[str] = []
        if isinstance(kernel, Autotuner):
            # https://github.com/triton-lang/triton/pull/5083
            # changes kernel.restore_idx to kernel.restore_value
            if hasattr(kernel, "restore_idx"):
                restore_value_args.extend(
                    kernel.fn.arg_names[i] for i in kernel.restore_idx
                )
            else:
                assert hasattr(kernel, "restore_value")
                restore_value_args.extend(kernel.restore_value)

            if hasattr(kernel, "reset_idx"):
                for i in kernel.reset_idx:
                    reset_to_zero_args.append(kernel.fn.arg_names[i])
            else:
                assert hasattr(kernel, "reset_to_zero")
                reset_to_zero_args.extend(kernel.reset_to_zero)

            configs = kernel.configs
            kernel = kernel.fn
        return kernel, configs, restore_value_args, reset_to_zero_args

    def codegen(self, wrapper) -> None:  # type: ignore[no-untyped-def]
        from torch._inductor.utils import triton_version_uses_attrs_dict

        (
            kernel,
            configs,
            restore_value_args,
            reset_to_zero_args,
        ) = self.get_kernel_and_metadata()

        # Definition of kernel
        (
            new_name,
            triton_meta,
            extra_launch_args,
        ) = wrapper.define_user_defined_triton_kernel(
            kernel,
            configs,
            self.kwargs,
            restore_value_args,
            reset_to_zero_args,
            self.grid,
        )
        named_args = {
            k: self.get_kwargs_value(k) for k in self.ordered_kwargs_for_cpp_kernel
        }
        constexpr_names = OrderedSet([kernel.arg_names[i] for i in kernel.constexprs])

        args: list[Any] = []
        arg_types: list[Any] = []
        raw_keys_filtered: list[Any] = []
        raw_args_filtered: list[Any] = []
        for name, arg in itertools.chain(
            named_args.items(), zip(itertools.repeat(""), extra_launch_args)
        ):
            raw_keys_filtered.append(name)
            raw_args_filtered.append(arg)
            if isinstance(arg, IRNode):
                args.append(arg.codegen_reference())
                arg_types.append(arg.get_dtype())
            elif isinstance(arg, (int, float, bool, sympy.Expr)):
                args.append(arg)
                arg_types.append(type(arg))
            elif name in constexpr_names:
                # insert a dummy value for constexpr args of unsupported type
                # constexprs will end up getting baked into the kernel at compile time
                args.append(-1)
                arg_types.append(int)
            elif arg is None:
                """
                Filter out None args.

                see https://github.com/pytorch/pytorch/issues/115344

                Two cases for a None arg:
                1. The arg is already tl.constexpr, so leave it in
                2. The arg is not tl.constexpr so we have to remove it
                """
                if triton_version_uses_attrs_dict():
                    args.append(-1)
                    arg_types.append(int)
                else:
                    raw_keys_filtered.pop()
                    raw_args_filtered.pop()
            else:
                raise NotImplementedError(f"Unsupported arg type: {type(arg)}: {arg}")

        self.codegen_comment(wrapper)
        wrapper.generate_kernel_call(
            new_name,
            args,
            arg_types=arg_types,
            raw_args=raw_args_filtered,
            raw_keys=raw_keys_filtered,
            triton_meta=triton_meta,
            triton=True,
            device=self.get_device(),
            original_fxnode_name=self.fx_node.name,
        )

    def get_free_symbol_uses(
        self, unbacked_only: bool = False
    ) -> OrderedSet[sympy.Symbol]:
        # add unbacked symbols used in the grid to the ones used
        # in the kwargs (the latter is generated by ExternKernel)
        return super().get_free_symbol_uses(unbacked_only) | get_free_symbols(
            self.grid, unbacked_only
        )

    def get_unbacked_symbol_defs(self) -> OrderedSet[sympy.Symbol]:
        return OrderedSet()

    def __init__(  # type: ignore[no-untyped-def]
        self, *, kernel_idx, grid, tma_descriptor_metadata, kernel_args
    ) -> None:
        inputs = []
        kwargs = {}
        constant_args = []
        for k, v in kernel_args.items():
            if isinstance(v, TensorBox):
                t = InputsKernel.unwrap_storage_for_input(self.realize_input(v))
                if k in tma_descriptor_metadata:
                    t = TMADescriptor.create(t, *tma_descriptor_metadata[k])
                inputs.append(t)
                kwargs[k] = t
            else:
                constant_args.append(v)
                kwargs[k] = v

        assert len(inputs) != 0
        self.device = inputs[0].get_device()

        super().__init__(
            None,
            NoneLayout(device=self.device),
            inputs,
            tuple(constant_args),
            kwargs,
        )
        self.kernel_idx = kernel_idx
        self.grid = grid

        kernel, configs, _, _ = self.get_kernel_and_metadata()

        # If we are autotuning, not all arguments will be passed
        self.ordered_kwargs_for_cpp_kernel = [
            arg for arg in kernel.arg_names if arg in kernel_args
        ]

        from torch._higher_order_ops.triton_kernel_wrap import identify_mutated_tensors

        autotuned_kwargs = configs[0].kwargs if len(configs) > 0 else {}
        self.mutable_args = [
            kernel_args[key]
            for key in identify_mutated_tensors(
                kernel, {**kernel_args, **autotuned_kwargs}
            )
        ]

        self.mutation_outputs = [
            MutationOutput(NoneLayout(device=self.device), buf, self)
            for buf in self.mutable_args
        ]
        V.graph.register_operation(self)

    def get_outputs(self) -> list[Buffer]:
        return list(self.mutation_outputs)

    def get_device(self) -> Optional[torch.device]:
        return self.device


class InplaceBernoulliFallback(ExternKernel):
    """
    This needs to be a custom class to handle mutation properly
    """

    def codegen(self, wrapper) -> None:  # type: ignore[no-untyped-def]
        (x,) = (t.codegen_reference() for t in self.inputs)

        if V.graph.cpp_wrapper:
            # Inductor doesn't really support aten Generator, so the Generator kwarg is always NULL here,
            # which needs to be explicitly generated for cpp wrapper
            wrapper.writeline(
                f"{self.get_kernel_name()}({x}, {', '.join(map(repr, self.constant_args))}, NULL){wrapper.ending}"
            )
        else:
            wrapper.writeline(
                f"{self.get_kernel_name()}({x}, {', '.join(map(repr, self.constant_args))}){wrapper.ending}"
            )

    def should_allocate(self) -> bool:
        return False

    def get_mutation_names(self):  # type: ignore[no-untyped-def]
        return [self.inputs[0].get_name()]

    def get_unbacked_symbol_defs(self) -> OrderedSet[sympy.Symbol]:
        return OrderedSet()

    def __init__(self, op_overload, x, *constant_args) -> None:  # type: ignore[no-untyped-def]
        super().__init__(
            None,
            NoneLayout(device=x.get_device()),
            self.unwrap_storage([x]),
            constant_args,
            op_overload=op_overload,
        )
        V.graph.mark_buffer_mutated(x.get_name())
        self.name = V.graph.register_buffer(self)
        V.graph.register_operation(self)


# Used to deal with torch.complex types
class InplaceCopyFallback(ExternKernel):
    """
    This needs to be a custom class to handle mutation properly
    """

    def codegen(self, wrapper) -> None:  # type: ignore[no-untyped-def]
        (dst, src, non_blocking) = self.codegen_args()
        wrapper.codegen_device_copy(src, dst, non_blocking)

    def should_allocate(self) -> bool:
        return False

    def get_mutation_names(self):  # type: ignore[no-untyped-def]
        return [self.inputs[0].get_name()]

    def get_unbacked_symbol_defs(self) -> OrderedSet[sympy.Symbol]:
        return OrderedSet()

    def __init__(  # type: ignore[no-untyped-def]
        self,
        layout,
        inputs,
        constant_args,
    ) -> None:
        super().__init__(
            None,
            layout,
            inputs,
            constant_args,
            python_kernel_name="aten.copy_",
            cpp_kernel_name="aoti_torch_copy_",
        )
        V.graph.mark_buffer_mutated(inputs[0].get_name())
        self.name = V.graph.register_buffer(self)
        V.graph.register_operation(self)

    @classmethod
    def create(cls, dst, src, non_blocking: bool = False):  # type: ignore[no-untyped-def]
        inputs = [cls.realize_input(t) for t in [dst, src]]
        constant_args = (non_blocking,)
        result = InplaceCopyFallback(
            NoneLayout(device=dst.get_device()),
            inputs,
            constant_args,
        )
        return result


class MutatingFirstArgExternKernel(ExternKernel):
    """
    This needs to be a custom class to handle mutation properly
    """

    def codegen(self, wrapper) -> None:  # type: ignore[no-untyped-def]
        argrefs = [
            *(t.codegen_reference() for t in self.inputs),
            *map(repr, self.constant_args),
        ]
        wrapper.writeline(
            f"{self.get_kernel_name()}({', '.join(argrefs)}){wrapper.ending}"
        )

    def should_allocate(self) -> bool:
        return False

    def get_mutation_names(self):  # type: ignore[no-untyped-def]
        return [self.inputs[0].get_name()]

    def get_unbacked_symbol_defs(self) -> OrderedSet[sympy.Symbol]:
        return OrderedSet()

    def has_side_effects(self) -> bool:
        return True


class ResizeStorageBytes(MutatingFirstArgExternKernel):
    def __init__(self, variable, new_size) -> None:  # type: ignore[no-untyped-def]
        assert isinstance(new_size, int), "TODO: dynamic shapes"
        super().__init__(
            None,
            NoneLayout(device=variable.get_device()),
            self.unwrap_storage([variable]),
            constant_args=(new_size,),
        )
        V.graph.mark_buffer_mutated(variable.get_name())
        self.name = V.graph.register_buffer(self)
        V.graph.register_operation(self)
        self.python_kernel_name = "inductor_ops.resize_storage_bytes_"
        self.cpp_kernel_name = "torch::inductor::resize_storage_bytes_"
        V.graph.never_reuse_buffers.add(variable.data.get_name())


class SetSourceTensorKernel(ExternKernelAlloc):
    def __init__(self, self_tensor, storage_tensor) -> None:  # type: ignore[no-untyped-def]
        storage_tensor.freeze_layout()
        super().__init__(
            storage_tensor.get_layout(),
            [self_tensor, storage_tensor],
            python_kernel_name="torch.ops.aten.set_.source_Tensor",
            op_overload=torch.ops.aten.set_.source_Tensor,
        )
        V.graph.never_reuse_buffers.add(self_tensor.data.get_name())
        V.graph.never_reuse_buffers.add(storage_tensor.get_name())
        V.graph.never_reuse_buffers.add(self.get_name())
        device = storage_tensor.get_device()
        self.mutation_outputs = [
            MutationOutput(NoneLayout(device=device), self_tensor, self),
            MutationOutput(NoneLayout(device=device), storage_tensor, self),
        ]

    def get_inputs_that_alias_output(self) -> Sequence[str]:
        return [self.inputs[0].get_name(), self.inputs[1].get_name()]


class ScatterFallback(ExternKernel):
    """
    This needs to be a custom class to handle mutation properly.
    This class handles both aten.scatter_ and aten.scatter_reduce_.
    It also handle the case `src` being a scalar properly.
    """

    def codegen(self, wrapper) -> None:  # type: ignore[no-untyped-def]
        reduce = self.kwargs["reduce"]
        if V.graph.cpp_wrapper:
            # Follow aten/src/ATen/native/ReductionType.h:get_operator_enum
            get_operator_enum = {"add": "sum", "multiply": "prod"}
            if reduce in get_operator_enum:
                reduce = get_operator_enum[reduce]

        if self.src_is_tensor:
            (x, index, src) = (t.codegen_reference() for t in self.inputs)
        else:
            (x, index) = (t.codegen_reference() for t in self.inputs)
            src = self.constant_args[1]
        wrapper.generate_scatter_fallback(
            x,
            [x, self.constant_args[0], index, src],
            self.cpp_kernel_name,
            self.python_kernel_name,
            self.src_is_tensor,
            reduce,
            self.codegen_kwargs(),
        )

    def should_allocate(self) -> bool:
        return False

    def get_mutation_names(self):  # type: ignore[no-untyped-def]
        return [self.inputs[0].get_name()]

    def get_unbacked_symbol_defs(self) -> OrderedSet[sympy.Symbol]:
        return OrderedSet()

    def __init__(  # type: ignore[no-untyped-def]
        self,
        op_overload,
        x,
        dim: int,
        index,
        src,
        *,
        reduce: Optional[str] = None,
        include_self: bool = True,
    ) -> None:
        self.src_is_tensor = isinstance(src, TensorBox)

        constant_args: tuple[Any, ...]
        if self.src_is_tensor:
            tensors = [self.realize_input(t) for t in [x, index, src]]
            constant_args = (dim,)
        else:
            tensors = [self.realize_input(t) for t in [x, index]]
            constant_args = (dim, src)

        super().__init__(
            None,
            NoneLayout(device=x.get_device()),
            self.unwrap_storage(tensors),
            constant_args,
            {"reduce": reduce, "include_self": include_self},
            python_kernel_name=str(op_overload),
            ordered_kwargs_for_cpp_kernel=["reduce", "include_self"],
            op_overload=op_overload,
        )
        V.graph.mark_buffer_mutated(x.get_name())
        self.name = V.graph.register_buffer(self)
        V.graph.register_operation(self)


class IndexPutFallback(ExternKernel):
    """
    This needs to be a custom class to handle mutation and indices properly
    """

    def codegen(self, wrapper) -> None:  # type: ignore[no-untyped-def]
        (x, values, *valid_indices) = (t.codegen_reference() for t in self.inputs)
        indices = []
        iter_valid_indices = iter(valid_indices)
        for i, _ in enumerate(self.indices):
            if self.indices[i] is not None:
                indices.append(next(iter_valid_indices))
            else:
                indices.append(V.graph.wrapper_code.none_str)

        wrapper.generate_index_put_fallback(
            self.get_kernel_name(), x, indices, values, *self.codegen_const_args()
        )

    def should_allocate(self) -> bool:
        return False

    def get_mutation_names(self):  # type: ignore[no-untyped-def]
        return [self.inputs[0].get_name()]

    def get_unbacked_symbol_defs(self) -> OrderedSet[sympy.Symbol]:
        return OrderedSet()

    def __init__(self, op_overload, x, indices, values, accumulate) -> None:  # type: ignore[no-untyped-def]
        self.indices = indices
        valid_indices = [i for i in indices if i is not None]
        tensors = [self.realize_input(x) for x in [x, values, *valid_indices]]
        cpp_kernel_name = "aoti_torch_index_put_out"
        super().__init__(
            None,
            NoneLayout(device=x.get_device()),
            self.unwrap_storage(tensors),
            (accumulate,),
            python_kernel_name="aten.index_put_",
            cpp_kernel_name=cpp_kernel_name,
            op_overload=op_overload,
        )
        V.graph.mark_buffer_mutated(self.inputs[0].get_name())
        self.name = V.graph.register_buffer(self)
        V.graph.register_operation(self)


class DeviceCopy(ExternKernelOut):
    @classmethod
    def create(cls, x, device, non_blocking):  # type: ignore[no-untyped-def]
        if (
            not x.is_extern()
            and all(r in V.graph.constants for r in x.get_read_names())
            and not config.aot_inductor.use_runtime_constant_folding
        ):
            return x.constant_to_device(device)

        V.graph.add_device_info(device)
        V.graph.add_device_info(x.get_device())

        developer_warning("DeviceCopy in input program")
        constant_args = (non_blocking,)
        return DeviceCopy(
            FlexibleLayout(
                device=device,
                dtype=x.get_dtype(),
                size=x.get_size(),
            ),
            [cls.realize_input(x)],
            constant_args,
        )

    def codegen(self, wrapper) -> None:  # type: ignore[no-untyped-def]
        args = self.codegen_args()
        assert len(args) == 2
        if self.output_view:
            wrapper.codegen_device_copy(
                args[0], self.output_view.codegen_reference(), args[1]
            )
        else:
            wrapper.codegen_device_copy(args[0], self.codegen_reference(), args[1])


class DynamicScalar(ExternKernel):
    """
    The result of a call to aten._local_scalar_dense.
    """

    def get_reads(self) -> OrderedSet[Dep]:
        return OrderedSet()

    def should_allocate(self) -> bool:
        return False

    def __init__(self, sym, keypath, data) -> None:  # type: ignore[no-untyped-def]
        data.realize()
        super().__init__(
            None, NoneLayout(device=torch.device("cpu")), self.unwrap_storage([data])
        )
        self.sym = sym
        self.keypath = keypath

    def get_unbacked_symbol_defs(self) -> OrderedSet[sympy.Symbol]:
        return OrderedSet([self.sym])

    def codegen(self, wrapper) -> None:  # type: ignore[no-untyped-def]
        wrapper.codegen_dynamic_scalar(self)


class AssertScalar(ExternKernel):
    """
    The result of a call to aten._assert_scalar
    """

    def get_reads(self) -> OrderedSet[Dep]:
        return OrderedSet()

    def should_allocate(self) -> bool:
        return False

    def __init__(self, scalar, msg) -> None:  # type: ignore[no-untyped-def]
        super().__init__(
            # Buffer(name, layotu)
            None,
            NoneLayout(device=torch.device("cpu")),
            # InputsKernel(inputs)
            [],
        )
        self.scalar = scalar
        self.msg = msg

    def has_side_effects(self) -> bool:
        return True

    def get_free_symbol_uses(self, unbacked_only: bool = False):  # type: ignore[no-untyped-def]
        return get_free_symbols(self.scalar, unbacked_only)

    def codegen(self, wrapper) -> None:  # type: ignore[no-untyped-def]
        if not config.scalar_asserts:
            return
        # NB: It is EXTREMELY important not to simplify the scalar under assertion here,
        # because simplify is done with respect to runtime asserts.  So if you have
        # "u0 == 0" in the runtime asserts, if you subsequently try to
        # simplify(u0 == 0), you will get True (because we've already runtime assert'ed
        # that it's true).  But we're code generating the actual runtime assert here!!
        symbol = next(iter(self.get_free_symbol_uses(unbacked_only=True)))
        if V.graph.cpp_wrapper:
            symbol_str = f"std::to_string({symbol})"
            sizevar = V.graph.wrapper_code.codegen_cpp_sizevar(
                self.scalar, simplify=False
            )
            # TODO: when we start compiling in C++20, annotate with [[unlikely]].
            wrapper.writeline(
                f'if (!({sizevar})) {{ throw std::runtime_error("Expected {self.msg} but received " + {symbol_str}); }}'
            )
        else:
            sizevar = V.graph.wrapper_code.codegen_python_sizevar(
                self.scalar, simplify=False
            )
            wrapper.writeline(f"if not ({sizevar}):")
            wrapper.writeline(f"    raise RuntimeError({repr(self.msg)})")
            # No one should ever use this buffer, but for uniformity
            # define the variable and assign it None
            wrapper.writeline(f"{self.get_name()} = None")


@ir_dataclass(frozen=False)
class ExternKernelNode:
    name: str
    node: export_schema.Node


class FallbackKernel(ExternKernelAlloc):
    def __init__(  # type: ignore[no-untyped-def]
        self,
        layout,
        kernel,
        tensor_args,
        nontensor_args,
        unflatten_args,
        kwargs=None,
        *,
        unbacked_bindings=None,
    ) -> None:
        super().__init__(
            layout,
            tuple(tensor_args),
            tuple(nontensor_args),
            op_overload=kernel,
        )

        self.use_runtime_dispatch = False
        self.unbacked_bindings = unbacked_bindings

        assert isinstance(
            kernel,
            (
                torch._ops.OpOverload,
                torch._ops.HigherOrderOperator,
            ),
        ), f"Fails to create FallbackKernel for {kernel}: {type(kernel)} not supported"
        self.op_overload = kernel
        self.unflatten_args = unflatten_args
        self.kwargs = {} if kwargs is None else kwargs
        V.graph.warn_fallback(self.python_kernel_name)  # type: ignore[arg-type]

        # args that are aliased
        self.alias_names: list[str] = []
        # args that are mutated AND returned from the op
        self.mutation_names: list[str] = []

        if isinstance(self.op_overload, torch._ops.HigherOrderOperator):
            # We assume here that HOPs with FallbackKernel are functional.
            # This may not always be true! HOPs must individually opt-in to
            # FallbackKernel, so please check this if you opt-in.
            return

        if "_c10d_functional" in self.op_overload.name():
            # _c10d_functional kernels are lowered into _CollectiveKernel which
            # derives from FallbackKernel for the cpp codegen. The kernels
            # don't pass the can_auto_functionalize check, but their mutation
            # is handled properly by _CollectiveKernel.
            return

        schema = self.op_overload._schema

        # NOTE: [FallbackKernel supported operators]
        # We only support three types of operators:
        # - functional ops
        # - view ops
        # - inplace aten ops
        # - mutating ops that are auto-functionalizable. That is,
        # the operator may mutate any number of inputs, but its outputs
        # may not alias any of the inputs.
        #
        # The unsupported cases usually do not show up here (because
        # AOTAutograd functionalized them away); the only way for an in-place
        # op to show up here is if a lowering or pass introduced it.
        if torch._library.utils.mutates_and_returns_first_arg(self.op_overload):
            self.mutation_names.append(tensor_args[0].get_name())
            return

        if schema.is_mutable and not can_auto_functionalize(kernel):
            raise NotImplementedError(
                f"NYI: Can't generate FallbackKernel for {kernel}"
            )

        args, kwargs = self.unflatten_args(self.inputs, self.constant_args)

        def handle_aliasing_and_mutation(info, arg) -> None:  # type: ignore[no-untyped-def]
            # Assertions to make sure we didn't mismatch args
            if isinstance(info.type, torch.ListType):
                assert isinstance(arg, (list, tuple))
            if library_utils.is_tensor_like_type(info.type):
                # PyTorch also accepts None and scalar types for args marked as "Tensor".
                # We're not going to check all of them here.
                assert not isinstance(arg, (tuple, list))

            if arg is None:
                return
            if info.alias_info is None:
                return

            def add_alias(t) -> None:  # type: ignore[no-untyped-def]
                self.alias_names.append(t.get_name())
                if info.alias_info.is_write:
                    self.mutation_outputs.append(
                        MutationOutput(NoneLayout(device=t.get_device()), t, self)
                    )

            if library_utils.is_tensorlist_like_type(info.type):
                if arg is not None:
                    for optional_tensor_arg in arg:
                        add_alias(optional_tensor_arg)
            else:
                assert library_utils.is_tensor_like_type(info.type)
                add_alias(arg)

        for info, arg in torch._library.utils.zip_schema(schema, args, kwargs):
            handle_aliasing_and_mutation(info, arg)

    def get_read_writes(self) -> dependencies.ReadWrites:
        read_writes = super().get_read_writes()

        if self.op_overload is torch._prims.rng_prims.graphsafe_run_with_rng_state:
            for arg in self.constant_args:
                if isinstance(arg, GeneratorState):
                    read_writes = read_writes.with_read(
                        dependencies.StarDep(arg.get_name())
                    )

        return read_writes

    def codegen_unbacked_symbol_defs(self, wrapper) -> None:  # type: ignore[no-untyped-def]
        return wrapper.codegen_unbacked_symbol_defs_for_outputs(
            self.get_name(), self.outputs, getattr(self, "unbacked_bindings", None)
        )

    def get_unbacked_symbol_defs(self) -> OrderedSet[sympy.Symbol]:
        if unbacked_bindings := getattr(self, "unbacked_bindings", None):
            resolved = resolve_unbacked_bindings(
                V.graph.sizevars.shape_env, unbacked_bindings
            )
            assert resolved is not None
            return resolved.keys()  # type: ignore[return-value]
        else:
            return OrderedSet()

    def codegen_args(self):  # type: ignore[no-untyped-def]
        @dataclasses.dataclass
        class Shim:
            ref: Any

            def __repr__(self) -> str:
                return self.ref

        tensor_args = [Shim(x.codegen_reference()) for x in self.inputs]
        args, kwargs = self.unflatten_args(tensor_args, self.constant_args)
        if V.graph.cpp_wrapper and isinstance(self.op_overload, torch._ops.OpOverload):
            args = self.fill_non_provided_args(args, kwargs)
            args = [
                V.graph.wrapper_code.val_to_arg_str(x, param.real_type)
                for param, x in zip(self.op_overload._schema.arguments, args)
            ]
        else:
            args = [V.graph.wrapper_code.val_to_arg_str(x) for x in args]

        # let self.codegen_kwargs handle kwargs
        self.kwargs.update(kwargs)
        return args

    @staticmethod
    def find_device(tensor_args, example_output):  # type: ignore[no-untyped-def]
        non_torch_bind_tensor_args = (
            [t for t in tensor_args if not isinstance(t, TorchBindObject)]
            if tensor_args
            else None
        )
        if non_torch_bind_tensor_args:
            devices = [arg.get_device() for arg in tensor_args if arg.get_device()]
            return devices[0]
        if isinstance(example_output, torch.Tensor):
            return example_output.device
        if isinstance(example_output, (list, tuple)):
            device_set = OrderedSet(
                FallbackKernel.find_device(None, x) for x in example_output
            )
            # Remove None
            devices = [device for device in device_set if device]
            if len(devices) == 1:
                return devices[0]
            for device in devices:
                if is_gpu(device.type):
                    return device
            return devices[0]
        return None

    def has_side_effects(self):  # type: ignore[no-untyped-def]
        if isinstance(self.op_overload, torch._ops.HigherOrderOperator):
            return False
        return get_schema_info(self.op_overload).is_mutable()

    def get_inputs_that_alias_output(self):  # type: ignore[no-untyped-def]
        return self.alias_names

    def get_mutation_names(self):  # type: ignore[no-untyped-def]
        assert len(self.mutation_names) <= 1
        return self.mutation_names

    # ProxyExecutor Design Note
    # We export the ExternFallbackNodes (for custom ops) into a serialized file
    # and run it with a host side proxy executor to address the ABI problem
    # This is currently only implemented for fbcode. Eventually, we will also make this work for OSS.
    # Detailed design doc can be found at
    # https://docs.google.com/document/d/1wC4DOZFaYym2t1Esz0X5yxlLI3RDnSiyRbUus3bkJ64/edit?usp=sharing
    def export_extern_kernel_node(self):  # type: ignore[no-untyped-def]
        log.debug(
            "Extern kernel node added for node %s with target %s.",
            self.get_name(),
            self.op_overload,
        )

        assert isinstance(self, FallbackKernel)
        args, kwargs = self.unflatten_args(self.inputs, self.constant_args)
        args = self.fill_non_provided_args(args, kwargs)
        ordered_kwargs = [
            self.get_kwargs_value(key, **kwargs)
            for key in self.ordered_kwargs_for_cpp_kernel
        ]
        target = self.op_overload

        if not V.graph.aot_mode:
            # No need to serialize in the cpp wrapper JIT mode
            return [*args, *ordered_kwargs]

        serializer = GraphModuleSerializer(None, None)  # type: ignore[arg-type]
        named_arguments = serializer.serialize_inputs(target, args, kwargs)

        # serialize_outputs
        def handle_single_output(return_type, output):  # type: ignore[no-untyped-def]
            if isinstance(return_type, (torch.TensorType, torch.NoneType)):
                # For single Tensor or None
                out = output
                if isinstance(output, (list, tuple)):
                    assert len(output) == 1
                    out = output[0]
                if isinstance(return_type, torch.TensorType):
                    return export_schema.Argument.create(
                        as_tensor=export_schema.TensorArgument(name=out.get_name())
                    )
                else:  # NoneType
                    assert out is None
                    return export_schema.Argument.create(as_none=True)
            elif isinstance(return_type, torch.ListType) and isinstance(
                return_type.getElementType(), torch.TensorType
            ):
                # For single TensorList
                return export_schema.Argument.create(
                    as_tensors=[
                        export_schema.TensorArgument(name=out.get_name())
                        for out in output
                    ]
                )
            else:
                raise RuntimeError(f"Unsupported return type {type(return_type)}")

        if isinstance(target, torch._higher_order_ops.torchbind.CallTorchBind):
            returns = target.schema(args[0], args[1]).returns  # type: ignore[union-attr]
        else:
            returns = target._schema.returns  # type: ignore[union-attr]
        if len(returns) == 1:
            # NOTE: [special handling of all_reduce_coalesced_'s return value]
            # all_reduce_coalesced_ return a list of tensors via self.mutation_outputs
            outputs = self.outputs if self.outputs else self.mutation_outputs
            return_type = returns[0].real_type
            output_arguments = [handle_single_output(return_type, outputs)]
        else:
            # For tuple returns, e.g "-> (Tensor, Tensor)" or "-> (Tesnor, Tensor[])"
            # Not generating output args for self.mutation_outputs
            output_arguments = [
                handle_single_output(return_schema.real_type, output)
                for return_schema, output in zip(returns, self.outputs)
            ]

        node = ExternKernelNode(
            name=self.get_name(),
            node=export_schema.Node(
                target=self.op_overload.name(),  # type: ignore[union-attr]
                inputs=named_arguments,
                outputs=output_arguments,
                metadata={},
            ),
        )

        V.graph.extern_kernel_nodes.append(node)

        return [*args, *ordered_kwargs]

    def codegen(self, wrapper) -> None:  # type: ignore[no-untyped-def]
        kernel = self.op_overload
        if kernel.namespace == "aten":  # type: ignore[union-attr]
            # Aten Fallback Ops
            assert isinstance(kernel, torch._ops.OpOverload)
            if V.graph.cpp_wrapper:
                from torchgen.aoti.fallback_ops import inductor_fallback_ops

                if str(kernel) not in inductor_fallback_ops:
                    # C shim v2 is torchgen-ed, which should cover all aten ops.
                    # If you do hit a missed op, please update fallback_ops.py.
                    log.warning(
                        "%s is missing a c-shim implementation, using proxy executor as fallback",
                        kernel,
                    )
                    self.use_runtime_dispatch = True
        elif kernel.namespace == "_quantized":  # type: ignore[union-attr]
            # Internal Quantized Fallback Ops
            assert isinstance(kernel, torch._ops.OpOverload)
        elif V.graph.cpp_wrapper:
            # For non-aten OpOverload, i.e. custom ops
            self.use_runtime_dispatch = True

        def do_runtime_dispatch() -> None:
            args = None
            exported_args = self.export_extern_kernel_node()

            wrapper.generate_fallback_kernel_with_runtime_lookup(
                self.get_name(),
                self.python_kernel_name,
                self.cpp_kernel_name,
                args,
                self.op_overload,
                exported_args,
                # NOTE: [special handling of all_reduce_coalesced_'s return value]
                self.outputs if self.outputs else self.mutation_outputs,
            )

        def is_number(t: torch.JitType) -> bool:
            return isinstance(t, torch.NumberType) or (
                isinstance(t, torch.OptionalType)
                and isinstance(t.getElementType(), torch.NumberType)
            )

        self.codegen_comment(wrapper)
        if self.use_runtime_dispatch:
            do_runtime_dispatch()
        else:
            args = [*self.codegen_args(), *self.codegen_kwargs()]
            if (
                V.graph.cpp_wrapper
                and isinstance(kernel, torch._ops.OpOverload)
                and any(
                    "c10::complex" in arg_str and is_number(op_arg.real_type)
                    for arg_str, op_arg in zip(args, kernel._schema.arguments)
                )
            ):
                # Handle the special case where a complex number is input to a
                # cpp_wrapper C-shim kernel.  If the corresponding argument is a number,
                # the torchgen-created shim API will use type "double", which cannot be
                # converted to from a c10::complex.  In these cases, fallback to runtime
                # dispatch.
                do_runtime_dispatch()
            else:
                wrapper.generate_fallback_kernel(self)
                if isinstance(self.layout, Layout):
                    self.codegen_size_asserts(wrapper)
                    self.codegen_alignment_asserts(wrapper)

        self.codegen_unbacked_symbol_defs(wrapper)

    @staticmethod
    def tensor_to_layout(output: torch.Tensor):  # type: ignore[no-untyped-def]
        return FixedLayout(
            output.device,
            output.dtype,
            convert_shape_to_inductor(output.size()),
            convert_shape_to_inductor(output.stride()),
        )

    @classmethod
    def create(cls, kernel, *args, **kwargs):  # type: ignore[no-untyped-def]
        fake_incorrect_kernels = (aten._fused_moving_avg_obs_fq_helper_functional,)
        context: AbstractContextManager[None] = (
            V.graph.fake_mode if kernel not in fake_incorrect_kernels else nullcontext()  # type: ignore[assignment]
        )
        with context:
            (
                example_output,
                tensor_args,
                non_tensor_args,
                unflatten_args,
                unbacked_bindings,
            ) = cls.process_kernel(kernel, *args, **kwargs)

        # We need this extra check for input alignment since the example
        # inputs we created are always aligned.
        has_unaligned_input = any(is_unaligned(arg) for arg in tensor_args)

        device = cls.find_device(tensor_args, example_output)

        if not device and isinstance(
            kernel, torch._higher_order_ops.torchbind.CallTorchBind
        ):
            # use CPU device for torchbind methods that don't take in or output any tensor, e.g. size()
            device = torch.device("cpu")

        if example_output is None:
            packed = cls(
                NoneLayout(device=device),
                kernel,
                tensor_args,
                non_tensor_args,
                unflatten_args,
                unbacked_bindings=unbacked_bindings,
            )

        else:
            assert device, "Not sure where to find device info"
            packed = cls(
                MultiOutputLayout(device=device),
                kernel,
                tensor_args,
                non_tensor_args,
                unflatten_args,
                unbacked_bindings=unbacked_bindings,
            )

        def generate_output(output, indices):  # type: ignore[no-untyped-def]
            if isinstance(output, (list, tuple)):
                return type(output)(
                    generate_output(output[i], indices + [(type(output), i)])
                    for i in range(len(output))
                )
            elif isinstance(output, dict):
                return {
                    key: generate_output(val, indices + [(type(output), key)])
                    for key, val in output.items()
                }
            elif isinstance(output, torch.Tensor):
                buf = MultiOutput(
                    cls.tensor_to_layout(output),
                    packed,
                    indices,
                )
                if (
                    config.assume_unaligned_fallback_output
                    or has_unaligned_input
                    or not tensor_is_aligned(output)
                ):
                    V.graph.unaligned_buffers.add(buf.name)  # type: ignore[arg-type]
                return buf
            elif isinstance(output, int):
                return output
            elif isinstance(output, torch.SymInt):
                return output.node.expr
            else:
                assert output is None, (
                    f"FallbackKernel output type {type(output)} is not supported"
                )
                return None

        outputs = generate_output(example_output, [])
        if isinstance(outputs, (list, tuple, dict)):
            packed.outputs = outputs  # type: ignore[assignment]
        else:
            packed.outputs = [outputs]
        return outputs

    def apply_constraint(self):  # type: ignore[no-untyped-def]
        return super().apply_constraint()


@ir_dataclass(frozen=False)
class ComplexView(FallbackKernel):
    """View a complex number as two dtyped numbers or vice versa"""

    def should_allocate(self) -> bool:
        return False

    def get_inputs_that_alias_output(self) -> Sequence[str]:
        # Signal to codegen that our output buffer isn't safe to reuse
        return [self.inputs[0].get_name()]

    def __init__(  # type: ignore[no-untyped-def]
        self,
        layout,
        kernel,
        tensor_args,
        nontensor_args,
        unflatten_args,
        *,
        unbacked_bindings=None,
    ) -> None:
        super().__init__(
            layout,
            kernel,
            tensor_args,
            nontensor_args,
            unflatten_args,
            unbacked_bindings=unbacked_bindings,
        )


@ir_dataclass
class MultiOutputLayout(OutputSpec):
    device: torch.device

    def get_device(self) -> Optional[torch.device]:
        return self.device


class MultiOutput(ExternKernel):
    def codegen(self, wrapper) -> None:  # type: ignore[no-untyped-def]
        wrapper.codegen_multi_output(self)
        if not self.skip_size_stride_alignment_checks:
            self.codegen_size_asserts(wrapper)
            self.codegen_alignment_asserts(wrapper)

    def __init__(  # type: ignore[no-untyped-def]
        self,
        layout: OutputSpec,
        input,
        indices: list[tuple[Any, ...]],
        skip_size_stride_alignment_checks=False,
    ) -> None:
        super().__init__(None, layout, [input], ())
        self.name = V.graph.register_buffer(self)
        V.graph.register_operation(self)
        self.indices = indices
        self.skip_size_stride_alignment_checks = skip_size_stride_alignment_checks

    def get_free_symbol_uses(
        self, unbacked_only: bool = False
    ) -> OrderedSet[sympy.Symbol]:
        return self.inputs[0].get_free_symbol_uses(unbacked_only)

    def should_allocate(self) -> bool:
        if len(self.inputs) == 1 and (
            isinstance(self.inputs[0], CppTemplateBuffer)  # Grouped GEMM
        ):
            return True
        return False

    def get_inputs_that_alias_output(self) -> Sequence[str]:
        return [
            inp.get_name()
            for inp in self.inputs
            if isinstance(inp, FallbackKernel)
            and len(inp.get_inputs_that_alias_output()) > 0
        ]


# We just use a normal dataclass for MutableBox/TensorBox/StorageBox since
# they're mainly lowering-time constructs that we expect to mutate and such.
@dataclasses.dataclass
class MutableBox(IRNode):
    """
    TensorBox / StorageBox allow in-place mutation of Tensors
    """

    data: IRNode

    def has_exceeded_max_reads(self) -> bool:
        return self.data.has_exceeded_max_reads()

    def get_device(self) -> Optional[torch.device]:
        return self.data.get_device()

    def make_loader(self) -> Callable[[Sequence[Expr]], OpsValue]:
        return self.data.make_loader()

    def make_indexer(self) -> Callable[[Sequence[Expr]], Expr]:
        return self.data.make_indexer()

    def get_stride(self) -> Sequence[_IntLike]:
        return self.data.get_stride()

    def get_name(self) -> str:
        return self.data.get_name()

    def has_large_inner_fn(self, threshold: Optional[int] = None) -> bool:
        return self.data.has_large_inner_fn(threshold)

    def mark_reuse(self, users: int) -> None:
        return self.data.mark_reuse(users)

    def realize_hint(self) -> None:
        return self.data.realize_hint()

    def unwrap_view(self) -> IRNode:
        return self.data.unwrap_view()

    def freeze_layout(self) -> None:
        return self.data.freeze_layout()

    def freeze_layout_with_stride_order(
        self, order: list[int], allow_padding: bool = False
    ) -> None:
        return self.data.freeze_layout_with_stride_order(order, allow_padding)

    def freeze_layout_with_fill_order(self, order: list[int]) -> None:
        return self.data.freeze_layout_with_fill_order(order)

    def freeze_layout_with_same_order(self, stride: list[_IntLike]) -> None:
        return self.data.freeze_layout_with_same_order(stride)

    def freeze_layout_with_exact_strides(
        self, exact_strides: list[_IntLike], allow_padding: bool = False
    ) -> None:
        return self.data.freeze_layout_with_exact_strides(exact_strides, allow_padding)

    def get_read_writes(self) -> dependencies.ReadWrites:
        return self.data.get_read_writes()

    def get_reads(self) -> OrderedSet[Dep]:
        return self.data.get_reads()

    def num_reads(self) -> int:
        return self.data.num_reads()

    def get_storage_numel(self) -> _IntLike:
        return self.data.get_storage_numel()

    def get_reduction_type(self) -> Optional[str]:
        return self.data.get_reduction_type()

    def get_reduction_size(self) -> Sequence[sympy.Expr]:
        return self.data.get_reduction_size()

    def is_extern(self) -> bool:
        return self.data.is_extern()

    def is_no_op(self) -> bool:
        return self.data.is_no_op()

    def constant_to_device(self, device: torch.device) -> IRNode:
        return self.data.constant_to_device(device)

    def get_mutation_names(self) -> Sequence[str]:
        return self.data.get_mutation_names()

    def get_operation_name(self) -> str:
        return self.data.get_operation_name()

    def get_inputs_that_alias_output(self) -> Sequence[str]:
        return self.data.get_inputs_that_alias_output()

    def realize(self) -> Optional[str]:
        return self.data.realize()

    def get_free_symbol_uses(
        self, unbacked_only: bool = False
    ) -> OrderedSet[sympy.Symbol]:
        return self.data.get_free_symbol_uses(unbacked_only)

    def get_read_names(self) -> OrderedSet[str]:
        return self.data.get_read_names()

    def get_defining_op(self) -> Optional[Operation]:
        return self.data.get_defining_op()

    def codegen_reference(self, writer: Optional[IndentedBuffer] = None) -> str:
        return self.data.codegen_reference(writer)

    @property
    def layout(self) -> OutputSpec:
        # we intentionally call get_output_spec (rather than get_layout) since Buffer.layout is an OutputSpec
        return self.data.get_output_spec()

    def get_layout(self) -> Layout:
        return self.data.get_layout()

    def get_output_spec(self) -> OutputSpec:
        return self.data.get_output_spec()

    def get_size(self) -> Sequence[Expr]:
        return self.data.get_size()

    @property
    def dtype(self):  # type: ignore[no-untyped-def]
        return self.data.dtype

    def __str__(self) -> str:
        if isinstance(self.data, MutableBox):
            line0 = f"{type(self).__name__}({type(self.data).__name__}("
            endl = "))"
            inner = self.data.data
        else:
            line0 = f"{type(self).__name__}("
            inner = self.data
            endl = ")"

        lines = [
            line0,
            indent(str(inner)),
            endl,
        ]
        return "\n".join(lines)

    __repr__ = __str__


class TensorBox(MutableBox):
    @staticmethod
    def create(data):  # type: ignore[no-untyped-def]
        if isinstance(data, ShapeAsConstantBuffer):
            return data
        return TensorBox(StorageBox(data))


class StorageBox(MutableBox):
    def is_input_buffer(self):  # type: ignore[no-untyped-def]
        if isinstance(self.data, (InputBuffer, ReinterpretView)):
            return self.data.get_name() in V.graph.graph_inputs
        return False

    def is_module_buffer(self):  # type: ignore[no-untyped-def]
        return (
            isinstance(self.data, (ConstantBuffer))
            and self.data.get_name() in V.graph.constants
        )

    def realize(self) -> Optional[str]:
        if isinstance(
            self.data,
            (
                ComputedBuffer,
                InputsKernel,
                InputBuffer,
                ReinterpretView,
                TemplateBuffer,
            ),
        ):
            return self.data.get_name()
        assert isinstance(self.data, (Pointwise, Reduction, Scan, Sort)), type(
            self.data
        )
        origin_node = self.data.get_origin_node()
        traceback = self.data.get_traceback()
        self.data = ComputedBuffer(
            name=None,
            layout=FlexibleLayout(
                device=self.data.get_device(),
                dtype=self.data.get_dtype(),
                size=self.data.get_size(),
            ),
            data=self.data,
        )
        self.data.name = V.graph.register_buffer(self.data)
        V.graph.register_operation(self.data)
        self.data.origins = self.origins
        self.data.origin_node = origin_node
        self.data.traceback = traceback
        return self.data.name

    def realize_hint(self) -> None:
        """
        Called on buffers we expect to be forced to realize later.
        """
        if (
            isinstance(self.data, (Pointwise, Reduction))
            and self.data.inner_fn_opcount().nontrivial_read_count > 1
        ):
            self.realize()

    def has_exceeded_max_reads(self) -> bool:
        return isinstance(self.data, Pointwise) and (
            self.num_reads() > config.realize_acc_reads_threshold
            or self.has_large_inner_fn()
        )

    def should_realize_on_reuse(self, users):  # type: ignore[no-untyped-def]
        """
        A heuristic to decide if we should realize a tensor
        that is used multiple times.
        """
        if users > 1 and isinstance(self.data, (Pointwise, Reduction)):
            if is_cpu(self.data):
                # Heuristic for realizing reused result of heavy ops on cpu
                opcount = self.data.inner_fn_opcount()
                heavy_ops = ["exp", "sigmoid"]  # a list of heavy ops
                if any(x in opcount.used_ops for x in heavy_ops):
                    return True
            return (
                self.num_reads() > config.realize_reads_threshold
                or self.has_large_inner_fn()
            )
        return False

    def mark_reuse(self, users: int) -> None:
        if self.should_realize_on_reuse(users):
            self.realize()

    def num_reads(self):  # type: ignore[no-untyped-def]
        return self.data.num_reads()


@ir_dataclass(frozen=False)
class Subgraph(IRNode):
    name: str
    graph_module: torch.fx.GraphModule
    graph: Optional[GraphLowering] = None


def _has_aliased_buffers(buffers: Sequence[IRNode]) -> bool:
    buffers = [
        buffer.unwrap_view() if isinstance(buffer, ReinterpretView) else buffer
        for buffer in buffers
    ]
    # assuming the same buffer is represented by the same IRNode object
    return len(OrderedSet(id(buffer) for buffer in buffers)) < len(buffers)


@ir_dataclass(frozen=False)
class InvokeSubgraph(ExternKernel):
    subgraph: Optional[Subgraph] = None
    operands: Optional[list[TensorBox]] = None
    outputs: Optional[list[MultiOutput]] = None

    def __init__(
        self, subgraph: Subgraph, operands: list[TensorBox], layout: MultiOutputLayout
    ) -> None:
        super().__init__(
            name=None,
            layout=layout,
            inputs=operands,
        )
        self.subgraph = subgraph
        self.name = V.graph.register_buffer(self)
        V.graph.register_operation(self)

    @classmethod
    def create(cls, subgraph: Subgraph, *operands):  # type: ignore[no-untyped-def]
        # TODO(anijain2305) - Support sym expr as operands in future.
        fx_operands = V.graph.current_node.args[2:]
        fake_operands = [x.meta["val"] for x in fx_operands]  # type: ignore[union-attr]

        # Realize the inputs. Also intermediates can have different strides than
        # the inputs of the subgraph. So, force the intermediates to have same
        # strides as that of subgraph inputs.
        operands = [cls.realize_input(x) for x in operands]

        def handle_sym_expr(stride):  # type: ignore[no-untyped-def]
            return [s.node.expr if isinstance(s, torch.SymInt) else s for s in stride]

        new_operands = []
        for idx, operand in enumerate(operands):
            if isinstance(operand, ShapeAsConstantBuffer):
                new_operands.append(operand)
            else:
                example_stride = handle_sym_expr(fake_operands[idx].stride())
                new_operands.append(cls.require_exact_strides(operand, example_stride))

        operands = new_operands

        if subgraph.graph is None:
            # create and lower subgraphs
            subgraph.graph = V.graph.make_subgraph(
                gm=subgraph.graph_module,
                example_inputs=fake_operands,
                subgraph_name=subgraph.name,
            )
            with V.set_graph_handler(subgraph.graph):
                subgraph.graph.run(*fake_operands)

        outputs = subgraph.graph.graph_outputs

        # Find the device - operands could be integers from shapes, so we can't
        # use operands[0]
        device = None
        for operand in operands:
            if not isinstance(operand, ShapeAsConstantBuffer):
                device = operand.get_device()
                break
        assert device is not None

        invoke_subgraph = InvokeSubgraph(
            subgraph=subgraph,
            operands=operands,
            layout=MultiOutputLayout(device=device),
        )

        def create_output(output: IRNode, ind: int):
            if isinstance(output, (ShapeAsConstantBuffer, NoneAsConstantBuffer)):
                return output
            else:
                return MultiOutput(
                    FixedLayout(
                        device=output.get_device(),
                        dtype=output.get_dtype(),
                        size=output.get_size(),  # type: ignore[arg-type]
                        stride=output.get_stride(),
                        offset=output.get_layout().offset,
                    ),
                    invoke_subgraph,
                    [(list, ind)],
                    skip_size_stride_alignment_checks=True,
                )

        outputs = [create_output(output, i) for i, output in enumerate(outputs)]
        invoke_subgraph.outputs = outputs
        return outputs

    def codegen(self, wrapper) -> None:  # type: ignore[no-untyped-def]
        wrapper.codegen_invoke_subgraph(self)


@ir_dataclass(frozen=False)
class Conditional(ExternKernel):
    predicate: Optional[IRNode] = None
    operands: Optional[list[Union[TensorBox, ShapeAsConstantBuffer]]] = None
    true_subgraph: Optional[Subgraph] = None
    false_subgraph: Optional[Subgraph] = None
    outputs: Optional[list[MultiOutput]] = None

    def __init__(
        self,
        predicate: IRNode,
        operands: list[Union[TensorBox, ShapeAsConstantBuffer]],
        true_subgraph: Subgraph,
        false_subgraph: Subgraph,
        layout: MultiOutputLayout,
        unbacked_bindings: Optional[dict[sympy.Symbol, pytree.KeyPath]],
    ) -> None:
        self.predicate = predicate
        self.operands = operands
        self.true_subgraph = true_subgraph
        self.false_subgraph = false_subgraph

        sym_args, tensor_args = _split_by_sym_type([predicate] + operands)

        super().__init__(
            name=None,
            layout=layout,
            inputs=tensor_args,
            constant_args=sym_args,
        )
        if unbacked_bindings is not None:
            self.unbacked_bindings = unbacked_bindings

        self.name = V.graph.register_buffer(self)
        V.graph.register_operation(self)

    @classmethod
    def create(  # type: ignore[no-untyped-def]
        cls,
        predicate: TensorBox,
        true_fn: Subgraph,
        false_fn: Subgraph,
        operands: list[Union[TensorBox, ShapeAsConstantBuffer]],
    ):
        predicate = cls.realize_input(predicate)
        operands = [cls.realize_input(x) for x in operands]
        fx_operands = V.graph.current_node.args[-1]
        fake_operands = [x.meta["val"] for x in fx_operands]  # type: ignore[union-attr]

        for subgraph in (true_fn, false_fn):
            if subgraph.graph is None:
                # create and lower subgraphs
                subgraph.graph = V.graph.make_subgraph(
                    gm=subgraph.graph_module,
                    example_inputs=fake_operands,
                    subgraph_name=subgraph.name,
                )
                with V.set_graph_handler(subgraph.graph):
                    subgraph.graph.run(*fake_operands)

        true_outputs = true_fn.graph.graph_outputs  # type: ignore[union-attr]
        false_outputs = false_fn.graph.graph_outputs  # type: ignore[union-attr]

        for name, outputs in (("true_fn", true_outputs), ("false_fn", false_outputs)):
            if _has_aliased_buffers(true_outputs):
                raise AssertionError(
                    "Output aliasing is currently not supported in compiled torch.cond. "
                    f"The outputs of the {name} subgraph of torch.cond are aliased: {outputs}"
                )

        # make sure true and false outputs are structurally equivalent
        assert len(true_outputs) == len(false_outputs), (true_outputs, false_outputs)
        for i, (to, fo) in enumerate(zip(true_outputs, false_outputs)):
            assert to.get_device() == fo.get_device(), (i, to, fo)
            assert to.get_dtype() == fo.get_dtype(), (i, to, fo)
            assert to.get_layout().offset == fo.get_layout().offset, (i, to, fo)

        device = next(
            o.get_device()
            for o in [predicate] + operands
            if not isinstance(o, ShapeAsConstantBuffer)
        )
        unbacked_bindings = resolve_unbacked_bindings(
            V.graph.sizevars.shape_env,
            V.graph.current_node.meta.get("unbacked_bindings", None),
        )
        assert device is not None, "cannot determine device"
        conditional = Conditional(
            predicate=predicate,
            operands=operands,
            true_subgraph=true_fn,
            false_subgraph=false_fn,
            layout=MultiOutputLayout(device=device),
            unbacked_bindings=unbacked_bindings,
        )

        def _maybe_expr(s: Union[int, torch.SymInt]) -> Union[int, sympy.expr]:
            if isinstance(s, int):
                return s
            return s.node.expr

        outputs = [
            MultiOutput(
                FixedLayout(
                    device=output.get_device(),
                    dtype=output.get_dtype(),
                    size=[_maybe_expr(sz) for sz in merged_output.size()],
                    stride=[_maybe_expr(sz) for sz in merged_output.stride()],
                    offset=output.get_layout().offset,
                ),
                conditional,
                [(list, i)],
            )
            # as the true and false outputs are equivalent,
            # we can use either of them here as a "template"
            for i, (output, merged_output) in enumerate(
                zip(true_outputs, V.graph.current_node.meta["val"])
            )
        ]

        conditional.outputs = outputs  # type: ignore[assignment]
        return outputs

    def codegen(self, wrapper) -> None:  # type: ignore[no-untyped-def]
        wrapper.codegen_conditional(self)
        wrapper.codegen_unbacked_symbol_defs_for_outputs(
            self.get_name(), self.outputs, getattr(self, "unbacked_bindings", {})
        )

    def get_unbacked_symbol_defs(self) -> OrderedSet[sympy.Symbol]:
        if unbacked_bindings := getattr(self, "unbacked_bindings", None):
            resolved = resolve_unbacked_bindings(
                V.graph.sizevars.shape_env, unbacked_bindings
            )
            assert resolved is not None
            return resolved.keys()  # type: ignore[return-value]
        else:
            return OrderedSet()


def _split_by_sym_type(
    args: list[Any],
) -> tuple[list[ShapeAsConstantBuffer], list[Any]]:
    non_sym_args = []
    sym_args = []
    for arg in args:
        if isinstance(arg, ShapeAsConstantBuffer):
            sym_args.append(arg.expr)
        else:
            non_sym_args.append(arg)

    return sym_args, non_sym_args


@ir_dataclass(frozen=False)
class WhileLoop(ExternKernel):
    carried_inputs: Optional[list[Union[TensorBox, ShapeAsConstantBuffer]]] = None
    additional_inputs: Optional[list[Union[TensorBox, ShapeAsConstantBuffer]]] = None
    cond_subgraph: Optional[Subgraph] = None
    body_subgraph: Optional[Subgraph] = None
    outputs: Optional[list[MultiOutput]] = None

    def __init__(
        self,
        carried_inputs: list[Union[TensorBox, ShapeAsConstantBuffer]],
        additional_inputs: list[Union[TensorBox, ShapeAsConstantBuffer]],
        cond_subgraph: Subgraph,
        body_subgraph: Subgraph,
        layout: MultiOutputLayout,
    ) -> None:
        self.carried_inputs = carried_inputs
        self.additional_inputs = additional_inputs
        self.cond_subgraph = cond_subgraph
        self.body_subgraph = body_subgraph

        sym_args, tensor_args = _split_by_sym_type(carried_inputs + additional_inputs)
        super().__init__(
            name=None,
            layout=layout,
            inputs=tensor_args,
            constant_args=sym_args,
        )

        self.name = V.graph.register_buffer(self)
        V.graph.register_operation(self)

    @classmethod
    def create(  # type: ignore[no-untyped-def]
        cls,
        cond_fn: Subgraph,
        body_fn: Subgraph,
        carried_inputs: list[Union[TensorBox, ShapeAsConstantBuffer]],
        additional_inputs: list[Union[TensorBox, ShapeAsConstantBuffer]],
    ):
        from torch._higher_order_ops.utils import check_input_alias_and_mutation

        def _require_exact_strides(
            tensor_boxes: list[TensorBox | ShapeAsConstantBuffer],
            fake_tensors: list[Union[int, torch.SymInt, torch.Tensor]],
        ) -> list[TensorBox | ShapeAsConstantBuffer]:
            assert len(tensor_boxes) == len(fake_tensors)
            ret = []
            for tb, fk in zip(tensor_boxes, fake_tensors):
                if isinstance(fk, torch.Tensor):
                    ret.append(
                        ExternKernel.require_exact_strides(
                            tb, fk.stride(), allow_padding=False
                        )
                    )
                else:
                    ret.append(tb)
            return ret

        fx_carried_inputs = V.graph.current_node.args[-2]
        fx_additional_inputs = V.graph.current_node.args[-1]
        fx_all_inputs = fx_carried_inputs + fx_additional_inputs  # type: ignore[operator]
        fake_all_inputs = [x.meta["val"] for x in fx_all_inputs]  # type: ignore[union-attr]
        fake_carried_inputs = [x.meta["val"] for x in fx_carried_inputs]  # type: ignore[union-attr]
        fake_additional_inputs = [x.meta["val"] for x in fx_additional_inputs]  # type: ignore[union-attr]

        carried_inputs = [cls.realize_input(x) for x in carried_inputs]
        carried_inputs = _require_exact_strides(carried_inputs, fake_carried_inputs)
        additional_inputs = [cls.realize_input(x) for x in additional_inputs]
        additional_inputs = _require_exact_strides(
            additional_inputs, fake_additional_inputs
        )
        all_inputs = carried_inputs + additional_inputs

        for subgraph in (cond_fn, body_fn):
            if subgraph.graph is None:
                # create and lower subgraphs
                subgraph.graph = V.graph.make_subgraph(
                    gm=subgraph.graph_module,
                    example_inputs=fx_all_inputs,  # type: ignore[arg-type]
                    subgraph_name=subgraph.name,
                )
                with V.set_graph_handler(subgraph.graph):
                    subgraph.graph.run(*fake_all_inputs)
                    # For body_fn, we require its output to have the exact same stride
                    # as inputs because the previous output is the input of next iteration.
                    #
                    # This cannot be automatically done in graph lowering because body_fn's graph outputs
                    # are not user-facing so the special handling for strides of user-facing output in graph
                    # lowering is not applicable.
                    if subgraph is body_fn:
                        assert len(subgraph.graph.graph_outputs) == len(
                            fake_carried_inputs
                        )
                        subgraph.graph.graph_outputs = _require_exact_strides(  # type: ignore[assignment]
                            subgraph.graph.graph_outputs,  # type: ignore[arg-type]
                            fake_carried_inputs,
                        )

        cond_outputs = cond_fn.graph.graph_outputs  # type: ignore[union-attr]
        body_outputs = body_fn.graph.graph_outputs  # type: ignore[union-attr]

        if _has_aliased_buffers(body_outputs):
            raise AssertionError(
                "Output aliasing is currently not supported in compiled torch.while_loop. "
                f"The outputs of the body_fn subgraph of torch.while_loop are aliased: {body_outputs}"
            )

        # make sure cond_fn returns a boolean scalar Tensor
        assert len(cond_outputs) == 1, cond_outputs
        p = cond_outputs[0]
        if not isinstance(p, ShapeAsConstantBuffer):
            assert p.get_dtype() == torch.bool, p
            assert len(p.get_size()) == 0, p

        assert len(all_inputs) > 0, (
            "torch.while_loop is assumed to have at least one operand."
        )

        device = all_inputs[0].get_device()

        assert device is not None  # to make linter happy
        # make sure carried_inputs and body outputs are structurally equivalent
        assert len(carried_inputs) == len(body_outputs), (carried_inputs, body_outputs)
        for i, (op, bo) in enumerate(zip(carried_inputs, body_outputs)):

            def _guard_list_equals(
                lhs_exprs: Sequence[Union[int, Any]],
                rhs_exprs: Sequence[Union[int, Any]],
            ) -> None:
                for lhs, rhs in zip(lhs_exprs, rhs_exprs):
                    V.graph.sizevars.guard_equals(lhs, rhs)

            _guard_list_equals(op.get_size(), bo.get_size())
            _guard_list_equals(op.get_stride(), bo.get_stride())
            # assume all carried_inputs and outputs are on the same device
            # as the MultiOutputLayout below requires single device
            assert op.get_device() == bo.get_device(), (i, op, bo, device)
            assert op.get_dtype() == bo.get_dtype(), (i, op, bo)
            assert op.get_layout().offset == bo.get_layout().offset, (i, op, bo)

        while_loop = WhileLoop(
            carried_inputs=carried_inputs,
            additional_inputs=additional_inputs,
            cond_subgraph=cond_fn,
            body_subgraph=body_fn,
            # asserted above that there is at least one operand
            layout=MultiOutputLayout(device=device),
        )

        assert body_fn.graph is not None and isinstance(
            body_fn.graph.module, torch.fx.GraphModule
        )  # to make linter happy

        # Handling input mutations
        mutated_idxs = check_input_alias_and_mutation(
            body_fn.graph.module, fake_all_inputs
        )[0]
        mutated_idx_set = OrderedSet(mutated_idxs)
        mutated_inputs = [all_inputs[idx] for idx in mutated_idx_set]
        real_outputs = {
            idx: out
            for idx, out in enumerate(body_outputs)
            if idx not in mutated_idx_set
        }
        real_outputs = [
            MultiOutput(
                FixedLayout(
                    device=output.get_device(),
                    dtype=output.get_dtype(),
                    size=output.get_size(),
                    stride=output.get_stride(),
                    offset=output.get_layout().offset,
                ),
                while_loop,
                [(list, idx)],
            )
            for idx, output in real_outputs.items()
        ]
        while_loop.outputs = real_outputs
        while_loop.mutation_outputs = [
            MutationOutput(inp.layout, inp, while_loop)  # type: ignore[union-attr]
            for inp in mutated_inputs
        ]

        outputs_iter = iter(real_outputs)
        mutated_inputs_iter = iter(mutated_inputs)
        all_outputs = [
            next(mutated_inputs_iter) if idx in mutated_idx_set else next(outputs_iter)
            for idx in range(len(body_outputs))
        ]
        for inp, out in zip(carried_inputs, all_outputs):
            if inp.get_name() in V.graph.graph_inputs:
                # if a carried input of the while_loop is a graph input,
                # it can be returned as is when the number of iterations
                # is zero. due to this, we can't (generally) reuse the
                # output buffers corresponding to the graph inputs, as
                # the inputs may end up being mutated.
                V.graph.never_reuse_buffers.add(out.get_name())
        return all_outputs

    def codegen(self, wrapper) -> None:  # type: ignore[no-untyped-def]
        wrapper.codegen_while_loop(self)


class EffectfulKernel(FallbackKernel):
    def __init__(  # type: ignore[no-untyped-def]
        self,
        layout,
        kernel,
        tensor_args,
        nontensor_args,
        unflatten_args,
        kwargs=None,
        *,
        unbacked_bindings=None,
    ) -> None:
        super().__init__(
            layout,
            kernel,
            tensor_args,
            nontensor_args,
            unflatten_args,
            kwargs=None,
            unbacked_bindings=unbacked_bindings,
        )

        from torch._higher_order_ops.effects import get_effect_key

        uncovered_args = [
            a.value if isinstance(a, TorchBindObject) else a for a in tensor_args
        ]
        effect_type = get_effect_key(kernel, (*nontensor_args, *uncovered_args), kwargs)
        assert effect_type is not None
        self.effect_type = effect_type
        self.prev_effect_buffer = V.graph.effectful_ops.get(effect_type, None)
        V.graph.effectful_ops[effect_type] = self

    def get_read_writes(self) -> dependencies.ReadWrites:
        read_writes = super().get_read_writes()

        if self.prev_effect_buffer is not None:
            read_writes.reads.add(
                dependencies.StarDep(self.prev_effect_buffer.get_name())
            )

        return read_writes

    def has_side_effects(self) -> bool:
        return True


class NonTensorObj(IRNode):
    pass


@ir_dataclass
class TorchBindObject(NonTensorObj):
    name: str
    value: Union[FakeScriptObject, torch.ScriptObject]

    def get_name(self):  # type: ignore[no-untyped-def]
        return self.name

    def codegen_reference(self, writer: Optional[IndentedBuffer] = None) -> str:
        return self.name

    def get_value(self) -> Union[FakeScriptObject, torch.ScriptObject]:
        return self.value

    def get_real_obj(self) -> torch.ScriptObject:
        if isinstance(self.value, torch.ScriptObject):
            return self.value
        else:
            return self.value.real_obj

    def get_buf_bytes(self) -> int:
        # Returns the sum of all tensors in the flattened object
        real_script_obj = self.get_real_obj()
        flat_dict = dict(real_script_obj.__obj_flatten__())  # type: ignore[attr-defined]
        flat_elems = pytree.tree_flatten(flat_dict)[0]
        flat_sizes = [
            x.element_size() * x.numel()
            for x in flat_elems
            if isinstance(x, torch.Tensor)
        ]
        return functools.reduce(lambda x, y: x + y, flat_sizes, 0)


@ir_dataclass
class GeneratorState(NonTensorObj):
    name: str
    device: torch.device

    def get_name(self):  # type: ignore[no-untyped-def]
        return self.name

    def codegen_reference(self, writer: Optional[IndentedBuffer] = None) -> str:
        return self.name


class _CollectiveKernel(FallbackKernel):
    def should_allocate(self) -> bool:
        return False

    def has_side_effects(self) -> bool:
        return True

    # This is identical to FallbackKernel.set_cpp_kernel(), minus the
    # part that checks against input aliasing and mutation.
    def set_cpp_kernel_name(self, cpp_kernel_name: Optional[str] = None) -> None:
        assert type(self.op_overload) is torch._ops.OpOverload, (
            "Setting cpp kernel needs a valid op_overload"
        )
        kernel = self.op_overload
        self.cpp_kernel_name = kernel._schema.name

        self.ordered_kwargs_for_cpp_kernel = [
            x.name for x in kernel._schema.arguments if x.kwarg_only
        ]

    # NOTE: [In-Place Collective Safety]
    # Between the initiation and completion of an in-place collective, the
    # input buffers are subject to both volatile reads and volatile writes.
    # They must not be read, written to or reused by another kernel. To ensure
    # the constraints, we model collective -> wait_tensor as as two-step
    # mutation of the input buffers.
    @classmethod
    def create_inplace(  # type: ignore[no-untyped-def]
        cls, kernel, inputs: Union[TensorBox, list[TensorBox]], *args, **kwargs
    ) -> None:
        with V.graph.fake_mode:
            (
                _example_output,
                tensor_args,
                non_tensor_args,
                unflatten_args,
                unbacked_bindings,
            ) = cls.process_kernel(kernel, inputs, *args, **kwargs)
        assert not unbacked_bindings, f"{kernel} {unbacked_bindings}"
        for tensor_arg in tensor_args:
            tensor_arg.realize()

        device = tensor_args[0].get_device()
        packed = cls(
            NoneLayout(device=device),
            kernel,
            tensor_args,
            non_tensor_args,
            unflatten_args,
        )

        inps = pytree.tree_leaves(inputs)
        packed.mutation_outputs.extend(
            [MutationOutput(NoneLayout(device=device), buf, packed) for buf in inps]
        )

        # For inplace collective ops, the input is guaranteed to be alias of the returned value of op.
        packed.alias_names.extend([inp.get_name() for inp in inps])
        if "out" in kwargs:
            packed.mutation_outputs.append(
                MutationOutput(NoneLayout(device=device), kwargs["out"], packed)
            )
            # For out-variant collective ops, the `out=` arg is guaranteed to be alias of the returned value of op.
            packed.alias_names.append(kwargs["out"].get_name())

    # NOTE: [Out-of-Place Collective Safety]
    # Between the initiation and completion of an out-of-place collective:
    #
    # Input buffers:
    # - Are subject to volatile reads
    # - Can be read by another kernel
    # - Must not be written to or reused by another kernel
    #
    # Output buffers:
    # - Are subject to volatile writes
    # - Must not be read, written to or reused by another kernel
    #
    # To ensure the safety of input buffers without sacrificing read
    # availability, we add input buffers as read deps of wait_tensor kernels.
    #
    # To ensure the safety of output buffers, we model wait_tensor as a
    # mutation to the output buffer. Note we also assumes the user program being
    # correct and the output buffer is not consumed by kernels other than
    # wait_tensor.
    #
    # TODO(yifu): add a pre-grad pass to validate the correctness of collective
    # usage in the user program.
    @classmethod
    def create_out_of_place(  # type: ignore[no-untyped-def]
        cls, kernel, inputs: Union[TensorBox, list[TensorBox]], *args, **kwargs
    ):
        with V.graph.fake_mode:
            (
                example_output,
                tensor_args,
                non_tensor_args,
                unflatten_args,
                unbacked_bindings,
            ) = cls.process_kernel(kernel, inputs, *args, **kwargs)
        assert not unbacked_bindings, f"{kernel}, {unbacked_bindings}"
        for tensor_arg in tensor_args:
            tensor_arg.realize()

        if isinstance(example_output, list):
            device = cls.find_device(tensor_args, example_output)
            packed = cls(
                MultiOutputLayout(device=device),
                kernel,
                tensor_args,
                non_tensor_args,
                unflatten_args,
            )
            packed.outputs = [
                MultiOutput(
                    cls.tensor_to_layout(tensor),
                    packed,
                    [(list, i)],
                )
                for i, tensor in enumerate(example_output)
            ]
            for buf, tensor in zip(packed.outputs, example_output):
                if config.assume_unaligned_fallback_output or not tensor_is_aligned(
                    tensor
                ):
                    V.graph.unaligned_buffers.add(buf.name)  # type: ignore[arg-type]
            return packed.outputs
        else:
            packed = cls(
                cls.tensor_to_layout(example_output),
                kernel,
                tensor_args,
                non_tensor_args,
                unflatten_args,
            )
            if config.assume_unaligned_fallback_output or not tensor_is_aligned(
                example_output
            ):
                V.graph.unaligned_buffers.add(packed.name)  # type: ignore[arg-type]
            packed.outputs = [packed]
            return packed


class _WaitKernel(_CollectiveKernel):
    def get_volatile_reads(self):  # type: ignore[no-untyped-def]
        inp = self.inputs[0]
        if isinstance(inp, _CollectiveKernel):
            # Out-of-place single-output
            return [inp.inputs[0]]
        elif isinstance(inp, MultiOutput):
            # This can be two things:
            # 1. Out-of-place multi-output coll
            # 2. In-place coll with inputs coming from another MultiOutput
            coll = inp.inputs[0]
            # Case 1
            if isinstance(coll, _CollectiveKernel):
                _, idx = inp.indices[0]
                return [coll.inputs[idx]]
            # Case 2
            return []
        else:
            # In-place requires no additional deps handling for volatile
            # reads since the inputs are mutated.
            return []

    @classmethod
    def create_wait(cls, kernel, inp: TensorBox) -> None:  # type: ignore[no-untyped-def]
        with V.graph.fake_mode:
            (
                _example_output,
                tensor_args,
                non_tensor_args,
                unflatten_args,
                unbacked_bindings,
            ) = cls.process_kernel(kernel, inp)
        assert not unbacked_bindings, f"{kernel} {unbacked_bindings}"
        packed = cls(
            NoneLayout(device=inp.get_device()),
            kernel,
            tensor_args,
            non_tensor_args,
            unflatten_args,
        )
        packed.mutation_outputs.append(
            MutationOutput(NoneLayout(device=inp.get_device()), inp, packed)
        )

    def get_read_writes(self) -> dependencies.ReadWrites:
        read_writes = super().get_read_writes()
        # See [Out-of-Place Collective Safety].
        volatile_reads = self.get_volatile_reads()
        for vr in volatile_reads:
            read_writes.reads.add(dependencies.StarDep(vr.get_name()))
        return read_writes


# NB: recursive structure here reflects val_to_arg_str, avoid
# calling free_unbacked_symbols on "exotic" types that don't get pexpr
# treatment
def maybe_free_unbacked_symbols(s: object) -> OrderedSet[Symbol]:
    if isinstance(s, (SymTypes, Expr)):
        # This branch should be impossible in return position
        return free_unbacked_symbols(s)
    elif isinstance(s, (tuple, list)):
        r = OrderedSet[sympy.Symbol]()
        for t in s:
            r |= maybe_free_unbacked_symbols(t)
        return r
    elif isinstance(s, torch.Tensor):
        # This branch is impossible in constant-args position
        return free_unbacked_symbols(s)
    else:
        return OrderedSet()


def maybe_free_symbols(s: object) -> OrderedSet[Symbol]:
    if isinstance(s, (SymTypes, Expr)):
        # This branch should be impossible in return position
        return free_symbols(s)
    elif isinstance(s, (tuple, list)):
        r = OrderedSet[sympy.Symbol]()
        for t in s:
            r |= maybe_free_symbols(t)
        return r
    elif isinstance(s, torch.Tensor):
        # This branch is impossible in constant-args position
        return free_symbols(s)
    else:
        return OrderedSet()<|MERGE_RESOLUTION|>--- conflicted
+++ resolved
@@ -6033,13 +6033,9 @@
                 self.graph = graph
                 self.name = graph.name
 
-<<<<<<< HEAD
         outer_inputs = [t.codegen_reference() for t in self.inputs]
 
-        wrapper.codegen_subgraph(
-=======
         wrapper.codegen_subgraph_with_flattened_outputs(
->>>>>>> 738cad1e
             CodegenGraph(self.subgraph),
             outer_inputs,
             [self.name],
