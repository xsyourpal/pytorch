--- conflicted
+++ resolved
@@ -3,6 +3,7 @@
 import inspect
 import logging
 from collections import defaultdict
+from collections.abc import Sequence
 from typing import Any, Callable, Optional, TYPE_CHECKING, Union
 
 import torch
@@ -52,6 +53,7 @@
     SequenceKey,
     tree_map_with_path,
 )
+from torch.utils._sympy.numbers import int_oo
 
 
 if TYPE_CHECKING:
@@ -157,6 +159,7 @@
     # In strict, these steps are spread across multiple files:
     #   - output_graph.py fakifies inputs.
     #   - [post-tracing] guards.py processes input shape equalities.
+    import torch._functorch.config as _config
 
     combined_args = _combine_args(nn_module, args, kwargs)
     _check_dynamic_shapes(combined_args, dynamic_shapes)
@@ -178,25 +181,29 @@
             "co_filename": code.co_filename,
             "co_firstlineno": code.co_firstlineno,
         }
-        fake_mode = FakeTensorMode(
-            shape_env=ShapeEnv(
-                tracked_fakes=[],
-                co_fields=co_fields,
-                prefer_deferred_runtime_asserts_over_guards=True,
-                allow_complex_guards_as_runtime_asserts=allow_complex_guards_as_runtime_asserts,
-            ),
-            allow_non_fake_inputs=True,
-            export=True,
-        )
+        with _config.patch(fake_tensor_allow_unsafe_data_ptr_access=False):
+            fake_mode = FakeTensorMode(
+                shape_env=ShapeEnv(
+                    tracked_fakes=[],
+                    co_fields=co_fields,
+                    prefer_deferred_runtime_asserts_over_guards=True,
+                    allow_complex_guards_as_runtime_asserts=allow_complex_guards_as_runtime_asserts,
+                    trace_asserts=True,
+                ),
+                allow_non_fake_inputs=True,
+                export=True,
+            )
     else:
-        fake_mode = FakeTensorMode(
-            shape_env=ShapeEnv(
-                tracked_fakes=[],
-                prefer_deferred_runtime_asserts_over_guards=True,
-                allow_complex_guards_as_runtime_asserts=allow_complex_guards_as_runtime_asserts,
-            ),
-            allow_non_fake_inputs=True,
-        )
+        with _config.patch(fake_tensor_allow_unsafe_data_ptr_access=False):
+            fake_mode = FakeTensorMode(
+                shape_env=ShapeEnv(
+                    tracked_fakes=[],
+                    prefer_deferred_runtime_asserts_over_guards=True,
+                    allow_complex_guards_as_runtime_asserts=allow_complex_guards_as_runtime_asserts,
+                    trace_asserts=True,
+                ),
+                allow_non_fake_inputs=True,
+            )
     if fake_mode.shape_env is None or fake_mode.shape_env.tracked_fakes is None:
         raise ValueError(
             "Detected fake_mode does not have a shape_env with tracked fakes. "
@@ -357,17 +364,21 @@
         (used only to enumerate the user-input nodes)
     """
 
+    def is_int(x: object) -> bool:
+        return isinstance(x, int) or (
+            isinstance(x, torch.SymInt) and x.node.expr.is_number
+        )
+
     shape_env = fake_mode.shape_env
     assert shape_env is not None
     inline_constraints = gm.meta.get("inline_constraints", [])
-    range_constraints = {
-        symbol: inline_constraints[symbol] for symbol in inline_constraints
-    }
+    range_constraints = defaultdict(lambda: ValueRanges(0, int_oo)) | inline_constraints
     if not dynamic_shapes:
-        return range_constraints
+        return dict(range_constraints)
 
     # clean up dynamic markers from tensors
-    for arg in pytree.tree_flatten(combined_args)[0]:
+    flat_paths, flat_args = zip(*pytree.tree_flatten_with_path(combined_args)[0])
+    for arg in flat_args:
         if isinstance(arg, torch.Tensor):
             _clean_dynamic_markers(arg)
 
@@ -383,6 +394,7 @@
 
     input_dims = defaultdict(list)
     free_symbols = set()
+    range_violations = []
     for input_index, node in enumerate(gm.graph.nodes):
         if input_index < num_lifted_inputs or node.op != "placeholder":
             continue
@@ -392,26 +404,24 @@
             continue
         shape_spec = flat_dynamic_shapes[input_index - num_lifted_inputs]
         for i, d in enumerate(node.meta["val"].shape):
-            if isinstance(d, torch.SymInt) and not d.node.expr.is_number:
-                # Look up the range constraint for the symbol corresponding to this shape dimension
-                # and store it indexed by the symbolic expression corresponding to it.
-                # NOTE(avik): Use node._expr instead of node.expr for the lookup here because
-                # we want the symbol, not its replacement, which could be an expression. Maybe
-                # there's a better way to do this, e.g., by (re)computing value ranges for expressions?
-                dim = shape_spec[i] if shape_spec else None
+            dim = None
+            if isinstance(shape_spec, (list, tuple)):
+                dim = shape_spec[i]
+            elif isinstance(shape_spec, dict):
+                dim = shape_spec.get(i)
+            if not is_int(d):
+                # Compute the range constraint for the symbolic expression corresponding
+                # to this shape dimension and store it.
                 if dim is None or isinstance(dim, _DimHint):
-                    range_constraints[d.node.expr] = shape_env.var_to_range[
-                        d.node._expr
-                    ]
+                    range_constraints[d.node.expr] &= shape_env.bound_sympy(d.node.expr)
                 else:
-                    range_constraints[d.node.expr] = ValueRanges(
+                    range_constraints[d.node.expr] &= ValueRanges(
                         lower=dim.min, upper=dim.max
                     )
+
                 input_dims[d.node.expr].append(InputDim(input_name=node.name, dim=i))
                 free_symbols.update(d.node.expr.free_symbols)
 
-<<<<<<< HEAD
-=======
             # check user-specified min/max range for DimHints;
             # we might want to do this even if model tracing inferred a static dimension.
             if isinstance(dim, _DimHint):
@@ -451,7 +461,6 @@
         prefix = "Found the following conflicts between user-specified ranges and inferred ranges from model tracing:\n"
         raise ValueError(prefix + "\n".join(range_violations))
 
->>>>>>> 3da14d38
     for symbol in free_symbols:
         if symbol not in range_constraints:
             # Placeholders can have symbolic shapes that are derived expressions.
@@ -460,7 +469,7 @@
             # we want to record range constraints for their root symbols.
             range_constraints[symbol] = shape_env.var_to_range[symbol]
 
-    return range_constraints
+    return dict(range_constraints)
 
 
 def _gather_constant_attrs(m: torch.nn.Module) -> ConstantAttrMap:
@@ -571,7 +580,7 @@
 @contextlib.contextmanager
 def _fakify_script_objects(
     mod: torch.nn.Module,
-    args: tuple[Any],
+    args: Sequence[Any],
     kwargs: dict[Any, Any],
     fake_mode: torch._subclasses.fake_tensor.FakeTensorMode,
 ):
@@ -700,9 +709,38 @@
             ):
                 return torch._refs.tensor, args, kwargs
         if func.__name__ == "__getitem__" and isinstance(args[0], torch.Tensor):
-            # Redirect to torch.select for indexing with symint.
-            if isinstance(args[1], torch.SymInt):
-                return torch.select, [args[0], 0, args[1]], {}
+
+            def rewrite(dim, item):
+                # Redirect to torch.select for indexing.
+                if isinstance(item, (int, torch.SymInt)):
+                    return dim, (torch.select, [dim, item])
+                # Redirect to torch.ops.aten.slice for slicing.
+                if isinstance(item, slice):
+                    return dim + 1, (
+                        torch.ops.aten.slice,
+                        [dim, item.start, item.stop, item.step or 1],
+                    )
+                # Otherwise do nothing.
+
+            items = args[1] if isinstance(args[1], tuple) else (args[1],)
+            dim = 0
+            # Sequence rewrites.
+            sequence = []
+            for item in items:
+                if (r := rewrite(dim, item)) is None:
+                    return func, args, kwargs
+                dim, call_spec = r
+                sequence.append(call_spec)
+
+            def run():
+                # Run sequence.
+                t = args[0]
+                for _method, _args in sequence:
+                    t = _method(t, *_args)
+                return t
+
+            return run, [], {}
+
         return func, args, kwargs
 
     def __torch_function__(self, func, types, args=(), kwargs=None):
