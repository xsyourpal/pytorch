--- conflicted
+++ resolved
@@ -1,113 +1,12 @@
 #pragma once
 
-#include <c10/core/Allocator.h>
 #include <torch/csrc/utils/pybind.h>
 
 namespace openreg {
 
-<<<<<<< HEAD
 using openreg_ptr_t = uint64_t;
 
 void set_impl_factory(PyObject* factory);
 py::function get_method(const char* name);
 
-struct HostAllocator final : at::Allocator {
-  HostAllocator() = default;
-
-  at::DataPtr allocate(size_t nbytes) override {
-    py::gil_scoped_acquire acquire;
-    void* data = nullptr;
-    if (nbytes > 0) {
-      data = reinterpret_cast<void*>(
-          get_method("hostMalloc")(nbytes).cast<openreg_ptr_t>());
-      TORCH_CHECK(data, "Failed to allocator ", nbytes, " bytes on host.");
-    }
-    return {data, data, &ReportAndDelete, at::Device(at::kCPU)};
-  }
-
-  static void ReportAndDelete(void* ptr) {
-    if (!ptr) {
-      return;
-    }
-    py::gil_scoped_acquire acquire;
-    TORCH_CHECK(
-        get_method("hostFree")(reinterpret_cast<openreg_ptr_t>(ptr))
-            .cast<bool>(),
-        "Failed to free memory pointer at ",
-        ptr);
-  }
-
-  at::DeleterFnPtr raw_deleter() const override {
-    return &ReportAndDelete;
-  }
-
-  void copy_data(void* dest, const void* src, std::size_t count) const final {
-    py::gil_scoped_acquire acquire;
-    get_method("hostCopyData")(
-        reinterpret_cast<openreg_ptr_t>(dest),
-        reinterpret_cast<openreg_ptr_t>(src),
-        count);
-  }
-};
-
-struct OpenRegAllocator final : at::Allocator {
-  OpenRegAllocator() = default;
-
-  at::DataPtr allocate(size_t nbytes) override {
-    py::gil_scoped_acquire acquire;
-    auto curr_device_idx = get_method("getDevice")().cast<c10::DeviceIndex>();
-    auto curr_device =
-        c10::Device(c10::DeviceType::PrivateUse1, curr_device_idx);
-    void* data = nullptr;
-    if (nbytes > 0) {
-      data = reinterpret_cast<void*>(
-          get_method("malloc")(nbytes).cast<openreg_ptr_t>());
-      TORCH_CHECK(
-          data, "Failed to allocator ", nbytes, " bytes on openreg device.");
-    }
-    return {data, data, &ReportAndDelete, curr_device};
-  }
-
-  static void ReportAndDelete(void* ptr) {
-    if (!ptr || !Py_IsInitialized()) {
-      return;
-    }
-
-    py::gil_scoped_acquire acquire;
-
-    PyObject *type = nullptr, *value = nullptr, *traceback = nullptr;
-    // Always stash, this will be a no-op if there is no error
-    PyErr_Fetch(&type, &value, &traceback);
-
-    TORCH_CHECK(
-        get_method("free")(reinterpret_cast<openreg_ptr_t>(ptr)).cast<bool>(),
-        "Failed to free memory pointer at ",
-        ptr);
-
-    // If that user code raised an error, just print it without raising it
-    if (PyErr_Occurred()) {
-      PyErr_Print();
-    }
-
-    // Restore the original error
-    PyErr_Restore(type, value, traceback);
-  }
-
-  at::DeleterFnPtr raw_deleter() const override {
-    return &ReportAndDelete;
-  }
-
-  void copy_data(void* dest, const void* src, std::size_t count) const final {
-    py::gil_scoped_acquire acquire;
-    get_method("copy_data")(
-        reinterpret_cast<openreg_ptr_t>(dest),
-        reinterpret_cast<openreg_ptr_t>(src),
-        count);
-  }
-};
-=======
-void set_impl_factory(PyObject* factory);
-py::function get_method(const char* name);
-
->>>>>>> ddfc14b3
 } // namespace openreg