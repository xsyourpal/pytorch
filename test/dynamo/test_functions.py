# Owner(s): ["module: dynamo"]
# flake8: noqa: E731, C405, F811, C418, C417
import collections
import collections.abc
import contextlib
import functools
import inspect
import itertools
import keyword
import math
import operator
import random
import sys
import typing
import unittest
from dataclasses import dataclass, field
from typing import Any, Generic, TypeVar
from typing_extensions import NamedTuple
from unittest.mock import patch

import numpy as np

import torch
import torch._dynamo.test_case
import torch._dynamo.testing
from torch import sub
from torch._dynamo.exc import Unsupported
from torch._dynamo.testing import (
    CompileCounterWithBackend,
    EagerAndRecordGraphs,
    normalize_gm,
)
from torch._dynamo.utils import ifdynstaticdefault, same
from torch._dynamo.variables import ConstantVariable, SkipFunctionVariable
from torch._dynamo.variables.lists import RangeVariable
from torch.nn import functional as F
from torch.testing._internal.common_cuda import TEST_MULTIGPU
from torch.testing._internal.common_utils import (
    disable_translation_validation_if_dynamic_shapes,
    instantiate_parametrized_tests,
    parametrize,
)

# Defines all the kernels for tests
from torch.testing._internal.triton_utils import *  # noqa: F403


T = TypeVar("T")

d = torch.ones(10, 10)
e = torch.nn.Linear(10, 10)
flag = True


class CustomDictSubclass(collections.OrderedDict):
    pass


clip01 = functools.partial(torch.clip, min=0.0, max=1.0)


def constant3(a, b):
    return a - b + (1.0 + 2)


def call(f, *args, **kwargs):
    return f(*args, **kwargs)


_variable = 0


def update_global(x):
    global _variable
    _variable += 1
    # Check that updated global variable value is picked up
    return x * _variable


@contextlib.contextmanager
def update_global_ctx(x):
    try:
        yield update_global(x)
    finally:
        pass


def func_with_default(a, b, some_default_arg=True):
    if some_default_arg:
        return a - b


def make_test(fn=None, expected_frame_count=1):
    if fn is None:
        return lambda fn: make_test(fn, expected_frame_count=expected_frame_count)

    nargs = len(inspect.signature(fn).parameters)

    def test_fn(self):
        return torch._dynamo.testing.standard_test(
            self,
            fn=fn,
            nargs=nargs,
            expected_frame_count=expected_frame_count,
        )

    return test_fn


class MyCls:
    a = 1


@torch.jit.script_if_tracing
def inline_script_if_tracing(x):
    return x + 1.2


@torch.jit.ignore
def inline_ignore(x):
    return x + 3.4


@torch.jit.unused
def inline_unused(x):
    return x + 5.6


@functools.lru_cache
def inline_lru_cache_fn_with_default_args(x, y, _=None):
    return torch.sin(x * y)


@torch.jit.script_if_tracing
def inline_script_if_tracing_fn_with_default_args(x, y, c=1.2):
    return torch.cos(x * y) + c


class FunctionTests(torch._dynamo.test_case.TestCase):
    @make_test
    def test_inline_jit_annotations(x):
        x = inline_script_if_tracing(x)
        x = inline_ignore(x)
        x = inline_unused(x)
        return

    @make_test
    def test_inline_script_if_tracing_fn_with_default_args(a, b):
        return inline_script_if_tracing_fn_with_default_args(a, b)

    @make_test
    def test_inline_lru_cache_fn_with_default_args(a, b):
        return inline_lru_cache_fn_with_default_args(a, 2, b)

    @make_test
    def test_add(a, b):
        return a + b

    @make_test
    def test_add_(a, b):
        a_copy = torch.tensor(a)
        return a_copy.add_(b, alpha=5.0)

    @make_test
    def test_addcdiv(a, b, c):
        # dynamo decomposes this to avoid a graph break when
        # the value kwarg is populated
        return torch.addcdiv(a, b, c, value=5.0)

    @make_test
    def test_addcdiv_(a, b, c):
        a_copy = torch.tensor(a)
        return a_copy.addcdiv_(b, c, value=5.0)

    @make_test
    def test_is_not_null(a, b):
        if a is not None and b is not None:
            return a + b

    def test_foreach_lerp_(self):
        def fn(x, y, s):
            return torch._foreach_lerp_(x, y, s)

        cnt = torch._dynamo.testing.CompileCounter()

        fn_opt = torch.compile(backend=cnt, fullgraph=True)(fn)
        expected = fn(
            [torch.ones(2, 2) * 4.26, torch.ones(2, 2) * 3.14],
            [torch.ones(2, 2), torch.ones(2, 2)],
            torch.tensor(0.5),
        )

        actual = fn_opt(
            [torch.ones(2, 2) * 4.26, torch.ones(2, 2) * 3.14],
            [torch.ones(2, 2), torch.ones(2, 2)],
            torch.tensor(0.5),
        )
        self.assertTrue(same(expected, actual))

    def test_broadcast_foreach_pow(self):
        from torch._dynamo.utils import same

        def fn(x, y):
            return torch._foreach_pow(x, y)

        cnt = torch._dynamo.testing.CompileCounter()

        fn_opt = torch.compile(backend=cnt, fullgraph=True)(fn)
        inps = (torch.tensor(0.80), [torch.tensor(3.4), torch.tensor(7.8)])

        actual = fn_opt(*inps)
        expected = fn(*inps)
        self.assertTrue(same(actual, expected))
        self.assertTrue(cnt.frame_count, 1)

    def test_addcmul_(self):
        from copy import deepcopy

        from torch._dynamo.utils import same

        def fn(x, y, z, s):
            return x.addcmul_(y, z, value=s)

        cnt = torch._dynamo.testing.CompileCounter()
        fn_opt = torch.compile(backend=cnt, fullgraph=True)(fn)
        inps = (
            torch.ones(2, 2),
            torch.ones(2, 2) + 1,
            torch.rand(2, 2),
            torch.tensor(0.3),
        )
        inps_2 = deepcopy(inps)
        actual = fn_opt(*inps)
        expected = fn(*inps_2)
        self.assertTrue(same(actual, expected))
        self.assertEqual(cnt.frame_count, 1)

    @make_test
    def test_functools_partial(a, b):
        return clip01(a + b)

    @make_test
    def test_itertools_product(a, b):
        v = a
        for x, i in itertools.product([a, b], [1, 2]):
            v = v + x * i
        return v

    @make_test
    def test_itertools_chain(a, b):
        v = a
        for x in itertools.chain([a, b], [1, 2]):
            v = v + x
        return v

    @make_test
    def test_itertools_chain_from_iterable(a, b):
        v = a
        for x in itertools.chain.from_iterable([[a, b], [1, 2]]):
            v = v + x
        return v

    def test_itertools_reconstruct(self):
        def fn(a):
            it1 = itertools.repeat(1)
            it2 = itertools.count(2)
            for _ in range(3):
                a += next(it1)
                a += next(it2)
            return it1, it2, a

        opt_fn = torch.compile(fn, backend="eager", fullgraph=True)
        i1, i2, a = fn(torch.ones(3, 3))
        it1, it2, b = opt_fn(torch.ones(3, 3))
        self.assertEqual(next(i1), next(it1))
        self.assertEqual(next(i2), next(it2))
        self.assertEqual(a, b)

    @make_test
    def test_obj_eq(a, b):
        v = a + b
        if MyCls() == None:  # noqa: E711
            return -1
        if MyCls() != None:  # noqa: E711
            v = v.sin()
        if MyCls() == MyCls():
            return -2
        if MyCls() != MyCls():
            return v + 1
        return -3

    @make_test
    def test_cls_eq(a, b):
        v = a + b
        if MyCls == None:  # noqa: E711
            return -1
        if MyCls != None:  # noqa: E711
            v = v.sin()
        if MyCls != MyCls:
            return -2
        if MyCls == MyCls:
            return v + 1
        return -3

    @make_test
    def test_obj_is(a, b):
        v = a + b
        if MyCls() is None:  # noqa: E711
            return -1
        if MyCls() is not None:  # noqa: E711
            v = v.sin()
        if MyCls() is MyCls():
            return -2
        if MyCls() is not MyCls():
            return v + 1
        return -3

    @make_test
    def test_cls_is(a, b):
        v = a + b
        if MyCls is None:  # noqa: E711
            return -1
        if MyCls is not None:  # noqa: E711
            v = v.sin()
        if MyCls is not MyCls:
            return -2
        if MyCls is MyCls:
            return v + 1
        return -3

    @make_test
    def test_itertools_combinations(a, b):
        combs = []
        for size in itertools.combinations((1, 2, 3, 4), 2):
            combs.append(torch.ones(size))
        return combs

    @unittest.skipIf(
        sys.version_info < (3, 10),
        "itertools.pairwise was added at Python 3.10",
    )
    @make_test
    def test_itertools_pairwise(a):
        pairs = []
        for size in itertools.pairwise((1, 2, 3, 4)):
            pairs.append(torch.ones(size))
        return pairs

    def test_itertools_compress(self):
        def fn():
            return itertools.compress("ABCDEF", [1, 0, 1, 0, 1, 1])

        opt_fn = torch.compile(fn, backend="eager", fullgraph=True)
        self.assertListEqual(list(opt_fn()), list(fn()))

    def test_itertools_compress_tensors(self):
        def fn():
            return itertools.compress(
                [torch.tensor([0]), torch.tensor([1]), torch.tensor([2])], [1, 0, 1]
            )

        opt_fn = torch.compile(fn, backend="eager", fullgraph=True)
        self.assertListEqual(list(opt_fn()), list(fn()))

    @make_test
    def test_np_iinfo(a):
        max_dim = np.iinfo(np.int16).max
        return a + max_dim

    @make_test
    def test_np_finfo(a):
        min_dim = np.finfo(np.float32).min
        return a + min_dim

    @make_test
    def test_constant1(a, b, c):
        return a - b * c + 1.0

    @make_test
    def test_constant2(a, b, c):
        return a - b * c + 1

    @make_test
    def test_constant3(a):
        b = 1
        c = 2
        d = 3
        return b + c - d + a

    @make_test
    def test_constant4(a, b):
        c = 2
        d = 3
        if c > d:
            return a - b
        return b - a

    @make_test
    def test_cls_hasattr(self, x):
        if hasattr(MyCls, "a"):
            x = x + 1
        if hasattr(MyCls, "b"):
            x = x + 2
        return x

    @make_test
    def test_finfo(a, b):
        if torch.iinfo(torch.int32).bits == 32:
            return torch.finfo(a.dtype).min * b

    @make_test
    def test_globalfn(a, b):
        return sub(a, b)

    @make_test
    def test_viatorch(a, b):
        return torch.sub(a, b)

    @make_test
    def test_viamethod(a, b):
        return a.sub(b)

    @make_test
    def test_indirect1(a, b):
        t = a.sub
        return t(b)

    @make_test
    def test_indirect2(a, b):
        t = a.sub
        args = (b,)
        return t(*args)

    @make_test
    def test_indirect3(a, b):
        t = a.sub
        args = (b,)
        kwargs = {}
        return t(*args, **kwargs)

    @make_test
    def test_methodcall1(a, b, c):
        return constant3(a, b) * c

    @make_test
    def test_methodcall2(a, b):
        return constant3(a=b, b=a) + 1

    @make_test
    def test_methodcall3(a, b):
        return constant3(a, b=1.0) + b

    def test_is_integer(self):
        @torch.compile(backend="eager", fullgraph=True)
        def forward(t, m):
            return 2 * t if m.is_integer() else t

        t = torch.tensor([1])
        self.assertEqual(forward(t, 1.0).item(), 2)
        self.assertEqual(forward(t, 1.5).item(), 1)

    @parametrize(
        "method, num_type",
        (
            ("as_integer_ratio", int),
            ("bit_length", int),
            ("conjugate", int),
            ("as_integer_ratio", float),
            ("conjugate", float),
            ("hex", float),
            ("is_integer", float),
        ),
    )
    def test_number_method(self, method, num_type):
        def forward(t, m):
            return 2 * t if getattr(m, method)() else t

        wrapped = torch.compile(backend="eager", fullgraph=True)(forward)

        for i in (0, 1, 2.5):
            m = num_type(i)
            t = torch.tensor([1])
            actual = wrapped(t, m)
            expected = forward(t, m)
            self.assertEqual(actual, expected)

    @make_test
    def test_device_constant(a):
        return a + torch.ones(1, device=torch.device("cpu"))

    @make_test
    def test_tuple1(a, b):
        args = (a, b)
        return sub(*args)

    @make_test
    def test_tuple2(a, b):
        args = [a, b]
        return sub(*args)

    @make_test
    def test_is_in_onnx_export(x, y):
        if torch.onnx.is_in_onnx_export():
            return x - 1
        else:
            return y + 1

    @make_test
    def test_is_fx_tracing(x, y):
        if torch.fx._symbolic_trace.is_fx_tracing():
            return x - 1
        else:
            return y + 1

    @make_test
    def test_listarg1(a, b):
        return torch.cat([a, b])

    @make_test
    def test_listarg2(a, b):
        return torch.cat((a, b), dim=0)

    @make_test
    def test_listarg3(a, b):
        kwargs = {"tensors": (a, b), "dim": 0}
        return torch.cat(**kwargs)

    @make_test
    def test_listarg4(a, b):
        return torch.cat(tensors=[a, b], dim=0)

    @make_test
    def test_listarg5(a, b):
        args = [(a, b)]
        kwargs = {"dim": 0}
        return torch.cat(*args, **kwargs)

    def test_list_slice(self):
        class Mock:
            def __init__(self):
                self.ets = []
                self.counter = 0

            @torch.compile(backend="eager")
            def run(self, x):
                self.ets = self.ets[-3:]
                self.ets.append(x)
                return torch.sin(x)

        mock = Mock()
        mock.run(torch.randn(4))
        self.assertEqual(len(mock.ets), 1)

    @make_test
    def test_deque(a, b):
        d = collections.deque([a, b])
        d.append(a + 1)
        d.extend([a, b])
        d.insert(0, "foo")
        tmp = d.pop()

        another_deque = collections.deque([tmp])
        d.extendleft(another_deque)
        another_deque.clear()
        d.extend(another_deque)

        d[2] = "setitem"
        d = d.copy()
        d.append(d.popleft())

        empty = collections.deque()
        d.extend(empty)

        return d

    @make_test
    def test_slice1(a):
        return a[5]

    @make_test
    def test_slice2(a):
        return a[:5]

    @make_test
    def test_slice3(a):
        return a[5:]

    @make_test
    def test_slice4(a):
        return a[2:5]

    @make_test
    def test_slice5(a):
        return a[::2]

    @make_test
    def test_slice6(a):
        return torch.unsqueeze(a, 0)[:, 2:]

    @make_test
    def test_range1(a):
        return torch.tensor(range(a.size(0)))

    @make_test
    def test_range2(x, y):
        r = x + y
        for _ in range(x.size(0) + 2):
            r = r / y
        return r

    @make_test
    def test_unpack1(a):
        a, b = a[:5], a[5:]
        return a - b

    @make_test
    def test_unpack2(a):
        packed = [a[:5], a[5:]]
        a, b = packed
        return a - b

    @make_test
    def test_unpack3(a):
        packed = (a[:5], a[5:])
        a, b = packed
        return a - b

    @make_test
    def test_fn_with_self_set(a, b):
        # avg_pool2d is an odd one with __self__ set
        return F.avg_pool2d(
            torch.unsqueeze(a, 0) * torch.unsqueeze(b, 1), kernel_size=2, padding=1
        )

    @make_test
    def test_return_tuple1(a, b):
        return (a - b, b - a, a, b)

    @make_test
    def test_globalvar(a, b):
        return a - b + d

    @make_test
    def test_globalmodule(x):
        return e(x)

    @make_test
    def test_inline_with_default(a, b, c):
        return func_with_default(a, b) * c

    @make_test
    def test_inner_function(x):
        def fn(x):
            return torch.add(x, x)

        return fn(x)

    @make_test
    def test_transpose_for_scores(x):
        new_x_shape = x.size()[:-1] + (2, 5)
        x = x.view(*new_x_shape)
        return x.permute(0, 2, 1)

    @make_test
    def test_return_tuple2(x):
        return (torch.add(x, x), x)

    @make_test
    def test_load_global_bool(x):
        if flag:
            return torch.add(x, x)
        else:
            return x

    @make_test
    def test_len_tensor(x):
        z = len(x)
        return torch.add(x, z)

    @make_test
    def test_len_constant_list(x):
        z = len([1, 2, 3])
        return torch.add(x, z)

    @make_test
    def test_len_constant_dict(x):
        z = len({"foo": "bar"})
        return torch.add(x, z)

    @make_test
    def test_dict_copy(x):
        z = dict({"foo": x + 1})
        return z

    @make_test
    def test_dict_keys(x):
        d = {3: x}
        keys = d.keys()
        d[4] = x + 1
        d2 = {3: 2, 4: "aa"}
        return 3 in keys, 4 in keys, 5 in keys, d2.keys() == keys

    @make_test
    def test_dict_values(x):
        d = {3: x}
        values = d.values()
        d[3] = x + 1
        d[4] = x + 2
        return len(values)

    @make_test
    def test_dict_setdefault1(x):
        d = {"a": 1, "b": 2}
        d.setdefault("a", 10)
        if d["a"] == 1:
            return x + 1
        else:
            return x - 1

    @make_test
    def test_dict_setdefault2(x):
        d = {"a": 1, "b": 2}
        d.setdefault("c", 10)
        if d["c"] == 10:
            return x + 1
        else:
            return x - 1

    @make_test
    def test_dict_setdefault3(x):
        d = {"a": 1, "b": 2}
        d.setdefault("c")
        if d["c"] is None:
            return x + 1
        else:
            return x - 1

    @make_test
    def test_dict_update_kwargs(x):
        d = {"a": 2}
        d.update(b=4)
        return x * d["a"] * d["b"]

    @make_test
    def test_defaultdict_setdefault1(x):
        d = collections.defaultdict.fromkeys("a", "b")
        d["a"] = 1
        d["b"] = 2
        d.setdefault("a", 10)
        if d["a"] == 1:
            return x + 1
        else:
            return x - 1

    @make_test
    def test_defaultdict_setdefault2(x):
        d = collections.defaultdict.fromkeys("a", "b")
        d["a"] = 1
        d["b"] = 2
        d.setdefault("c", 10)
        if d["c"] == 10:
            return x + 1
        else:
            return x - 1

    @make_test
    def test_defaultdict_setdefault3(x):
        d = collections.defaultdict.fromkeys("a", "b")
        d["a"] = 1
        d["b"] = 2
        d.setdefault("c")
        if d["c"] is None:
            return x + 1
        else:
            return x - 1

    def test_dict_id_guard(self):
        d1 = collections.OrderedDict({"a": 2})
        d2 = d1

        def fn(x):
            # Iteration forces DictGuardManager
            for k in d1:
                x = x * d1[k] * d2[k]
            return x

        opt_fn = torch.compile(fn, backend="eager", fullgraph=True)
        x = torch.randn(4)
        self.assertEqual(fn(x), opt_fn(x))

    @make_test
    def test_callable_lambda(x):
        if callable(lambda x: True):
            return x + 1
        else:
            return x - 1

    @make_test
    def test_callable_torch(x):
        if callable(torch.abs):
            return x + 1
        else:
            return x - 1

    @make_test
    def test_callable_builtin(x):
        if callable(sum):
            return x + 1
        else:
            return x - 1

    def test_callable_class(self):
        class CallableClass:
            def __call__():
                pass

        class NotCallableClass:
            pass

        @torch.compile(backend="eager", fullgraph=True)
        def fn1(x, arg):
            if callable(arg):
                return x
            return x + 1

        @torch.compile(backend="eager", fullgraph=True)
        def fn2(x, arg):
            if callable(arg):
                return x * 2
            return x + 1

        input = torch.randn(4)

        for f in [fn1, fn2]:
            self.assertEqual(f(input, NotCallableClass()), input + 1)
            self.assertEqual(
                f(input, CallableClass()), input if f is fn1 else input * 2
            )

            # passing tensor and scalars
            self.assertEqual(f(input, 1), input + 1)
            self.assertEqual(f(input, 1.1), input + 1)
            self.assertEqual(f(input, True), input + 1)
            self.assertEqual(f(input, input), input + 1)

    def test_callable_list(self):
        @torch.compile(backend="eager", fullgraph=True)
        def fn(x, arg):
            if callable(arg):
                return x
            return x + 1

        input = torch.randn(4)
        self.assertEqual(fn(input, [1, 2, 3]), input + 1)
        self.assertEqual(fn(input, (1, 2, 3)), input + 1)

    @make_test
    def test_len_constant_misc_iterables(x):
        a = len((1, 2, 3))
        b = len("test str")
        c = a + b
        return torch.add(x, c)

    @make_test
    def test_dict_kwargs(x):
        z = dict(text_embed=x + 1, other=x + 2)
        return z

    @make_test
    def test_ordered_dict_kwargs(x):
        z = collections.OrderedDict(sample=torch.ones(10))
        return z

    @make_test
    def test_custom_dict_kwargs(x):
        z = CustomDictSubclass(sample=torch.ones(10))
        return z

    @make_test
    def test_float(x):
        y = float(1.2)  # noqa: UP018
        y += float("1.2")
        return torch.add(x, y)

    @make_test
    def test_is_floating_point(x):
        y = x + 1
        return torch.is_floating_point(y), torch.is_floating_point(input=y)

    @make_test
    def test_dtype(x):
        if x.dtype == torch.float32:
            return x + 1

    @make_test
    def test_get_default_dtype(x):
        if x.dtype == torch.get_default_dtype():
            return x + 1
        else:
            return x - 1

    @make_test
    def test_get_autocast_gpu_dtype(x):
        dtype = torch.get_autocast_gpu_dtype()
        return x.type(dtype)

    @make_test
    def test_is_any_autocast_enabled(x):
        if torch._C._is_any_autocast_enabled():
            return x + 1
        else:
            return x - 1

    @make_test
    def test_is_checkpoint_valid(x):
        if torch.autograd._is_checkpoint_valid():
            return x + 1
        else:
            return x - 1

    @make_test
    def test_list_compare_polyfill(x):
        for a, b, c in [
            [(1, 2, 3), (1, 2, 3), 7.77],
            [(1, 4, 3), (1, 2, 3), 3.33],
            [(1, 2), (1, 2, 3), 5.55],
            [(1, 2, 3), (1, 2), 11.11],
            [(1, -1, 3), (1, 2, 3), 13.33],
        ]:
            if a != b:
                x = x + 1 * c
            if a == b:
                x = x + 2 * c
            if a < b:
                x = x + 4 * c
            if a > b:
                x = x + 8 * c
            if a <= b:
                x = x + 16 * c
            if a >= b:
                x = x + 32 * c
        return x

    @make_test
    def test_list_compare_polyfill_non_lists(x):
        conds = []

        # Non-list instances only work for eq and ne
        for a, b, c in [
            [(1, 2, 3), "(1, 2, 3)", 7.77],
            [143, (143,), 3.33],
        ]:
            conds.append(a != b)
            if conds[-1]:
                x = x + 1 * c

            conds.append(a == b)
            if conds[-1]:
                x = x + 2 * c

        return x, conds

    @make_test
    def test_promote_types(x):
        if x.dtype == torch.promote_types(torch.int32, torch.float32):
            return x + 1
        else:
            return x - 1

    @make_test
    def test_cublas_allow_tf32(x):
        if torch.backends.cuda.matmul.allow_tf32:
            return x.sin() + 1

        return x.cos() - 1

    @make_test
    def test_get_calculate_correct_fan(x):
        fan_in = torch.nn.init._calculate_correct_fan(x, "fan_in")
        return x + fan_in

    @make_test
    def test_is_complex(x):
        if torch.is_complex(x):
            return x + 1
        else:
            return x - 1

    @make_test
    def test_tensor_is_complex(x):
        if x.is_complex():
            return x + 1
        else:
            return x - 1

    @make_test
    def test_tensor_size(x):
        fn = torch.Tensor.size
        return fn(x + 1)

    @make_test
    def test_tensor_dim(x):
        fn = torch.Tensor.dim
        return fn(x + 1)

    def test_is_inference_recompilation(self):
        def fn(x):
            if x.is_inference():
                return x + 1
            else:
                return x - 1

        with torch.inference_mode():
            x_inference = torch.randn(2, 2)

        cnts = torch._dynamo.testing.CompileCounter()
        opt_fn = torch.compile(fn, backend=cnts, fullgraph=False)
        x = torch.randn(2, 2)

        self.assertEqual(fn(x), opt_fn(x))
        self.assertEqual(cnts.frame_count, 1)

        self.assertEqual(fn(x_inference), opt_fn(x_inference))
        self.assertEqual(cnts.frame_count, 2)  # Recompiles

    def test_is_inference_mode_global_recompilation(self):
        def fn(x):
            if torch.is_inference_mode_enabled():
                return x + 1
            else:
                return x - 1

        cnts = torch._dynamo.testing.CompileCounter()
        opt_fn = torch.compile(fn, backend=cnts, fullgraph=False)

        x = torch.randn(2, 2)

        self.assertEqual(fn(x), opt_fn(x))
        self.assertEqual(cnts.frame_count, 1)

    @make_test
    def test_get_privateuse1_name(x):
        if torch._C._get_privateuse1_backend_name() == "privateuseone":
            return x + 1
        else:
            return x - 1

    @make_test
    def test_device(x):
        if not x.is_cuda:
            return x + 1

    @unittest.skipIf(not torch.cuda.is_available(), "requires cuda")
    @make_test
    def test_get_device_properties_tensor_device(a):
        x = a.to("cuda")
        prop = torch.cuda.get_device_properties(x.device)
        if prop.major == 8:
            return x + prop.multi_processor_count
        return x + prop.max_threads_per_multi_processor

    @make_test
    def test_tensor_type(a, b):
        m = a.to(torch.float16)
        return b.type(m.type())

    @unittest.skipIf(not torch.cuda.is_available(), "requires cuda")
    @make_test
    def test_tensor_type2(a, b):
        m = a.to("cuda")
        return m + b.type(m.type())

    @make_test
    def test_tensor_type3(a, b):
        m = a.type(torch.HalfTensor)
        return b.type(m.type())

    @make_test
    def test_tensor_type4(a, b):
        m = a.type("torch.HalfTensor")
        return b.type(m.type())

    @unittest.skipIf(not torch.cuda.is_available(), "requires cuda")
    @make_test
    def test_tensor_type5(a, b):
        m = a.type(torch.cuda.HalfTensor)
        return b.type(m.type())

    @make_test
    def test_tensor_element_size(a):
        if a.element_size() > 1:
            return (a + a.element_size(), a - a.element_size())
        return (a - a.element_size(), a + a.element_size())

    @make_test
    def test_ndim(x):
        if x.ndim == 2 and x.ndimension() == 2 and x.dim() == 2:
            return x + 1

    @make_test
    def test_T(x):
        return torch.ones_like(x.T)

    @make_test
    def test_mT(x):
        return torch.ones_like(x.mT)

    @make_test
    def test_is_sparse(x):
        if not x.is_sparse:
            return x + 1

    @make_test
    def test_shape1(x):
        if x.shape[0] == 10:
            return x + 1

    @make_test
    def test_shape2(x):
        if x.size(1) == 10:
            return x + 1

    @make_test
    def test_del(a, b):
        c = a + 1
        d = c + 2
        del c, a
        return b + d

    @make_test
    def test_chunks1(x):
        chunk_size = 5
        assert x.shape[0] % chunk_size == 0
        assert x.shape[0] // chunk_size == 2
        return x[:chunk_size] - x[chunk_size:]

    @make_test
    def test_import1(x, y):
        import torch
        from torch import sub

        return sub(torch.add(x, y), y)

    @make_test
    def test_isinstance(x):
        results = []
        if isinstance([x], list):
            results.append(x.sin())
        else:
            results.append(x.cos())
        if isinstance([x], tuple):
            results.append(x.sin())
        else:
            results.append(x.cos())
        if isinstance([x], collections.abc.Sequence):
            results.append(x.sin())
        else:
            results.append(x.cos())
        if isinstance([x], typing.Sequence):
            results.append(x.sin())
        else:
            results.append(x.cos())
        if isinstance([x], (tuple, list, typing.Sequence)):
            results.append(x.sin())
        else:
            results.append(x.cos())
        # TODO: add sourceless builder for types.UnionType
        # if sys.version_info >= (3, 10):
        #     if isinstance([x], list | tuple):
        #         results.append(x.sin())
        #     else:
        #         results.append(x.cos())
        return results

    @make_test
    def test_return_dict(x, y):
        z = [x + y, y, False]
        return {"x": x, "z": z, "a": x, "b": z, "c": x}

    @make_test
    def test_return_dict2(x, y):
        tmp = {"x": x}
        tmp["z"] = [x + y, y]
        tmp["y"] = y
        tmp["z"].append(False)
        return tmp

    @make_test
    def test_funcdef_closure(x, y):
        x = x + y + 1.0

        def inner(z):
            nonlocal x, y
            y = x + z + 20.0
            x = y + z + 10.0

        inner(2.0)
        inner(3.0)

        return x, y

    @make_test
    def test_module_constant(x, y):
        r = x + y
        for _ in range(torch._dynamo.testing.three):
            r = r / y
        return r

    @make_test
    def test_inline_softmax(x, y):
        # This is common in sme huggingface models
        return torch.nn.Softmax(dim=-1)(x + y * 2)

    @make_test
    def test_dtype_compare(a, b):
        if a.dtype == torch.float16:
            return a + 10
        if a.dtype == torch.float32:
            return a - b * 32

    @make_test
    def test_build_list_unpack(a, b):
        it1 = (x + 1 for x in (a, b))
        it2 = (x - 1 for x in (a, b))
        return torch.cat([*it1, *it2], dim=-1)

    @make_test
    def test_tensor_len(a, b):
        return a + b + len(a) + b.__len__()

    @make_test
    def test_pop(a, b):
        ll = [a, b]
        ll.append(a + 1)
        ll.extend(
            [
                b + 2,
                a + b,
            ]
        )
        ll.pop(-1)
        ll.pop(0)
        ll.pop()
        v1, v2 = ll
        return v1 - v2

    @make_test
    def test_list_convert(a, b):
        ll = [a + 2, b]
        ll = tuple(ll)
        tmp = b + 3
        ll = list(ll)
        v1, v2 = ll
        return v1 - v2 + tmp

    @make_test
    def test_list_add(a, b):
        l1 = (a, b)
        l2 = ()  # being a LOAD_CONST in the bytecode
        l3 = l1 + l2
        return l3[0] + l3[1]

    @make_test
    def test_list_index_with_constant_tensor(a, b):
        l1 = [a, b, a + 1, b + 1]
        return l1[torch.as_tensor(2)]

    @make_test
    def test_startswith(a, b):
        x = a + b
        if "foobar".startswith("foo") and "test" in constant3.__module__:
            x = x + 1
        return x

    @make_test
    def test_dict_ops(a, b):
        tmp = {"a": a + 1, "b": b + 2}
        assert tmp.get("zzz") is None
        v = tmp.pop("b") + tmp.get("a") + tmp.get("missing", 3) + tmp.pop("missing", 4)
        tmp.update({"d": 3})
        tmp["c"] = v + tmp["d"]
        if "c" in tmp and "missing" not in tmp:
            return tmp["c"] - tmp["a"] + len(tmp)

    @make_test
    def test_inline_jit__unwrap_optional(x):
        if torch.jit._unwrap_optional(x) is None:
            return torch.ones(2, 2)
        return x.sin()

    @make_test
    def test_zip_longest(x):
        list1 = [1, 2, 3]
        list2 = ["a", "b"]
        list3 = [True, False, True, False]
        return torch.sin(x + 1), list(
            itertools.zip_longest(list1, list2, list3, fillvalue=None)
        )

    def test_torch_size_as_dict_key(self):
        def fn(x, cached):
            if x.shape not in cached:
                cached[x.shape] = x
            return x + cached[x.shape]

        opt_fn = torch.compile(fn, backend="eager", fullgraph=True)
        x1 = torch.randn(2, 3)
        x2 = torch.randn(2, 3)
        cached = {}
        ref1 = fn(x1, cached)
        ref2 = fn(x2, cached)
        cached = {}
        res1 = opt_fn(x1, cached)
        res2 = opt_fn(x2, cached)
        self.assertEqual(ref1, res1)
        self.assertEqual(ref2, res2)

    def test_dict_param_keys(self):
        a_param = torch.nn.Parameter(torch.ones([4, 4]))

        def fn(a):
            tmp = {"a": a, a_param: 3}
            return tmp["a"] + tmp[a_param]

        test = make_test(fn)
        test(self)

    def test_dict_mutable_map(self):
        from collections.abc import MutableMapping

        class TensorDict(MutableMapping):
            def __init__(self) -> None:
                self._dict = {}

            def add(self, key, value):
                self._dict[key] = value

            def items(self):
                return self._dict.items()

            def __delitem__(self, key):
                del self._dict[key]

            def __getitem__(self, key):
                return self._dict[key]

            def __iter__(self):
                return iter(self._dict)

            def __len__(self):
                return len(self._dict)

            def __setitem__(self, key, value):
                self._dict[key] = value

        tensor_dict = TensorDict()
        tensor_dict.add("a", torch.ones(4) * 2)

        def fn(x):
            copy_tensordict = dict(tensor_dict)
            return x * copy_tensordict["a"]

        opt_fn = torch.compile(fn, backend="eager", fullgraph=True)
        x = torch.randn(4)

        ref = fn(x)
        res = opt_fn(x)
        self.assertEqual(ref, res)

    def test_unpack_mutable_map(self):
        from collections.abc import MutableMapping

        class TensorDict(MutableMapping):
            def __init__(self) -> None:
                self._dict = {}

            def add(self, key, value):
                self._dict[key] = value

            def items(self):
                return self._dict.items()

            def __delitem__(self, key):
                del self._dict[key]

            def __getitem__(self, key):
                return self._dict[key]

            def __iter__(self):
                return iter(self._dict)

            def __len__(self):
                return len(self._dict)

            def __setitem__(self, key, value):
                self._dict[key] = value

        tensor_dict = TensorDict()
        tensor_dict.add("a", torch.ones(4) * 2)

        def gn(x, a=1):
            return x * a

        def fn(x):
            return gn(x, **tensor_dict)

        opt_fn = torch.compile(fn, backend="eager", fullgraph=True)

        x = torch.randn(4)

        ref = fn(x)
        res = opt_fn(x)
        self.assertEqual(ref, res)

    def _test_default_dict_helper(self, factory):
        dd = collections.defaultdict(factory)
        param = torch.nn.Parameter(torch.ones([2, 2]))

        def fn(x):
            dd["a"] = x + 1
            dd[param] = 123
            dd["c"] = x * 2
            return dd["b"], dd

        x = torch.randn(10, 10)
        ref = fn(x)
        opt_fn = torch._dynamo.optimize_assert("eager")(fn)
        res = opt_fn(x)

        self.assertTrue(same(ref[0], res[0]))
        self.assertTrue(same(ref[1]["a"], res[1]["a"]))
        self.assertTrue(same(ref[1]["c"], res[1]["c"]))
        self.assertTrue(same(ref[1][param], res[1][param]))

    def test_default_dict_dict(self):
        self._test_default_dict_helper(dict)

    def test_default_dict_list(self):
        self._test_default_dict_helper(list)

    def test_default_dict_tuple(self):
        self._test_default_dict_helper(tuple)

    def test_default_dict_set(self):
        self._test_default_dict_helper(set)

    def test_default_dict_lambda(self):
        self._test_default_dict_helper(lambda: dict())  # noqa: C408

    def test_default_dict_closure(self):
        def factory():
            return dict()  # noqa: C408

        self._test_default_dict_helper(factory)

    def test_class_dict(self):
        class A:
            x = 4
            y = 5

            def __init__(self) -> None:
                self.a = 6

        a = A()

        def fn(x):
            if "x" in type(a).__dict__:
                return x + 1
            return x + 2

        opt_fn = torch.compile(fn, backend="eager", fullgraph=True)
        x = torch.randn(4)
        self.assertEqual(fn(x), opt_fn(x))

    def test_default_dict_constr(self):
        param = torch.nn.Parameter(torch.ones([2, 2]))

        def fn(x):
            dd = collections.defaultdict(lambda: dict())  # noqa: C408
            dd["a"] = x + 1
            dd[param] = 123
            dd["c"] = x * 2
            dd.update({"b": x * 3})
            dd.update([["d", x - 2], ("e", x + 2)])
            dd.update(zip("ab", [x + 3, x + 4]))
            return dd["b"], dd

        x = torch.randn(10, 10)
        ref = fn(x)
        opt_fn = torch._dynamo.optimize_assert("eager")(fn)
        res = opt_fn(x)

        self.assertTrue(same(ref[0], res[0]))
        self.assertTrue(same(ref[1]["a"], res[1]["a"]))
        self.assertTrue(same(ref[1]["b"], res[1]["b"]))
        self.assertTrue(same(ref[1]["c"], res[1]["c"]))
        self.assertTrue(same(ref[1]["d"], res[1]["d"]))
        self.assertTrue(same(ref[1]["e"], res[1]["e"]))
        self.assertTrue(same(ref[1][param], res[1][param]))

    def test_dict_tuple_lazy_guard(self):
        @torch.compile(backend="eager")
        def fn(x, y):
            return torch.sin(x) * y[1]

        fn(torch.randn(3), {1: 1, 2: 2})
        # Changing the value of other key should not causing recompilation
        with unittest.mock.patch("torch._dynamo.config.error_on_recompile", True):
            fn(torch.randn(3), {1: 1, 2: 3})

        fn(torch.randn(3), (1, 2, 3))
        # Changing the value of index 0, 2 (not 1) should not cause recompilation
        with unittest.mock.patch("torch._dynamo.config.error_on_recompile", True):
            fn(torch.randn(3), (11, 2, 13))

    @make_test
    def test_call_dict1(x):
        d1 = dict()  # noqa: C408
        d1["x"] = x + 1
        d2 = collections.OrderedDict()
        d2["x"] = x + 2
        return d1["x"] + d2["x"] + 1

    @make_test
    def test_call_dict2(x):
        d1 = dict()  # noqa: C408
        d1["x"] = x
        d2 = collections.OrderedDict(d1)
        if isinstance(d2, collections.OrderedDict):
            return x + 1
        else:
            return x - 1

    @make_test
    def test_call_dict3(x):
        my_list = [("a", x), ("b", x + 1), ("c", x + 2)]
        d1 = dict(my_list)
        d1["a"] = x + 10
        d2 = collections.OrderedDict(my_list)
        d2["c"] = x + 20
        return d1["a"] + d2["c"] + 1

    @make_test
    def test_call_dict4(x):
        my_list = (("a", x), ("b", x + 1), ("c", x + 2))
        d1 = dict(my_list)
        d1["a"] = x + 10
        d2 = collections.OrderedDict(my_list)
        d2["c"] = x + 20
        return d1["a"] + d2["c"] + 1

    @make_test
    def test_call_dict5(x):
        my_list = iter([("a", x), ("b", x + 1), ("c", x + 2)])
        d1 = dict(my_list)
        d1["a"] = x + 10
        d2 = collections.OrderedDict(my_list)
        d2["c"] = x + 20
        return d1["a"] + d2["c"] + 1

    @make_test
    def test_dict_fromkeys(x, y):
        lst = ["a", "b"]
        d = dict.fromkeys(lst)
        d1 = dict.fromkeys(d, x + 1)
        d2 = collections.defaultdict.fromkeys(iter(d1), x - 2)
        d3 = collections.OrderedDict.fromkeys(tuple(lst), value=y)
        return d1["a"] * d2["b"] + d2["a"] + d1["b"] + d3["a"] + d3["b"] + 1

    @make_test
    def test_dict_copy(x):
        my_list = [("a", x), ("b", x + 1), ("c", x + 2)]
        d1 = dict(my_list)
        d1["a"] = x + 10
        d2 = d1.copy()
        d2["a"] = x - 5
        d2["b"] = x + 3
        d3 = collections.OrderedDict(my_list)
        d3["c"] = x + 20
        d4 = d3.copy()
        d4["c"] = x - 10
        return d1["a"] * d2["a"] + d2["b"] + d3["c"] * d4["c"] + 1

    @make_test
    def test_dict_update(x, y, z):
        d = {"a": x, "b": y}
        d.update({"a": y - 1})
        d.update([("b", z + 1), ["c", z]])
        d.update(zip("ab", [z + 3, y + 2]))

        od = collections.OrderedDict(a=x * 3, b=y + 2)
        od.update({"a": y + 5})
        od.update([["b", z + 6], ("c", z - 7)])
        od.update(zip("ab", [z - 3, x + 2]))
        return d["a"] * od["a"] + od["c"] + d["b"] + od["b"] * d["c"]

    @make_test
    def test_min_max(a, b):
        c = a + b
        a = a.sum()
        b = b.sum()
        a = min(max(a, 0), 1)
        b = max(0, min(1, b))
        return max(a, b) - min(a, b) + c

    @make_test
    def test_symbool_to_int(x):
        # this is roughly the pattern found in einops.unpack()
        if sum(s == -1 for s in x.size()) == 0:
            return x + 1
        else:
            return x - 1

    @make_test
    def test_map_sum(a, b, c, d):
        return sum(map(lambda x: x + 1, [a, b, c, d]))

    @make_test
    def test_sum(a, b, c, d):
        return sum([a, b, c, d])

    @make_test
    def test_sum_with_start_arg(a, b, c, d):
        return sum([b, c, d], a)

    @make_test
    def test_sum_with_start_kwarg(a, b, c, d):
        return sum([b, c, d], start=a)

    @make_test(expected_frame_count=0)
    def test_sum_shortcut():
        return sum([0, 1.0, 2, 3.0])

    @make_test(expected_frame_count=0)
    def test_sum_shortcut_with_start_arg():
        return sum([0, 1.0, 2, 3.0], -10)

    @make_test(expected_frame_count=0)
    def test_sum_shortcut_with_start_kwarg():
        return sum([0, 1.0, 2, 3.0], start=-10)

    @make_test
    def test_reduce(a, b, c, d):
        return functools.reduce(operator.add, [a, b, c, d])

    @make_test
    def test_reduce_with_initial(a, b, c, d):
        return functools.reduce(operator.add, [b, c, d], a)

    @make_test
    def test_reduce_with_single(x):
        return functools.reduce(lambda a, b: (a, b), [x])

    @make_test(expected_frame_count=0)
    def test_reduce_with_single_with_initial(x, y):
        return functools.reduce(lambda a, b: (a, b), [y], x)

    @make_test(expected_frame_count=0)
    def test_reduce_with_none_initial(x):
        return functools.reduce(lambda a, b: (a, b), [x], None)

    @make_test
    def test_tuple_contains(a, b):
        v1 = "a"
        v2 = "b"
        v3 = "c"
        vals1 = (v1, v2, v3)
        vals2 = ("d", "e", "f")
        if "a" in vals1 and "b" not in vals2:
            return a + b
        return a - b

    @make_test
    def test_set_issubset(a, b):
        vals1 = {"a", "b", "c"}
        vals2 = {"b", "c"}
        vals3 = {"b", "e", "f"}
        if vals2.issubset(vals1) and not vals2.issubset(vals3):
            return a + b
        return a - b

    @make_test
    def test_set_issuperset(a, b):
        vals1 = {"a", "b", "c"}
        vals2 = {"b", "c"}
        vals3 = {"b", "e", "f"}
        if vals1.issuperset(vals2) and not vals1.issuperset(vals3):
            return a + b
        return a - b

    @make_test
    def test_set_update_bytecode(x):
        # This produces bytecode SET_UPDATE since python 3.9
        var = {"apple", "banana", "cherry"}
        if isinstance(var, set):
            return x + 1
        else:
            return x - 1

    @make_test
    def test_set_update_list_with_duplicated_items(x):
        list1 = ["apple", "banana", "apple"]
        list2 = ["orange", "banana"]
        if len({*list1, *list2}) == 3:
            return x + 1
        else:
            return x - 1

    @make_test
    def test_set_contains(a, b):
        vals = set(["a", "b", "c"])
        if "a" in vals:
            x = a + b
        else:
            x = a - b
        if "d" in vals:
            y = a + b
        else:
            y = a - b
        return x, y

    def test_set_isdisjoint(self):
        x = {"apple", "banana", "cherry"}
        y = {"google", "microsoft", "apple"}

        def fn(a):
            if x.isdisjoint(y):
                return a + 1
            else:
                return a - 1

        test = make_test(fn)
        test(self)

    @make_test
    def test_set_intersection(a, b):
        set1 = {"apple", "banana", "cherry"}
        set2 = {"google", "microsoft", "apple"}
        intersection_set = set1.intersection(set2)
        if "apple" in intersection_set:
            x = a + b
        else:
            x = a - b
        if "banana" in intersection_set:
            y = a + b
        else:
            y = a - b
        return x, y

    @make_test
    def test_set_union(a, b):
        set1 = {"apple", "banana", "cherry"}
        set2 = {"google", "microsoft", "apple"}
        union_set = set1.union(set2)
        if "apple" in union_set:
            x = a + b
        else:
            x = a - b
        if "banana" in union_set:
            y = a + b
        else:
            y = a - b
        return x, y

    @parametrize(
        "fn_name", ["add", "symmetric_difference", "symmetric_difference_update"]
    )
    def test_set_raise_TypeError(self, fn_name):
        @make_test
        def fn(a, b):
            set1 = {"apple", "banana", "cherry"}
            try:
                getattr(set1, fn_name)()
            except TypeError:
                return a + b
            return a - b

        fn(self)

    @make_test
    def test_set_difference(a, b):
        set1 = {"apple", "banana", "cherry"}
        set2 = {"google", "microsoft", "apple"}
        set3 = {"shoes", "flipflops", "sneakers"}
        difference_set = set1.difference(set2, set3)
        if "apple" in difference_set:
            x = a + b
        else:
            x = a - b
        if "banana" in difference_set:
<<<<<<< HEAD
            y = a + b
        else:
            y = a - b
        if "shoes" in difference_set:
            z = a + b
        else:
            z = a - b
        return x, y, z

    @make_test
    def test_set_difference_update(a, b):
        set1 = {"apple", "banana", "cherry"}
        set2 = {"google", "microsoft", "apple"}
        set3 = {"shoes", "flipflops", "sneakers"}
        set1.difference_update(set2, set3)
        if "apple" in set1:
            x = a + b
        else:
            x = a - b
        if "banana" in set1:
            y = a + b
        else:
            y = a - b
        if "shoes" in set1:
            z = a + b
        else:
            z = a - b
        return x, y, z

    @make_test
    def test_set_symmetric_difference(a, b):
        set1 = {"apple", "banana", "cherry"}
        set2 = {"google", "microsoft", "apple"}
        symmetric_diff_set = set1.difference(set2)
        if "apple" in symmetric_diff_set:
            x = a + b
        else:
            x = a - b
        if "banana" in symmetric_diff_set:
=======
>>>>>>> 40bb07cb
            y = a + b
        else:
            y = a - b
        return x, y

    @make_test
    def test_set_symmetric_difference(a, b):
        set1 = {"apple", "banana", "cherry"}
        set2 = {"google", "microsoft", "apple"}
        symmetric_diff_set = set1.difference(set2)
        if "apple" in symmetric_diff_set:
            x = a + b
        else:
            x = a - b
        if "banana" in symmetric_diff_set:
            y = a + b
        else:
            y = a - b
        return x, y

    @make_test
    def test_set_symmetric_difference_update(a, b):
        set1 = {"apple", "banana", "cherry"}
        set2 = {"google", "microsoft", "apple"}
        set1.difference(set2)
        if "apple" in set1:
            x = a + b
        else:
            x = a - b
        if "banana" in set1:
            y = a + b
        else:
            y = a - b
        return x, y

    def test_set_keys_view(self):
        from collections.abc import KeysView

        class StringKeys(KeysView):
            def __init__(self, keys):
                self.keys = keys

            def __getitem__(self, key):
                return self.keys.__getitem__(key)

            def __iter__(self):
                yield from self.keys

            def __repr__(self):
                return f"{type(self).__name__}({self.keys})"

            def __len__(self):
                return len(self.keys)

            def __contains__(self, item):
                return self.keys.__contains__(item)

        a = StringKeys([1, 2, 3, 3])

        def fn(x):
            set_a = set(a)
            return len(set_a) * x

        opt_fn = torch.compile(fn, backend="eager", fullgraph=True)
        x = torch.rand(4)
        self.assertEqual(fn(x), opt_fn(x))

    @parametrize("method", ["add", "__contains__"])
    def test_set_raise_TypeError_on_unshashable_obj(self, method):
        @make_test
        def fn(a, b):
            s = set({1, 2, 3, 4})
            try:
                m = getattr(s, method)
                m([[]])
            except TypeError:
                return a + b
            except Exception:
                return a - b
            else:
                return a * b

        fn(self)

    def test_constant_set(self):
        s = set([1, 2])

        def fn(x):
            return torch.cos(x) * len(s)

        opt_fn = torch.compile(fn, backend="eager", fullgraph=True)

        x = torch.rand(4)
        self.assertEqual(fn(x), opt_fn(x))

        # This should cause recompilation
        s.add(3)
        self.assertEqual(fn(x), opt_fn(x))

    def test_set_add(self):
        s = set([1, 2])

        def fn(x):
            s.add(3)
            return torch.cos(x) * len(x)

        opt_fn = torch.compile(fn, backend="eager", fullgraph=True)

        x = torch.rand(4)
        self.assertEqual(fn(x), opt_fn(x))
        self.assertEqual(len(s), 3)

    @make_test
    def test_tuple_iadd(a, b):
        output = (a, b)
        output += (a + b, a - b)
        return output

    @make_test
    def test_unpack_ex1(x):
        output = (x, x + 1, x + 2, x + 3)
        a, b, *cd = output
        return a - b / cd[0]

    @make_test
    def test_unpack_ex2(x):
        output = (x, x + 1, x + 2, x + 3)
        *ab, c, d = output
        return c - d / ab[0]

    @make_test
    def test_unpack_ex3(x):
        output = (x, x + 1, x + 2, x + 3)
        a, *bc, d = output
        return a - d / bc[0]

    @make_test
    def test_const_tuple_add1(x):
        output = (x, x + 1, x + 2, x + 3)
        output = () + output + ()
        return output[2] + output[3]

    @make_test
    def test_const_tuple_add2(x):
        output = (x, x + 1, x + 2, x + 3)
        output = (None,) + output + (None,)
        return output[2] + output[3]

    @make_test
    def test_list_truth(a, b):
        tmp = [1, 2, 3]
        if tmp:
            return a + b
        else:
            return a - b

    @make_test
    def test_list_reversed(a, b):
        tmp = [a + 1, a + 2, a + 3]
        return a + b + next(iter(reversed(tmp)))

    @make_test
    def test_list_sorted1(x):
        tmp = [1, 10, 3, 0]
        return (
            x + 1,
            sorted(tmp),
            sorted(tmp, key=None),
            sorted(tmp, reverse=True),
            sorted(tmp, key=None, reverse=True),
        )

    @make_test
    def test_list_sorted2(x):
        y = [
            ("john", "A", 8),
            ("jane", "B", 5),
            ("dave", "B", 10),
        ]
        return (
            x + 1,
            sorted(y),
            sorted(y, key=None),
            sorted(y, reverse=True),
            sorted(y, key=None, reverse=True),
            sorted(y, key=lambda student: student[2]),
            sorted(y, key=lambda student: student[2], reverse=True),
        )

    @make_test
    def test_tuple_sorted(x):
        tmp = (1, 10, 3, 0)
        return (
            x + 1,
            sorted(tmp),
            sorted(tmp, key=None),
            sorted(tmp, reverse=True),
            sorted(tmp, key=None, reverse=True),
        )

    @make_test
    def test_dict_sorted(x):
        tmp = {1: "D", 10: "B", 3: "E", 0: "F"}
        return (
            x + 1,
            sorted(tmp),
            sorted(tmp, key=None),
            sorted(tmp, reverse=True),
            sorted(tmp, key=None, reverse=True),
        )

    @make_test
    def test_dict_items_sorted(x):
        tmp = {1: "D", 10: "B", 3: "E", 0: "F"}
        return (
            x + 1,
            # ordered by (key, value) pair
            sorted(tmp.items()),
            sorted(tmp.items(), key=None),
            sorted(tmp.items(), reverse=True),
            sorted(tmp.items(), key=None, reverse=True),
            # ordered by key
            sorted(tmp.items(), key=operator.itemgetter(0)),
            sorted(tmp.items(), key=operator.itemgetter(0), reverse=True),
            # ordered by value
            sorted(tmp.items(), key=operator.itemgetter(1)),
            sorted(tmp.items(), key=operator.itemgetter(1), reverse=True),
        )

    @make_test
    def test_sorted_const_key_non_const_items(x, y):
        tmp = {1: x, 10: x - 1, 3: 2 * x, -1: y + 2, 0: torch.ones(3, 4)}
        return (
            sorted(tmp),
            sorted(tmp.items(), key=operator.itemgetter(0)),
            sorted(tmp.items(), key=operator.itemgetter(0), reverse=True),
        )

    def test_dict_hasattr(self):
        def fn(x):
            if hasattr(x, "to"):
                return x.to("cpu")
            if hasattr(x, "items"):
                return torch.cos(x["a"])
            return x

        opt_fn = torch.compile(fn, backend="eager", fullgraph=True)

        x = dict(a=torch.randn(3))
        self.assertEqual(fn(x), opt_fn(x))

        x = torch.randn(4)
        self.assertEqual(fn(x), opt_fn(x))

    @make_test
    def test_list_clear(a, b):
        tmp = [a + 1, a + 2]
        tmp.clear()
        tmp.append(a + b)
        return tmp

    @make_test
    def test_not_list(a):
        return not [a + 1]

    @make_test
    def test_islice_chain(a, b):
        tmp1 = [a + 1, a + 2]
        tmp2 = [a + 3, a + 4]
        a, b = list(itertools.islice(itertools.chain(tmp1, tmp2), 1, 3))
        c = next(itertools.islice(tmp1, 1, None))
        return a - b / c

    @make_test
    def test_slice_eq(a, b):
        tmp1 = [a + 1, b + 2]
        s = slice(1, 2)
        if isinstance(s, slice) and s == slice(None):
            return tmp1[s] * 2
        return tmp1[s] * 3

    @make_test
    def test_namedtuple(a, b):
        mytuple = collections.namedtuple("mytuple", ["x", "y", "xy"])
        tmp = mytuple(a, b, a + b)
        return mytuple(tmp.x, tmp[1], tmp.xy + b)

    @make_test
    def test_namedtuple_defaults(a, b):
        mytuple = collections.namedtuple(
            "mytuple", ["x", "y", "xy"], defaults=(None, 1, None)
        )
        tmp = mytuple(a, xy=b)
        return mytuple(tmp.x, tmp[1], tmp.xy + b)

    class MyNamedTuple(NamedTuple):
        first: torch.Tensor
        second: torch.Tensor

        def add(self) -> torch.Tensor:
            return self.first + self.second

        @staticmethod
        def static_method() -> int:
            return 1

        @classmethod
        def class_method(cls) -> str:
            return cls.__name__

    class MyGenericNamedTuple(NamedTuple, Generic[T]):
        first: T
        second: T

        def add(self) -> T:
            return self.first + self.second

        @staticmethod
        def static_method() -> int:
            return 1

        @classmethod
        def class_method(cls) -> str:
            return cls.__name__

    class MyNamedTupleSubclass(MyNamedTuple):
        pass

    class MyGenericNamedTupleSubclass(MyGenericNamedTuple[T]):
        pass

    @make_test
    def test_namedtuple_user_methods(a, b):
        mytuple = FunctionTests.MyNamedTuple(a, b)
        return mytuple.add(), mytuple.static_method(), mytuple.class_method()

    @make_test
    def test_generic_namedtuple_user_methods(a, b):
        mytuple = FunctionTests.MyGenericNamedTuple(a, b)
        return mytuple.add(), mytuple.static_method(), mytuple.class_method()

    @make_test
    def test_namedtuple_hasattr(a, b):
        mytuple = FunctionTests.MyNamedTuple(a, b)

        def isinstance_namedtuple(obj) -> bool:
            return (
                isinstance(obj, tuple)
                and hasattr(obj, "_asdict")
                and hasattr(obj, "_fields")
            )

        if isinstance_namedtuple(mytuple):
            return a + b
        else:
            return a - b

    @make_test
    def test_generic_namedtuple_hasattr(a, b):
        mytuple = FunctionTests.MyGenericNamedTuple(a, b)

        def isinstance_namedtuple(obj) -> bool:
            return (
                isinstance(obj, tuple)
                and hasattr(obj, "_asdict")
                and hasattr(obj, "_fields")
            )

        if isinstance_namedtuple(mytuple):
            return a + b
        else:
            return a - b

    @make_test
    def test_namedtuple_subclass(a, b):
        mytuple = FunctionTests.MyNamedTupleSubclass(a, b)
        mytuple.x = a
        mytuple.y = b
        mytuple.z = b
        mytuple.z = a
        return hasattr(mytuple, "x"), mytuple.x + mytuple.y, mytuple.z

    @make_test
    def test_generic_namedtuple_subclass(a, b):
        mytuple = FunctionTests.MyGenericNamedTupleSubclass(a, b)
        mytuple.x = a
        mytuple.y = b
        mytuple.z = b
        mytuple.z = a
        return hasattr(mytuple, "x"), mytuple.x + mytuple.y, mytuple.z

    @make_test
    def test_sourceless_build_method_type(a, b):
        cls = collections.namedtuple("Foo", ["x", "y"])  # sourceless variable

        # The type of `cls._make` is method type
        if callable(getattr(cls, "_make", None)):
            return a + b
        else:
            return a - b

    @make_test
    def test_torch_size_hasattr(x):
        if hasattr(x.shape, "_fields"):
            return x + 1
        else:
            return x - 1

    @make_test
    def test_is_quantized(a, b):
        if not a.is_quantized:
            return a + b

    @make_test
    def test_fstrings1(a, b):
        x = 1.229
        tmp = f"{x:.2f} bar"
        if tmp.startswith("1.23"):
            return a + b

    @make_test
    def test_fstrings2(x):
        tmp = f"{x.shape[0]} bar"
        if tmp.startswith("10"):
            return x + 1

    @make_test
    def test_fstrings3(x):
        tmp = f"{x.__class__.__name__} foo"
        if tmp.startswith("Tensor"):
            return x + 1

    @make_test
    def test_fstrings4(x):
        tmp = f"{x.shape[0]} bar"
        if "10" in tmp:
            return x + 1

    @make_test
    def test_fstrings5(x):
        tmp = f"{x.shape[0]} bar"
        if "10" in (tmp + "haha"):
            return x + 1

    @make_test
    def test_fstrings6(x):
        tmp = f"{x.shape[0] + x.shape[1]}"
        if "20" in tmp:
            return x + 1

    @make_test
    def test_tensor_new_with_size(x):
        y = torch.rand(5, 8)
        z = x.new(y.size())
        assert z.size() == y.size()

    @make_test
    def test_tensor_new_with_shape(x):
        y = torch.rand(5, 8)
        z = x.new(y.shape)
        assert z.size() == y.size()

    @make_test
    def test_jit_annotate(x):
        y = torch.jit.annotate(Any, x + 1)
        return y + 2

    @make_test
    def test_is_contiguous_memory_format(tensor):
        if torch.jit.is_scripting():
            return None
        elif tensor.is_contiguous(memory_format=torch.contiguous_format):
            return tensor + 1

    def test_is_contiguous_frame_counts(self):
        data = [
            torch.rand(10),
            torch.rand(2, 3, 32, 32),
            torch.rand(2, 3, 32, 32).contiguous(memory_format=torch.channels_last),
            torch.rand(10)[::2],
            torch.rand(12),
            torch.rand(2, 3, 24, 24).contiguous(memory_format=torch.channels_last),
            torch.rand(50)[::2],
            torch.rand(2, 3, 32, 32)[:, :, 2:-2, 3:-3],
        ]
        # dynamo should recompile for all inputs in static shapes mode
        expected_frame_counts_static = [1, 2, 3, 4, 5, 6, 7, 8]
        # dynamo should recompile for items 0, 1, 2, 6 in dynamic shapes mode
        expected_frame_counts_dynamic = [1, 2, 3, 4, 4, 4, 4, 5]
        expected_frame_counts = ifdynstaticdefault(
            expected_frame_counts_static, expected_frame_counts_dynamic
        )
        dynamic = ifdynstaticdefault(False, True)

        def func(x):
            if x.is_contiguous():
                return x + 1
            elif x.is_contiguous(memory_format=torch.channels_last):
                return x + 2
            else:
                return x + 3

        cnt = torch._dynamo.testing.CompileCounter()
        cfunc = torch._dynamo.optimize_assert(cnt, dynamic=dynamic)(func)

        assert cnt.frame_count == 0
        for i, x in enumerate(data):
            expected = func(x)
            output = cfunc(x)
            self.assertTrue(same(output, expected))
            assert cnt.frame_count == expected_frame_counts[i]

    @make_test
    def test_list_slice_assignment(x):
        m = [1, 2, 3, 4]
        m[1:] = [6] * (len(m) - 1)
        return x + 1

    @make_test
    def test_distributed_is_available(x):
        if torch.distributed.is_available():
            return x + 1
        else:
            return x - 1

    @unittest.skipIf(
        not torch.distributed.is_available(), "requires distributed package"
    )
    @make_test
    def test_distributed_is_initialized(x):
        if torch.distributed.is_initialized():
            return x + 1
        else:
            return x - 1

    @disable_translation_validation_if_dynamic_shapes
    @make_test
    def test_torch_distributions_functions(x):
        normal = torch.distributions.Normal(x, torch.tensor(1))
        independent = torch.distributions.Independent(normal, 1)
        return independent.log_prob(x)

    @make_test
    def test_context_wrapping_nested_functions_no_closure(x):
        @torch.no_grad()
        def augment(x: torch.Tensor) -> torch.Tensor:
            return (x + 1) * 2

        return augment(x)

    # # This is to test the new syntax for pattern matching
    # # ("match ... case ...") added on python 3.10.
    # # Uncomment these test cases if you run on 3.10+
    # @make_test
    # def test_match_sequence(a):
    #     point = (5, 8)
    #     match point:
    #         case (0, 0):
    #             return a
    #         case (0, y):
    #             return a - y
    #         case (x, 0):
    #             return a + x
    #         case (x, y):
    #             return a + x - y

    # @make_test
    # def test_match_mapping_and_match_keys(x):
    #     param = {"a": 0.5}
    #     match param:
    #         case {"a": param}:
    #             return x * param
    #         case {"b": param}:
    #             return x / param

    def test_math_radians(self):
        def func(x, a):
            return x + math.radians(a)

        cnt = torch._dynamo.testing.CompileCounter()
        cfunc = torch._dynamo.optimize_assert(cnt)(func)

        assert cnt.frame_count == 0
        x = torch.rand(10)
        expected = func(x, 12)
        output = cfunc(x, 12)
        self.assertTrue(same(output, expected))
        assert cnt.frame_count == 1

    @make_test
    def test_numpy_meshgrid(x, y):
        r1, r2 = np.meshgrid(x.numpy(), y.numpy())
        return torch.from_numpy(r1), torch.from_numpy(r2)

    @make_test
    def test_torch_from_numpy(x):
        a = x.numpy()
        b = torch.from_numpy(a)
        if b.size(0) == 1:
            return torch.tensor(True)
        else:
            return torch.tensor(False)

    @make_test
    def test_numpy_size(x):
        a = x.numpy()
        return a.size

    @make_test
    def test_numpy_attributes(x):
        a = x.numpy()
        return (
            a.itemsize,
            a.strides,
            a.shape,
            a.ndim,
            a.size,
            torch.from_numpy(a.T),
            torch.from_numpy(a.real),
            torch.from_numpy(a.imag),
        )

    @make_test
    def test_mean_sum_np(x: torch.Tensor):
        x_mean = np.mean(x.numpy(), 1)
        x_sum = np.sum(x_mean)
        x_sum_array = np.asarray(x_sum)
        return torch.from_numpy(x_sum_array)

    @make_test
    def test_return_numpy_ndarray(x):
        a = x.numpy()
        return a.T

    @make_test
    def test_return_multiple_numpy_ndarray(x):
        a = x.numpy()
        return a.T, a.imag, a.real

    @make_test
    def test_ndarray_method(x):
        a = x.numpy()
        return a.copy()

    @make_test
    def test_ndarray_transpose(x):
        a = x.numpy()
        return a.transpose(0, 1)

    @make_test
    def test_ndarray_reshape(x):
        a = x.numpy()
        return a.reshape([1, a.size])

    @make_test
    def test_ndarray_methods_returning_scalar(x):
        a = x.numpy()
        return a.max(axis=0), a.all(axis=0)

    @make_test
    def test_ndarray_builtin_functions(x):
        a = x.numpy()
        return a + a, a - a

    @make_test
    def test_numpy_dtype_argument_to_function(x):
        return np.ones_like(x, dtype=np.float64)

    @make_test
    def test_numpy_dtype_call_in_function(x):
        dt = np.dtype("float")
        return np.full_like(x, 2.4, dtype=dt)

    @make_test
    def test_numpy_linalg(x):
        return np.linalg.norm(x.numpy(), axis=0)

    @make_test
    def test_numpy_fft(x):
        return np.fft.fftshift(x.numpy())

    @make_test
    def test_numpy_random():
        x = np.random.randn(2, 2)
        return x - x

    @make_test
    def test_partials_torch_op_kwarg(x):
        par_mul = functools.partial(torch.mul, other=torch.ones(10, 10))
        return par_mul(x)

    @make_test
    def test_partials_torch_op_arg(x):
        par_mul = functools.partial(torch.mul, torch.ones(10, 10))
        return par_mul(x)

    @make_test
    def test_partials_udf_arg(x):
        par_mul = functools.partial(udf_mul, torch.ones(10, 10))
        return par_mul(x)

    @make_test
    def test_list_add_then_mutate(x):
        my_list = [1, x]
        y = x / 4.0
        my_list = my_list + [x / 2.0, 4]
        my_list.append(y)
        return sum(my_list)

    @make_test
    def test_list_expand_lhs(x):
        return sum(4 * [x])

    @make_test
    def test_in_not_in(x):
        mylist = [1, 2, 3, 4, 5, x]
        myotherlist = [1, 2, 3, 4, 5]
        assert 3 in mylist
        assert 6 not in myotherlist
        return sum(mylist)

    @make_test
    def test_is(x, y):
        exc = ValueError("abcd")
        try:
            raise exc
        except Exception as e:
            assert e is exc
            return x + y

    @make_test
    def test_is_not(x, y):
        exc = ValueError("abcd")
        exc1 = TypeError("abc")
        try:
            raise exc
        except Exception as e:
            assert e is not exc1
            return x + y

    @make_test
    def test_are_functorch_transforms_active(x):
        if torch._C._are_functorch_transforms_active():
            return x + 1
        else:
            return x - 1

    @make_test
    def test_partials_udf_kwarg(x):
        par_mul = functools.partial(udf_mul, y=torch.ones(10, 10))
        return par_mul(x)

    @make_test
    def test_partials_udf_kwarg_module(x, y):
        par_mod = functools.partial(udf_module, mod=SmallNN())
        return par_mod(x=x, y=y)

    @make_test
    def test_partials_udf_kwarg_method(x, y):
        par_mod = functools.partial(udf_module, mod=SmallNN().forward)
        return par_mod(x=x, y=y)

    @make_test
    def test_partials_lambda(x):
        multiply = lambda x, y: x * y
        triple = functools.partial(multiply, y=3)
        return triple(x)

    @unittest.skipUnless(torch.distributed.is_available(), "requires torch.distributed")
    @make_test
    def test_flat_param_same_storage_size(x, y):
        import torch.distributed.fsdp._flat_param as flat_param

        if flat_param._same_storage_size(x, 100):
            x = x + 1
        else:
            x = x - 1
        if flat_param._same_storage_size(y, 123):
            y = y + 1
        else:
            y = y - 1
        return x, y

    @parametrize(
        "attr",
        (
            # True
            "__subclasshook__",
            "__lt__",
            "__hash__",
            "__ge__",
            "__le__",
            "__gt__",
            "__dict__",
            "__getattribute__",
            "__setattr__",
            "__doc__",
            "__repr__",
            "__dir__",
            "__init__",
            "__new__",
            "__class__",
            "__eq__",
            "__delattr__",
            "__reduce__",
            "__module__",
            "__format__",
            "__str__",
            "__sizeof__",
            "__ne__",
            "__call__",
            "__reduce_ex__",
            "__init_subclass__",
            "args",
            "keywords",
            "func",
            # False
            "__code__",
            "__kwdefaults__",
            "__defaults__",
            "__name__",
            "__annotations__",
            "__get__",
            "__builtins__",
            "__qualname__",
            "__globals__",
            "__closure__",
        ),
    )
    def test_partials_hasattr(self, attr):
        def fn(t):
            f = lambda x, y: torch.sin(x) + torch.cos(y)
            p = functools.partial(f, y=t)
            if hasattr(p, attr):
                return p(t)
            else:
                return torch.zeros_like(t)

        t = torch.randn(3, 4)
        counter = torch._dynamo.testing.CompileCounter()
        opt_fn = torch.compile(fullgraph=True, backend=counter)(fn)
        self.assertEqual(opt_fn(t), fn(t))
        self.assertGreater(counter.frame_count, 0)

    @unittest.expectedFailure
    def test_partials_hasattr_set_attr(self):
        def fn(t):
            f = lambda x, y: torch.sin(x) + torch.cos(y)
            p = functools.partial(f, y=t)
            p.__name__ = "test"
            if hasattr(p, "__name__"):
                return p(t)
            else:
                return torch.zeros_like(t)

        t = torch.randn(3, 4)
        counter = torch._dynamo.testing.CompileCounter()
        opt_fn = torch.compile(fullgraph=True, backend=counter)(fn)
        self.assertEqual(opt_fn(t), fn(t))

    def test_filter(self):
        def fn(inputs):
            out = inputs[0]
            for inp in filter(lambda x: (x.requires_grad), inputs):
                out = out * inp
            return out

        input1 = torch.arange(2, dtype=torch.bfloat16)
        input2 = torch.arange(2, dtype=torch.bfloat16).requires_grad_(True)
        inputs = [input1, input2]

        opt_fn = torch.compile(fullgraph=True)(fn)
        self.assertEqual(opt_fn(inputs), fn(inputs))

    def test_filter_fallback(self):
        def fn(inputs):
            out = inputs[0]
            for inp in filter(lambda x: x[0] == 1, inputs):
                out = out * inp
            return out

        input1 = torch.ones(2, dtype=torch.bfloat16)
        input2 = torch.arange(2, dtype=torch.bfloat16)
        inputs = [input1, input2]

        opt_fn = torch.compile()(fn)
        self.assertEqual(opt_fn(inputs), fn(inputs))

        torch._dynamo.reset()

        with self.assertRaises(torch._dynamo.exc.Unsupported):
            opt_fn = torch.compile(fullgraph=True)(fn)
            opt_fn(inputs)

    def test_filter_infinite_iterator(self):
        def fn(x):
            x = x + 1
            return (
                x,
                list(zip(range(3), filter(lambda y: y < 10, itertools.count()))),
                list(zip(range(10, 12), filter(lambda y: y > 10, itertools.count()))),
            )

        inputs = torch.ones(1)
        opt_fn = torch.compile(fn, backend="eager", fullgraph=True)
        self.assertTupleEqual(opt_fn(inputs), fn(inputs))

    def test_filter_reconstruct(self):
        def fn(a):
            return filter(lambda x: x[0] + x[1] < 10, zip([1, 2, 3], [1, 2, 3])), a + 1

        opt_fn = torch.compile(fn, backend="eager", fullgraph=True)
        m = opt_fn(torch.ones(3, 3))[0]
        n = fn(torch.ones(3, 3))[0]
        self.assertIsInstance(m, filter)
        self.assertEqual(list(m), list(n))

    def test_filter_graph_break_reconstruct(self):
        def fn(x, y):
            if x.sum() > 0:
                return x + y
            return x * y

        backend = EagerAndRecordGraphs()
        cnts = CompileCounterWithBackend(backend)
        opt_fn = torch.compile(fn, backend=cnts)
        a = torch.zeros(3)
        b = torch.ones(3)
        self.assertEqual(opt_fn(a, b), fn(a, b))

        if torch._dynamo.config.assume_static_by_default:
            self.assertExpectedInline(
                normalize_gm(backend.graphs[0].print_readable(print_output=False)),
                """\
class GraphModule(torch.nn.Module):
    def forward(self, L_x_: "f32[3]"):
        l_x_ = L_x_

        sum_1: "f32[]" = l_x_.sum();  l_x_ = None
        gt: "b8[]" = sum_1 > 0;  sum_1 = None
        return (gt,)
""",
            )
        else:
            self.assertExpectedInline(
                normalize_gm(backend.graphs[0].print_readable(print_output=False)),
                """\
class GraphModule(torch.nn.Module):
    def forward(self, s77: "Sym(s77)", L_x_: "f32[s77]"):
        l_x_ = L_x_

        sum_1: "f32[]" = l_x_.sum();  l_x_ = None
        gt: "b8[]" = sum_1 > 0;  sum_1 = None
        return (gt,)
""",
            )

    def test_filter_with_graph_break(self):
        def f(a):
            a += 1

            def g(x):
                nonlocal a
                a += 1
                return x > 0

            m = filter(g, [1, 2, 3, 4, 5])
            a += next(m)  # won't graph break
            torch._dynamo.graph_break()
            a += next(m)  # will graph break
            return a

        cnts = torch._dynamo.testing.CompileCounter()
        opt_f = torch.compile(f, backend=cnts)
        self.assertEqual(f(torch.ones(3, 3)), opt_f(torch.ones(3, 3)))
        self.assertEqual(cnts.frame_count, 3)

    @make_test
    def test_getattr(x):
        def fn(y):
            return y + 1

        try:
            _exit = type(fn).__exit__
        except AttributeError:
            return x.sin()
        else:
            return x.cos()

    @unittest.expectedFailure
    def test_getattr_metaclass(self):
        class Meta(type):
            def __getattr__(cls, name):
                return len(name)

        class C(metaclass=Meta):
            attr = 123

        @torch.compile(backend="eager", fullgraph=True)
        def fn(t):
            return t + C.attr + C.dynamic_attr

        t = torch.randn(2)
        y = fn(t)
        self.assertEqual(y, t + 123 + 12)

    def test_two_point_iter(self):
        def fn(x, y):
            it = map(lambda n: n + 1, range(6))
            for i in it:
                x = x + i
                y = y + next(it)
            return x, y

        opt_fn = torch.compile(fn, backend="eager", fullgraph=True)
        x = torch.ones(3)
        y = torch.ones(3)
        self.assertEqual(fn(x, y), opt_fn(x, y))

    # Test dict_keys passed along with the corresponding dict object
    def test_dict_key_set1(self):
        d = {"a": 1, "b": 2}

        def fn(x, d, keys):
            if "c" in keys:
                return x + d["c"]
            else:
                return x + 1

        x = torch.zeros(2, 3)
        opt_fn = torch.compile(fullgraph=True, backend="eager")(fn)
        self.assertEqual(opt_fn(x, d, d.keys()), fn(x, d, d.keys()))

        d.update({"c": 3})
        opt_fn = torch.compile(fullgraph=True, backend="eager")(fn)
        self.assertEqual(opt_fn(x, d, d.keys()), fn(x, d, d.keys()))

    # Test only dict_keys passed into the compiled region
    def test_dict_key_set2(self):
        d = {"a": 1, "b": 2}

        def fn(x, keys):
            if "c" in keys:
                return x - 1
            else:
                return x + 1

        x = torch.zeros(2, 3)
        opt_fn = torch.compile(fullgraph=True, backend="eager")(fn)
        self.assertEqual(opt_fn(x, d.keys()), fn(x, d.keys()))

        d.update({"c": 3})
        opt_fn = torch.compile(fullgraph=True, backend="eager")(fn)
        self.assertEqual(opt_fn(x, d.keys()), fn(x, d.keys()))

    def test_dict_key_set3(self):
        a = {
            "domains": {
                "d1": {"attr": 1},
                "d2": {"attr": 2},
            }
        }
        b = a["domains"].keys()

        def fn(x, a, b):
            for e in b:
                x += a["domains"][e]["attr"]
            return x

        x = torch.ones(2, 3)
        opt_fn = torch.compile(fullgraph=True, backend="eager")(fn)
        self.assertEqual(opt_fn(x, a, b), fn(x, a, b))

        a["domains"].update({"d3": {"attr": 3}})
        opt_fn = torch.compile(fullgraph=True, backend="eager")(fn)
        self.assertEqual(opt_fn(x, a, b), fn(x, a, b))

    def test_pow_int(self):
        def fn(a, b):
            return torch.pow(a, b)

        x = torch.ones(2, 2)
        opt_fn = torch.compile(fullgraph=True, backend="eager", dynamic=True)(fn)
        self.assertEqual(opt_fn(x, 2), fn(x, 2))

    def test_tensor_size_indexed_by_symint(self):
        def fn(x, y):
            index = x.shape[-1]
            return x + y.shape[index]

        x = torch.rand(10, 2)
        y = torch.rand(10, 8, 6)
        opt_fn = torch.compile(backend="eager", fullgraph=True)(fn)
        self.assertEqual(opt_fn(x, y), fn(x, y))

    def test_partials_as_input_partials_lambda(self):
        def fn(f0, f1, x):
            return f0(x) * f1(x)

        multiply = lambda x, y: x * y
        lambda0 = functools.partial(multiply, y=3)
        lambda1 = functools.partial(multiply, y=2)

        cnts = torch._dynamo.testing.CompileCounter()
        torch.compile(fn, backend=cnts, fullgraph=True)(
            lambda0, lambda1, torch.randn(2, 2)
        )
        self.assertEqual(cnts.frame_count, 1)

    def test_partials_as_input_partials_mod(self):
        def fn(f0, f1, x):
            return f0(x) * f1(x)

        lambda0 = functools.partial(SmallNN(), y=torch.randn(2, 2))
        lambda1 = functools.partial(SmallNN(), y=torch.randn(2, 2))

        cnts = torch._dynamo.testing.CompileCounter()
        x = torch.randn(2, 2)
        dynamo_result = torch.compile(fn, backend=cnts, fullgraph=True)(
            lambda0, lambda1, x
        )
        self.assertEqual(cnts.frame_count, 1)

        eager_result = fn(lambda0, lambda1, x)
        self.assertEqual(eager_result, dynamo_result)

    def test_partials_as_input_UDF(self):
        def fn(f0, f1, x):
            return f0(x) * f1(x)

        lambda0 = functools.partial(udf_mul, y=torch.randn(2, 2))
        lambda1 = functools.partial(udf_mul, y=torch.randn(2, 2))

        cnts = torch._dynamo.testing.CompileCounter()
        x = torch.randn(2, 2)
        dynamo_result = torch.compile(fn, backend=cnts, fullgraph=True)(
            lambda0, lambda1, x
        )
        self.assertEqual(cnts.frame_count, 1)

        eager_result = fn(lambda0, lambda1, x)
        self.assertEqual(eager_result, dynamo_result)

    def test_partials_graph_break_reconstruct(self):
        def fn(udf_mul_0, udf_mul_1, x):
            lambda0 = functools.partial(udf_mul_0, y=x)
            lambda1 = functools.partial(udf_mul_1, y=x)

            print("break")
            return torch.mul(lambda0(x), lambda1(x))

        backend = EagerAndRecordGraphs()
        cnts = CompileCounterWithBackend(backend)
        x = torch.randn(2, 2)
        dynamo_result = torch.compile(fn, backend=cnts)(udf_mul, udf_mul, x)

        eager_result = fn(udf_mul, udf_mul, x)
        self.assertEqual(eager_result, dynamo_result)
        if torch._dynamo.config.assume_static_by_default:
            self.assertExpectedInline(
                normalize_gm(backend.graphs[0].print_readable(print_output=False)),
                """\
class GraphModule(torch.nn.Module):
    def forward(self, L_lambda0_keywords_y_: "f32[2, 2]"):
        l_lambda0_keywords_y_ = L_lambda0_keywords_y_

        mul: "f32[2, 2]" = l_lambda0_keywords_y_ * l_lambda0_keywords_y_
        mul_1: "f32[2, 2]" = l_lambda0_keywords_y_ * l_lambda0_keywords_y_;  l_lambda0_keywords_y_ = None

        mul_2: "f32[2, 2]" = torch.mul(mul, mul_1);  mul = mul_1 = None
        return (mul_2,)
""",
            )
        else:
            self.assertExpectedInline(
                normalize_gm(backend.graphs[0].print_readable(print_output=False)),
                """\
class GraphModule(torch.nn.Module):
    def forward(self, s9: "Sym(s9)", L_lambda0_keywords_y_: "f32[s9, s9]"):
        l_lambda0_keywords_y_ = L_lambda0_keywords_y_

        mul: "f32[s9, s9]" = l_lambda0_keywords_y_ * l_lambda0_keywords_y_
        mul_1: "f32[s9, s9]" = l_lambda0_keywords_y_ * l_lambda0_keywords_y_;  l_lambda0_keywords_y_ = None

        mul_2: "f32[s9, s9]" = torch.mul(mul, mul_1);  mul = mul_1 = None
        return (mul_2,)
""",
            )

    def test_partials_graph_break_reconstruct_mix(self):
        def fn(udf_mul_0, udf_add_1, x):
            lambda0 = functools.partial(udf_mul_0, y=x)
            lambda1 = functools.partial(udf_add_1, x)

            print("break")
            return torch.mul(lambda0(x), lambda1(x))

        backend = EagerAndRecordGraphs()
        cnts = CompileCounterWithBackend(backend)
        x = torch.randn(2, 2)
        dynamo_result = torch.compile(fn, backend=cnts)(udf_mul, udf_add, x)

        eager_result = fn(udf_mul, udf_add, x)
        self.assertEqual(eager_result, dynamo_result)
        if torch._dynamo.config.assume_static_by_default:
            self.assertExpectedInline(
                normalize_gm(backend.graphs[0].print_readable(print_output=False)),
                """\
class GraphModule(torch.nn.Module):
    def forward(self, L_lambda0_keywords_y_: "f32[2, 2]"):
        l_lambda0_keywords_y_ = L_lambda0_keywords_y_

        mul: "f32[2, 2]" = l_lambda0_keywords_y_ * l_lambda0_keywords_y_

        add: "f32[2, 2]" = l_lambda0_keywords_y_ + l_lambda0_keywords_y_;  l_lambda0_keywords_y_ = None

        mul_1: "f32[2, 2]" = torch.mul(mul, add);  mul = add = None
        return (mul_1,)
""",
            )
        else:
            self.assertExpectedInline(
                normalize_gm(backend.graphs[0].print_readable(print_output=False)),
                """\
class GraphModule(torch.nn.Module):
    def forward(self, s9: "Sym(s9)", L_lambda0_keywords_y_: "f32[s9, s9]"):
        l_lambda0_keywords_y_ = L_lambda0_keywords_y_

        mul: "f32[s9, s9]" = l_lambda0_keywords_y_ * l_lambda0_keywords_y_

        add: "f32[s9, s9]" = l_lambda0_keywords_y_ + l_lambda0_keywords_y_;  l_lambda0_keywords_y_ = None

        mul_1: "f32[s9, s9]" = torch.mul(mul, add);  mul = add = None
        return (mul_1,)
""",
            )

    def test_partials_graph_break_reconstruct_mix_no_source(self):
        def fn(udf_mul_0, x):
            udf_add_1 = lambda x, y: x + y

            lambda0 = functools.partial(udf_mul_0, y=x)
            lambda1 = functools.partial(udf_add_1, x)

            print("break")
            return torch.mul(lambda0(x), lambda1(x))

        backend = EagerAndRecordGraphs()
        cnts = CompileCounterWithBackend(backend)
        x = torch.randn(2, 2)
        dynamo_result = torch.compile(fn, backend=cnts)(udf_mul, x)

        eager_result = fn(udf_mul, x)
        self.assertEqual(eager_result, dynamo_result)
        if torch._dynamo.config.assume_static_by_default:
            self.assertExpectedInline(
                normalize_gm(backend.graphs[0].print_readable(print_output=False)),
                """\
class GraphModule(torch.nn.Module):
    def forward(self, L_lambda0_keywords_y_: "f32[2, 2]"):
        l_lambda0_keywords_y_ = L_lambda0_keywords_y_

        mul: "f32[2, 2]" = l_lambda0_keywords_y_ * l_lambda0_keywords_y_

        add: "f32[2, 2]" = l_lambda0_keywords_y_ + l_lambda0_keywords_y_;  l_lambda0_keywords_y_ = None

        mul_1: "f32[2, 2]" = torch.mul(mul, add);  mul = add = None
        return (mul_1,)
""",
            )
        else:
            self.assertExpectedInline(
                normalize_gm(backend.graphs[0].print_readable(print_output=False)),
                """\
class GraphModule(torch.nn.Module):
    def forward(self, s9: "Sym(s9)", L_lambda0_keywords_y_: "f32[s9, s9]"):
        l_lambda0_keywords_y_ = L_lambda0_keywords_y_

        mul: "f32[s9, s9]" = l_lambda0_keywords_y_ * l_lambda0_keywords_y_

        add: "f32[s9, s9]" = l_lambda0_keywords_y_ + l_lambda0_keywords_y_;  l_lambda0_keywords_y_ = None

        mul_1: "f32[s9, s9]" = torch.mul(mul, add);  mul = add = None
        return (mul_1,)
""",
            )

    def test_partials_graph_break_reconstruct_args_and_kwargs(self):
        def fn(udf_mul_0, x):
            lambda0 = functools.partial(udf_mul_0, x, 4, z=x)
            lambda1 = functools.partial(udf_mul_0, 4, z=x)

            return torch.mul(lambda0(), lambda1(5))

        backend = EagerAndRecordGraphs()
        cnts = CompileCounterWithBackend(backend)
        x = torch.randn(2, 2)
        dynamo_result = torch.compile(fn, backend=cnts)(udf_mul2, x)

        eager_result = fn(udf_mul2, x)
        self.assertEqual(eager_result, dynamo_result)
        if torch._dynamo.config.assume_static_by_default:
            self.assertExpectedInline(
                normalize_gm(backend.graphs[0].print_readable(print_output=False)),
                """\
class GraphModule(torch.nn.Module):
    def forward(self, L_x_: "f32[2, 2]"):
        l_x_ = L_x_

        mul: "f32[2, 2]" = l_x_ * 4
        mul_1: "f32[2, 2]" = mul * l_x_;  mul = None
        mul_2: "f32[2, 2]" = 20 * l_x_;  l_x_ = None

        mul_3: "f32[2, 2]" = torch.mul(mul_1, mul_2);  mul_1 = mul_2 = None
        return (mul_3,)
""",
            )
        else:
            self.assertExpectedInline(
                normalize_gm(backend.graphs[0].print_readable(print_output=False)),
                """\
class GraphModule(torch.nn.Module):
    def forward(self, s77: "Sym(s77)", L_x_: "f32[s77, s77]"):
        l_x_ = L_x_

        mul: "f32[s77, s77]" = l_x_ * 4
        mul_1: "f32[s77, s77]" = mul * l_x_;  mul = None
        mul_2: "f32[s77, s77]" = 20 * l_x_;  l_x_ = None

        mul_3: "f32[s77, s77]" = torch.mul(mul_1, mul_2);  mul_1 = mul_2 = None
        return (mul_3,)
""",
            )

    def test_partials_recompilation(self):
        def fn(f0, f1, x):
            return f0(x) * f1(x)

        lambda0 = functools.partial(udf_mul, y=torch.randn(2, 2))
        lambda1 = functools.partial(udf_mul, y=torch.randn(2, 2))

        cnts = torch._dynamo.testing.CompileCounter()

        x = torch.randn(2, 2)
        fn = torch.compile(fn, backend=cnts, fullgraph=True)
        fn(lambda0, lambda1, x)
        self.assertEqual(cnts.frame_count, 1)

        fn(lambda1, lambda0, x)
        self.assertEqual(
            cnts.frame_count, 1
        )  # No recompile! Tensor and udf_mul guarded

        lambda2 = functools.partial(udf_mul, y=torch.randn(3, 3))
        x = torch.randn(3, 3)
        fn(lambda2, lambda2, x)
        self.assertEqual(cnts.frame_count, 2)  # Recompile! Tensor size changed

        multiply = lambda x, y: x * y
        lambda3 = functools.partial(multiply, y=torch.randn(3, 3))
        x = torch.randn(3, 3)
        fn(lambda3, lambda3, x)

        self.assertEqual(cnts.frame_count, 3)  # Recompile! func id changed

        def fn2(f0, f1, args):
            return f0(*args) * f1(*args)

        cnts = torch._dynamo.testing.CompileCounter()

        x = torch.randn(2, 2)
        fn2 = torch.compile(fn2, backend=cnts, fullgraph=True)
        fn2(lambda0, lambda1, [x])
        self.assertEqual(cnts.frame_count, 1)  # start over

        lambda4 = functools.partial(multiply, y=3, x=torch.randn(3, 3))
        fn2(lambda4, lambda4, [])

        self.assertEqual(cnts.frame_count, 2)  # Recompile! Different kwarg keys

        lambda5 = functools.partial(multiply, 1)
        x = torch.randn(3, 3)
        fn2(lambda5, lambda5, [x])

        self.assertEqual(cnts.frame_count, 3)  # Recompile! Different arg keys

        lambda6 = lambda x: x + x
        fn2(lambda6, lambda6, [x])
        self.assertEqual(
            cnts.frame_count, 4
        )  # Recompile! input is no longer a functools partial

    def test_manual_seed(self):
        @torch.compile
        def foo():
            torch.manual_seed(3)
            return torch.randint(0, 5, (5,))

        self.assertEqual(foo(), foo())
        self.assertEqual(foo(), foo())

    def test_partial_across_graph_break_uninvoked(self):
        from functools import partial

        def bar(x, **kwargs):
            return x + x

        @torch.compile(backend="eager", dynamic=True)
        def foo(x, i):
            def inner():
                print("this is a graph_break")
                return op(x)

            op = partial(bar, dim=10)
            x = inner()
            op = partial(bar, other=10)
            return inner() + x

        foo(torch.rand(1), 10)

    def test_no_recompile_inner_function(self):
        def forward(inp):
            def g(y):
                return inp + y

            print("graph break")
            return g(torch.rand([1]))

        cnts = torch._dynamo.testing.CompileCounter()
        opt_fn = torch.compile(forward, backend=cnts)

        input = torch.rand([2])
        _ = opt_fn(input)
        _ = opt_fn(input)
        _ = opt_fn(input)
        # Should not have recompiled
        self.assertEqual(cnts.frame_count, 1)

    def test_no_recompile_inner_lambda(self):
        def forward(inp):
            g = lambda y: inp + y
            print("graph break")
            return g(torch.rand([1]))

        cnts = torch._dynamo.testing.CompileCounter()
        opt_fn = torch.compile(forward, backend=cnts)

        input = torch.rand([2])
        _ = opt_fn(input)
        _ = opt_fn(input)
        _ = opt_fn(input)
        # Should not have recompiled
        self.assertEqual(cnts.frame_count, 1)

    def test_complex_closure(self):
        @torch.compile
        def forward(y):
            def a():
                def x(z):
                    return y + z

                return x

            return a()

        input1 = torch.rand([2])
        input2 = torch.rand([2])
        res = forward(input1)(input2)
        self.assertTrue(same(res, input1 + input2))

    def test_non_inlined_closure(self):
        @torch.compile()
        def program(x, y):
            one = lambda x, y: x + y

            def inner():
                # Force no inlining
                torch._dynamo.graph_break()
                return one(x, y)

            res = inner()
            one = lambda x, y: x - y
            res += inner()
            return res

        input1 = torch.randn(1)
        input2 = torch.randn(1)

        self.assertTrue(same(program(input1, input2), input1 + input1))

    @parametrize("int_or_float", ("int", "float"))
    def test_np_constant_collections_as_input(self, int_or_float):
        info_func = getattr(np, f"{int_or_float[0]}info")
        dt_string_arg = f"{int_or_float}16"
        np_dt_attr = getattr(np, dt_string_arg)

        dt_args = [dt_string_arg, np_dt_attr]
        arg_variants_iter = itertools.chain(
            dt_args, map(np.dtype, dt_args), map(info_func, dt_args)
        )

        def func(a, b, info_or_dt):
            return a + info_func(info_or_dt).max

        opt_fn = torch.compile(func)

        a = torch.randn(2)
        b = torch.randn(2)
        eager_result = func(a, b, dt_args[0])

        for arg in arg_variants_iter:
            opt_result = opt_fn(a, b, arg)
            self.assertTrue(same(opt_result, eager_result))

    @parametrize(
        "typ, info_func",
        [
            (int, np.iinfo),
            (float, np.finfo),
        ],
        name_fn=lambda t, _: t.__name__,
    )
    def test_np_constant_collections_guards(self, typ, info_func):
        def func_info(a, info):
            return a + info.max

        def func_dtype(a, dt):
            return a + info_func(dt).max

        dt_args = [
            np.dtype(typ),
            np.ones((1,), dtype=typ).dtype,
            np.dtype(np.dtype(typ).name),
            np.dtype(typ.__name__),
        ]
        cnts_1 = torch._dynamo.testing.CompileCounter()
        opt_fn_dtype = torch.compile(func_dtype, backend=cnts_1)
        a = torch.zeros(3, dtype=typ)
        for arg in dt_args:
            opt_fn_dtype(a, arg)
        # each should produce an identical arg
        self.assertEqual(cnts_1.frame_count, 1)

        cnts_2 = torch._dynamo.testing.CompileCounter()
        opt_fn_info = torch.compile(func_info, backend=cnts_2)
        info_args = [info_func(dt) for dt in dt_args]
        for arg in info_args:
            opt_fn_info(a, arg)

        # each should produce an identical arg
        self.assertEqual(cnts_2.frame_count, 1)

        if typ is float:
            dt_extra = np.dtype(np.float16)
        else:
            dt_extra = np.dtype(np.int16)
        info_extra = info_func(dt_extra)

        eager_result_dtype = func_dtype(a, dt_extra)
        compile_result_dtype = opt_fn_dtype(a, dt_extra)
        self.assertEqual(cnts_1.frame_count, 2)
        self.assertEqual(eager_result_dtype, compile_result_dtype)

        eager_result_info = func_info(a, info_extra)
        compile_result_info = opt_fn_info(a, info_extra)
        self.assertEqual(cnts_2.frame_count, 2)
        self.assertEqual(eager_result_info, compile_result_info)

    def test_compare_constant_and_tensor(self):
        for op in [
            operator.lt,
            operator.le,
            operator.gt,
            operator.ge,
            operator.ne,
            operator.eq,
            operator.is_,
            operator.is_not,
        ]:
            with self.subTest(op=op):

                def fn(x):
                    return op(-10, x)

                opt_fn = torch.compile(fullgraph=True)(fn)

                x = torch.randn(10)
                self.assertEqual(opt_fn(x), fn(x))

    def test_pos(self):
        def fn(x, y):
            return operator.pos(x) * +y

        opt_fn = torch.compile(fullgraph=True, dynamic=True)(fn)

        def test(x, y):
            self.assertEqual(opt_fn(x, y), fn(x, y))

        test(torch.ones(4), 1)
        test(1, torch.ones(4))
        test(-1, -1)
        test(-1.1, 1.1)
        test(True, False)
        test(torch.ones(4, dtype=torch.float32), 1.1)

    def test_index(self):
        def fn(x, t):
            v = operator.index(x)
            torch.mul(t, v)

        def test(a, b):
            self.assertEqual(opt_fn(a, b), fn(a, b))

        for dynamic in [True, False]:
            torch._dynamo.reset()
            opt_fn = torch.compile(fn, dynamic=dynamic)
            t = torch.ones(1)
            test(10, t)
            test(-100, t)
            test(10, t)
            test(False, t)
            test(True, t)

    def test_truth(self):
        def fn(x, y):
            return operator.truth(x) and bool(y)

        opt_fn = torch.compile(dynamic=False)(fn)

        def test(x, y):
            self.assertEqual(opt_fn(x, y), fn(x, y))

        test(1, 100)
        test(-1.1, True)
        test(-1.1, 1.1)
        test(True, False)
        test(torch.ones(1), 1)
        test(torch.zeros(1), 1)
        test(torch.ones(1), torch.ones(1))

    def test_unary_fold_op(self):
        for op in (operator.abs, abs, operator.neg, operator.pos, operator.truth):
            with self.subTest(op=op):

                def fn():
                    a = range(-10, 10)
                    return list(map(op, a))

                opt_fn = torch.compile(fn, fullgraph=True)
                self.assertEqual(opt_fn(), fn())

    def test_unary_fold_op_seq(self):
        for op in (operator.length_hint,):
            with self.subTest(op=op):

                def fn():
                    a = [tuple(range(-10, i)) for i in range(10)]
                    return tuple(map(op, a))

                opt_fn = torch.compile(fn, fullgraph=True)
                self.assertEqual(opt_fn(), fn())

    def test_attrgetter(self):
        for attrs in (
            ("shape",),
            ("data.shape",),
            ("device", "shape"),
            ("device", "shape", "data.shape"),
        ):
            with self.subTest(attrs=attrs):

                def fn(x, y):
                    getter = operator.attrgetter(*attrs)
                    return getter(x), getter(y)

                opt_fn = torch.compile(fullgraph=True)(fn)

                x = torch.randn(3, 4)
                y = torch.randn(3, 4)
                self.assertEqual(opt_fn(x, y), fn(x, y))

    def test_itemgetter(self):
        for items in (
            (0,),
            (slice(1, 3),),
            (0, 1),
            (slice(1, 3), 0, 1),
        ):
            with self.subTest(items=items):

                def fn(x, y):
                    getter = operator.itemgetter(*items)
                    return getter(x), getter(y)

                opt_fn = torch.compile(fullgraph=True)(fn)

                x = torch.randn(3, 4)
                y = torch.randn(3, 4)
                self.assertEqual(opt_fn(x, y), fn(x, y))

    def test_methodcaller(self):
        for name, args, kwargs in (
            ("size", (), {}),
            ("size", (0,), {}),
            ("add", (torch.randn(3, 4),), {}),
            ("add", (torch.randn(3, 4),), {"alpha": 2.0}),
        ):
            with self.subTest(name=name, args=args, kwargs=kwargs):

                def fn(x, y):
                    caller = operator.methodcaller(name, *args, **kwargs)
                    return caller(x), caller(y)

                opt_fn = torch.compile(fullgraph=True)(fn)

                x = torch.randn(3, 4)
                y = torch.randn(3, 4)
                self.assertEqual(opt_fn(x, y), fn(x, y))

    def gen_random_range_args(self):
        args_count = random.randint(1, 3)
        args = [random.randint(-10, 10) for _ in range(args_count)]
        if args_count == 3 and args[2] == 0:
            args[2] = 1
        return args

    def test_range_length(self):
        def test(*args, expected=None):
            r = range(*args)
            range_variable = RangeVariable([ConstantVariable.create(v) for v in args])

            self.assertEqual(len(r), range_variable.range_length())

            if expected is not None:
                self.assertEqual(len(r), expected)

        test(1, 1, 1, expected=0)
        test(1, 0, expected=0)
        test(-10, expected=0)

        test(4, expected=4)
        test(10, expected=10)

        # step >1
        test(1, 10, 2, expected=5)

        # negative step
        test(10, 1, -1, expected=9)
        test(10, 1, -3)

        # Fuzz testing
        for _ in range(100):
            args = self.gen_random_range_args()
            print("testing :", args)
            test(*args)

    def test_indexed_range(self):
        def test(range, index, expected=None):
            range_variable = RangeVariable(
                [
                    ConstantVariable.create(v)
                    for v in [range.start, range.stop, range.step]
                ]
            )

            self.assertEqual(
                range[index],
                range_variable.apply_index(index).as_python_constant(),
            )

            if expected is not None:
                self.assertEqual(range[index], expected)

        test(range(10), 1, expected=1)
        test(range(10, 20, 2), 1, expected=12)

        # Fuzz testing
        for _ in range(100):
            range_args = self.gen_random_range_args()
            r = range(*range_args)

            if len(r) == 0:
                continue

            index = random.randint(0, len(r) - 1)

            print("testing:", r, index)
            test(r, index)

    def test_sliced_range(self):
        def test(range, slice, expected=None):
            range_variable = RangeVariable(
                [
                    ConstantVariable.create(v)
                    for v in [range.start, range.stop, range.step]
                ]
            )

            self.assertEqual(
                range[slice],
                range_variable.apply_slice(slice).as_python_constant(),
            )

            if expected is not None:
                self.assertEqual(
                    range[slice],
                    expected,
                )

        test(range(10), slice(1, 10, 2), expected=range(1, 10, 2))
        test(range(10), slice(None, 10, None), expected=range(0, 10))
        test(range(10), slice(-1, 7, None), expected=range(9, 7))
        test(range(10), slice(-1, 7, 2), expected=range(9, 7, 2))
        test(range(1, 10, 2), slice(3, 7, 2), expected=range(7, 11, 4))
        test(range(1, 10, 2), slice(-3, 7, 2), expected=range(5, 11, 4))
        test(range(-1, -5, -3), slice(5, None, -3), expected=range(-4, 2, 9))

        def rand_slice():
            def flip_coin():
                # 1 out of 10
                return random.randint(1, 10) == 5

            def r_item(allow_zero=True):
                i = random.randint(-10, 10)
                if not allow_zero and i == 0:
                    i = 1
                if flip_coin():
                    i = None
                return i

            arg_count = random.randint(1, 3)

            if arg_count == 1:
                return slice(r_item())
            elif arg_count == 2:
                return slice(r_item(), r_item())
            else:
                return slice(r_item(), r_item(), r_item(False))

        # Fuzz testing
        for _ in range(100):
            range_args = self.gen_random_range_args()
            r = range(*range_args)
            # generate random slice
            s = rand_slice()

            print("testing:", r, s)
            test(r, s)

    def test_range_with_slice_index(self):
        def fn(x):
            acc = 1
            for k in range(2)[1::2]:
                acc *= acc * k
            return x * acc

        opt_fn = torch.compile(fullgraph=True)(fn)
        x = torch.ones(1)
        self.assertEqual(opt_fn(x), fn(x))

    def test_range_with_index(self):
        def fn(x):
            acc = 1
            acc *= acc * range(10, 20, 2)[2]
            return x * acc

        opt_fn = torch.compile(fullgraph=True)(fn)
        x = torch.ones(1)
        self.assertEqual(opt_fn(x), fn(x))

    def test_rand_inlined(self):
        @torch.compile(backend="eager", dynamic=True)
        def fn():
            idx_size = [10]
            idx_size[random.randint(0, 0)] = random.randint(1, 8)
            t = tuple(idx_size)
            src_size = [random.randint(1, 5) + s for s in idx_size]  # noqa: F841
            idx = torch.empty(t)  # noqa: F841

        fn()

    def test_rand_tensor_partial(self):
        from collections import namedtuple
        from functools import partial

        SdpaShape = namedtuple(
            "Sdpa_Shape", ["batch", "num_heads", "seq_len", "head_dim"]
        )

        @torch.compile(backend="eager")
        def func():
            make_tensor = partial(
                torch.rand, device="cpu", dtype=torch.float16, requires_grad=True
            )

            bsz, num_heads, seq_len_q, seq_len_kv, head_dim = (16, 16, 128, 128, 16)
            make_q_tensor = partial(
                make_tensor, SdpaShape(bsz, num_heads, seq_len_q, head_dim)
            )
            make_kv_tensor = partial(
                make_tensor, SdpaShape(bsz, num_heads, seq_len_kv, head_dim)
            )
            t1 = make_q_tensor()
            t2 = make_kv_tensor()
            t3 = t1 + t2  # noqa: F841

        func()

    def test_to(self):
        @torch.compile(backend="eager")
        def fn():
            t = torch.ones(2)
            y = t.to("meta")  # noqa: F841

        fn()

    def test_elipsis(self):
        @torch.compile(backend="eager", fullgraph=True)
        def fn(a, ind, val):
            a[ind] = val
            return a

        arr = np.zeros(4)
        self.assertEqual(fn(arr, np.s_[...], np.ones(4)), np.ones(4))

        arr = np.array([[1, 1], [2, 2]])
        self.assertEqual(
            fn(arr, np.s_[0, ...], np.zeros(2)), np.array([[0, 0], [2, 2]])
        )

        arr = np.array([[1, 1], [2, 2]])
        self.assertEqual(
            fn(arr, np.s_[1, ...], np.zeros(2)), np.array([[1, 1], [0, 0]])
        )

        arr = np.array([[1, 1], [2, 2]])
        self.assertEqual(
            fn(arr, np.s_[..., 0], np.array([3, 3])), np.array([[3, 1], [3, 2]])
        )

        arr = np.array([[1, 1], [2, 2]])
        self.assertEqual(
            fn(arr, np.s_[..., 1], np.array([3, 3])), np.array([[1, 3], [2, 3]])
        )

    def test_round(self):
        def fn(t):
            return t + round(1.00002000011, 7)

        t = torch.randn(2)
        e = fn(t)
        g = torch.compile(fn, backend="eager", fullgraph=True)(t)
        self.assertEqual(e, g)

    def test_map_return(self):
        def fn(a, b):
            return map(lambda x: x + 1, [a, b])

        opt_fn = torch.compile(fn, backend="eager", fullgraph=True)
        m = opt_fn(torch.randn(3, 3), torch.randn(3, 3))
        self.assertIsInstance(m, map)

    @make_test
    def test_map_max(a, b):
        return max(map(lambda x: x.sum(), [a, b]))

    @make_test
    def test_map_max_const(a):
        return max(map(lambda x: x, [1, 2, 3])), a + 1

    @make_test
    def test_map_list(a, b):
        return list(map(lambda x: x + 1, [a, b]))

    @make_test
    def test_map_tuple(a, b):
        return tuple(map(lambda x: x + 1, [a, b]))

    @make_test
    def test_map_iter(a, b):
        it = iter(map(lambda x: x + 1, [a, b]))
        return next(it)

    @make_test
    def test_map_zip_dict(a):
        d = dict(
            zip(
                map(lambda x: x + 1, [0, 1, 2]),
                [map(lambda x: x - 1, [y]) for y in [3, 4, 5]],
            )
        )
        return list(d[3])[0], a + 1  # noqa: RUF015

    @make_test
    def test_map_dict_fromkeys(a):
        return dict.fromkeys(map(lambda x: x + 1, [0, 1])), a + 1

    @make_test
    def test_map_set(a):
        return set(map(lambda x: x + 1, [0, 1])), a + 1

    # test_map_sum defined earlier

    @make_test
    def test_map_reduce(a, b):
        return functools.reduce(lambda x, y: x + y, map(lambda x: x + 1, [a, b]))

    @make_test
    def test_map_sorted(a):
        return sorted(map(lambda x: x + 1, [0, 4, 3, 1, 2])), a + 1

    @make_test
    def test_map_list_extend(a, b, c):
        l = [a]
        l.extend(map(lambda x: x + 1, [b, c]))
        return l

    @make_test
    def test_map_list_slice_assign(a, b, c, d, e):
        l = [a, b, c]
        l[1:2] = map(lambda x: x + 1, [d, e])
        return l

    @make_test
    def test_map_deque_extendleft(a, b, c):
        d = collections.deque([a])
        d.extendleft(map(lambda x: x + 1, [b, c]))
        return d

    @make_test
    def test_map_str_join(a):
        return "".join(map(lambda x: x, ["a", "b", "c"])), a + 1

    def test_map_with_graph_break(self):
        def f(a):
            a += 1

            def g(x):
                nonlocal a
                a += 1
                return x + 1

            m = map(g, [1, 2, 3, 4, 5])
            a += next(m)  # won't graph break
            torch._dynamo.graph_break()
            a += next(m)  # will graph break
            return a

        cnts = torch._dynamo.testing.CompileCounter()
        opt_f = torch.compile(f, backend=cnts)
        self.assertEqual(f(torch.ones(3, 3)), opt_f(torch.ones(3, 3)))
        self.assertEqual(cnts.frame_count, 3)

    def test_map_reconstruct(self):
        def fn(a):
            return map(lambda x: x[0] + x[1], zip([1, 2, 3], [1, 2, 3])), a + 1

        opt_fn = torch.compile(fn, backend="eager", fullgraph=True)
        m = opt_fn(torch.ones(3, 3))[0]
        self.assertIsInstance(m, map)
        self.assertEqual(list(m), list(fn(torch.ones(3, 3))[0]))

    def test_zip_reconstruct(self):
        def fn(a):
            return zip([1, 2, 3], map(lambda x: x + 1, [1, 2, 3])), a + 1

        opt_fn = torch.compile(fn, backend="eager", fullgraph=True)
        m = opt_fn(torch.ones(3, 3))[0]
        self.assertIsInstance(m, zip)
        self.assertEqual(list(m), list(fn(torch.ones(3, 3))[0]))

    @make_test
    def test_map_partial_unpack(a, b):
        y = 1

        def f(x):
            nonlocal y
            y += 1
            return x

        l = list(zip([a, b], map(f, [1, 2, 3, 4])))  # noqa: F841
        return a + y

    @make_test
    def test_map_call_function_ex(a, b):
        def f(x, y):
            return x + y

        return f(*map(lambda x: x + 1, [a, b]))

    @make_test
    def test_map_unpack_twice(a, b):
        m = map(lambda x: x + 1, [a, b])
        l1 = list(m)
        l2 = list(m)
        return l1, l2

    @make_test
    def test_enumerate(a, b):
        return list(enumerate([a, b], start=1)), a + 1

    @make_test
    def test_map_enumerate(a, b):
        return list(enumerate(map(lambda x: x + 1, [a, b]), start=1)), a + 1

    @make_test
    def test_map_infinite(a, b):
        return list(map(lambda x, y: x + y, [a, b], itertools.count(3)))

    @make_test
    def test_map_unpack_vars(a, b):
        x, y = map(lambda x: x + 1, [a, b])
        return x + y

    @make_test
    def test_map_list_extend(a):
        y = [1]

        def inner(z):
            return z + y[-1]

        y.extend(map(inner, range(3)))
        return a + 1, y

    @make_test
    def test_map_deque_extendleft(a):
        y = collections.deque([1])

        def inner(z):
            return z + y[0]

        y.extendleft(map(inner, range(3)))
        return a + 1, y

    def test_unsqueeze_inplace(self):
        def fn(x):
            return torch.Tensor.unsqueeze_(x, dim=1) + 1

        def self_fn(x):
            return x.unsqueeze_(dim=1) + 1

        v = torch.ones([3], device="cpu")
        # identical tensor since modify inplace
        v2 = torch.ones([3], device="cpu")
        opt_fn = torch.compile(fn)
        opt_self_fn = torch.compile(self_fn)
        self.assertEqual(v, v2)
        self.assertEqual(opt_fn(v), opt_self_fn(v2))

    def test_enumerate_custom(self):
        class MyClass:
            def __iter__(self):
                self.a = 1
                return self

            def __next__(self):
                if self.a > 3:
                    raise StopIteration
                self.a += 1
                return self.a

        def fn(x):
            for i, it in enumerate(MyClass()):
                x += i + it
            return x

        opt_fn = torch.compile(fn, backend="eager", fullgraph=True)
        self.assertEqual(fn(torch.ones(3, 3)), opt_fn(torch.ones(3, 3)))

    @unittest.skip("https://github.com/pytorch/pytorch/pull/146527 exposed a bug")
    def test_enumerate_reconstruct(self):
        def fn(a, b):
            return enumerate([a, b], start=1)

        opt_fn = torch.compile(fn, backend="eager", fullgraph=True)
        inps = (torch.randn(3, 3), torch.randn(3, 3))
        it1 = fn(*inps)
        it2 = opt_fn(*inps)
        self.assertIsInstance(it2, enumerate)
        self.assertEqual(list(it1), list(it2))

    def test_returning_recursive_func(self):
        @torch.compile(backend="eager", fullgraph=True)
        def run(x):
            def f():
                return f

            return x + 1, f

        res, f = run(torch.zeros(1))
        self.assertTrue(same(res, torch.ones(1)))
        self.assertTrue(f is f())


def udf_mul(x, y):
    return x * y


def udf_mul2(x, y, z):
    return x * y * z


def udf_add(x, y):
    return x + y


class SmallNN(torch.nn.Module):
    def forward(self, x, y):
        combined = torch.cat((x, y), dim=1)
        out = torch.nn.ReLU()(combined)
        out = torch.nn.ReLU()(out)
        return out


def udf_module(mod, x, y):
    return mod(x, y)


def global_func_with_default_tensor_args(
    x=torch.zeros((2, 2)), *, kw_x=torch.zeros((1, 2))
):
    x.add_(1)
    kw_x.add_(1)
    return x, kw_x


class ModuleWithDefaultTensorArgsMethod(torch.nn.Module):
    def forward(self, x=torch.zeros((2, 2)), *, kw_x=torch.zeros((1, 2))):
        x.add_(1)
        kw_x.add_(1)
        return x, kw_x


class WrapperModule(torch.nn.Module):
    def __init__(self) -> None:
        super().__init__()
        self.m = ModuleWithDefaultTensorArgsMethod()

    def forward(self):
        return self.m()


class DefaultsTests(torch._dynamo.test_case.TestCase):
    def test_func_default_tensor_args(self):
        """
        Tests that we indeed reference (and mutate) "the one" default tensor arg
        stored on the globally allocated function object, both from the orig and
        compiled function
        """

        def func():
            return global_func_with_default_tensor_args()

        cnts = torch._dynamo.testing.CompileCounter()
        compiled_func = torch.compile(func, backend=cnts)
        for i in range(4):
            if i % 2 == 0:
                x, kw_x = func()
            else:
                x, kw_x = compiled_func()
            # the inner func mutates += 1 each call
            self.assertTrue(same(x, torch.ones_like(x) + i))
            self.assertTrue(same(kw_x, torch.ones_like(kw_x) + i))
        # Calling compiled_func twice does not recompile
        self.assertEqual(cnts.frame_count, 1)
        self.assertEqual(cnts.op_count, 2)

        # But with a change to the guarded default tensor, we do recompile
        with patch.object(
            global_func_with_default_tensor_args,
            "__defaults__",
            (torch.ones((3, 4, 5)),),
        ):
            x, kw_x = compiled_func()
        self.assertEqual(cnts.frame_count, 2)
        self.assertEqual(cnts.op_count, 4)

        with patch.object(
            global_func_with_default_tensor_args,
            "__kwdefaults__",
            {"kw_x": torch.ones((3, 4, 5))},
        ):
            x, kw_x = compiled_func()
        self.assertEqual(cnts.frame_count, 3)
        self.assertEqual(cnts.op_count, 6)

    def test_meth_default_tensor_args(self):
        """
        Tests that we indeed reference (and mutate) "the one" default tensor arg
        stored on the globally allocated function object, both from the orig and
        compiled function
        """
        mod = WrapperModule()
        cnts = torch._dynamo.testing.CompileCounter()
        compiled_mod = torch.compile(mod, backend=cnts)
        for i in range(4):
            if i % 2 == 0:
                x, kw_x = mod()
            else:
                x, kw_x = compiled_mod()
            # the inner func mutates += 1 each call
            self.assertTrue(same(x, torch.ones_like(x) + i))
            self.assertTrue(same(kw_x, torch.ones_like(kw_x) + i))
        # Calling compiled_func twice does not recompile
        self.assertEqual(cnts.frame_count, 1)
        self.assertEqual(cnts.op_count, 2)

        # But with a change to the guarded default tensor, we do recompile
        with patch.object(
            ModuleWithDefaultTensorArgsMethod.forward,
            "__defaults__",
            (torch.ones((3, 4, 5)),),
        ):
            x, kw_x = compiled_mod()
        self.assertEqual(cnts.frame_count, 2)
        self.assertEqual(cnts.op_count, 4)

        with patch.object(
            ModuleWithDefaultTensorArgsMethod.forward,
            "__kwdefaults__",
            {"kw_x": torch.ones((3, 4, 5))},
        ):
            x, kw_x = compiled_mod()
        self.assertEqual(cnts.frame_count, 3)
        self.assertEqual(cnts.op_count, 6)

    def test_func_default_torch_args(self):
        """
        Tests other types of torch types as function default (size, dtype, device)
        """

        def func_with_default_torch_args(
            dt=torch.float16, ds=torch.Size((1, 2, 3)), dd=torch.device("cpu")
        ):
            return torch.ones(ds, dtype=dt, device=dd)

        def func():
            return func_with_default_torch_args()

        cnts = torch._dynamo.testing.CompileCounter()
        compiled_func = torch.compile(func, backend=cnts)
        out = func()
        compiled_out = compiled_func()
        self.assertEqual(out.dtype, compiled_out.dtype)
        self.assertEqual(out.device, compiled_out.device)
        self.assertEqual(out.size(), compiled_out.size())
        self.assertEqual(cnts.frame_count, 1)
        self.assertEqual(cnts.op_count, 1)

    def test_dataclass_factory(self):
        @dataclass
        class Output:
            scalar: int = 2
            named_tensors: dict[str, torch.Tensor] = field(default_factory=dict)
            lists: list[torch.Tensor] = field(default_factory=list)

            def scale(self):
                return self.scalar * 2

        def fn(x):
            # Check default dict assignment
            a = Output(1)
            # Check that dataclass methods can be inlined
            scaled_value = a.scale()

            # Check that normal assignment works
            b = Output(5, named_tensors={"x": x})

            # Check default int assignment
            c = Output()

            # Check that the default members are properly initialized
            if isinstance(a.named_tensors, dict):
                x = torch.sin(x)

            # Change dataclass
            c.scalar = 6
            c.named_tensors["x"] = x

            # Return dataclaass as well to check reconstruction
            return c, torch.cos(x) * scaled_value + b.named_tensors["x"] + c.scalar

        cnts = torch._dynamo.testing.CompileCounter()
        compiled_fn = torch.compile(fn, backend=cnts, fullgraph=True)
        x = torch.randn(4)
        eager_dataclass, out = fn(x)
        compiled_dataclass, compiled_out = compiled_fn(x)
        self.assertEqual(eager_dataclass.scalar, compiled_dataclass.scalar)
        self.assertEqual(
            eager_dataclass.named_tensors["x"], compiled_dataclass.named_tensors["x"]
        )
        self.assertTrue(same(out, compiled_out))
        self.assertEqual(cnts.frame_count, 1)
        self.assertEqual(cnts.op_count, 5)

    def test_dataclass_nested(self):
        @dataclass
        class Base:
            outer_a: int
            outer_b: int

        @dataclass
        class Derived(Base):
            inner_a: Any = field(default_factory=list)

        def fn(x):
            l = Derived(1, 2)
            return l.outer_a * x

        opt_fn = torch.compile(fn, backend="eager", fullgraph=True)
        x = torch.randn(4)
        res = fn(x)
        ref = opt_fn(x)
        self.assertEqual(ref, res)

    def test_listlike_of_tensors_contains_constant(self):
        for listlike in [set, list]:

            def fn(x):
                x.add_(1)
                s = listlike([x])
                res = 1 in s
                return res

            opt_fn = torch.compile(fn, backend="eager", fullgraph=True)
            x = torch.randn(1)
            ref = opt_fn(x)
            res = fn(x)
            self.assertEqual(ref, res)

    def test_cast_tensor_single_elem(self):
        with torch._dynamo.config.patch({"capture_scalar_outputs": True}):
            for t, val in [
                (float, 1.0),
                (float, 1),
                (float, True),
                (int, 1),
                (int, False),
                # (int, 1.0), # fails due to a >= 0 comparison in sym_int
            ]:  # , bool, complex]: no casting for sym_bool, no sym_complex

                def fn(x):
                    x = x + 1
                    return t(x)

                opt_fn = torch.compile(
                    fn, backend="eager", fullgraph=True, dynamic=False
                )
                x = torch.tensor([val])
                res = fn(x)
                ref = opt_fn(x)
                self.assertEqual(ref, res)

                # Cannot handle non single-elem
                with self.assertRaises(ValueError):
                    fn(torch.tensor([val] * 2))
                with self.assertRaises(torch._dynamo.exc.TorchRuntimeError):
                    opt_fn(torch.tensor([val] * 2))

    def test_set_construction(self):
        def fn(x):
            y = x.add_(1)
            s = set({x})
            s.add(y)
            return len(s)

        opt_fn = torch.compile(fn, backend="eager", fullgraph=True)
        x = torch.randn(4)
        res = fn(x)
        ref = opt_fn(x)
        self.assertEqual(ref, res)

    def test_frozenset_construction(self):
        def fn(x):
            s = frozenset({x})
            t = frozenset(s)
            return len(t)

        opt_fn = torch.compile(fn, backend="eager", fullgraph=True)
        x = torch.randn(4)
        res = fn(x)
        ref = opt_fn(x)
        self.assertEqual(ref, res)

    def test_frozenset_reconstruction(self):
        d = {}
        f = frozenset()
        d[f] = torch.randn(4)

        def fn(x):
            k = frozenset()
            torch._dynamo.graph_break()
            return d[k] * x

        opt_fn = torch.compile(fn, backend="eager")
        x = torch.randn(4)
        res = fn(x)
        ref = opt_fn(x)
        self.assertEqual(ref, res)

    def test_frozenset_illegal_call_method(self):
        def fn_add():
            s = frozenset((1, 2, 3))
            s.add({2})
            return len(s)

        def fn_pop():
            s = frozenset((1, 2, 3))
            s.pop()
            return len(s)

        def fn_update():
            s = frozenset((1, 2, 3))
            s.update({4, 5, 6})
            return len(s)

        def fn_remove():
            s = frozenset((1, 2, 3))
            s.remove(2)
            return len(s)

        def fn_discard():
            s = frozenset((1, 2, 3))
            s.discard(2)
            return len(s)

        def fn_clear():
            s = frozenset((1, 2, 3))
            s.clear()
            return len(s)

        for fn in [fn_add, fn_pop, fn_update, fn_remove, fn_discard, fn_clear]:
            torch._dynamo.reset()
            opt_fn = torch.compile(fn, backend="eager", fullgraph=True)
            with self.assertRaises(torch._dynamo.exc.InternalTorchDynamoError):
                opt_fn()

    def test_is_tensor_tensor(self):
        def fn(x, y):
            if x is y:
                return x * 2
            else:
                return x + y

        fn_opt = torch.compile(backend="eager", fullgraph=True, dynamic=True)(fn)

        x = torch.zeros(2)
        y = torch.ones(2)

        self.assertEqual(fn(x, y), fn_opt(x, y))
        self.assertEqual(fn(x, x), fn_opt(x, x))

    def test_is_not_tensor_tensor(self):
        def fn(x, y):
            if x is not y:
                return x * 2
            else:
                return x + y

        fn_opt = torch.compile(backend="eager", fullgraph=True, dynamic=True)(fn)

        x = torch.zeros(2)
        y = torch.ones(2)

        self.assertEqual(fn(x, y), fn_opt(x, y))
        self.assertEqual(fn(x, x), fn_opt(x, x))

    def test_is_mutated_tensor_tensor(self):
        def fn(x):
            y = x.add_(1)
            return x is y

        fn_opt = torch.compile(backend="eager", fullgraph=True, dynamic=True)(fn)

        z = torch.ones(4)

        self.assertEqual(fn(z), fn_opt(z))

    def test_is_mutated_tensor_tensor_across_graph_break(self):
        def fn(x):
            y = x.add_(1)
            cond = x is y
            x.add_(1)
            # The real tensor values are recovered when graph breaking.
            # Hence we recover the invariant.
            torch._dynamo.graph_break()
            x.add_(1)
            return x is y, cond

        fn_opt = torch.compile(backend="eager", dynamic=True)(fn)

        z = torch.ones(4)

        self.assertEqual(fn(z), fn_opt(z))

    def test_is_mutated_tensor_tensor(self):
        def fn(x):
            y = x.add_(1)
            return y is x

        fn_opt = torch.compile(backend="eager", fullgraph=True, dynamic=True)(fn)

        z = torch.ones(4, 1)

        self.assertEqual(fn(z), fn_opt(z))

    def test_is_init_in_compile_mutated_tensor_tensor(self):
        def fn(x):
            z = x.clone()
            y = z.add_(1)
            return y is z

        fn_opt = torch.compile(backend="eager", fullgraph=True, dynamic=True)(fn)

        z = torch.ones(4, 1)

        self.assertEqual(fn(z), fn_opt(z))

    def test_is_init_in_compile_vmapped_mutated_tensor_tensor(self):
        def fn(z):
            x = z.clone()
            y = torch.vmap(torch.Tensor.acos_)(x)
            _ = y is z
            return y is x

        fn_opt = torch.compile(backend="eager", fullgraph=True, dynamic=True)(fn)

        z = torch.ones(4, 1)

        self.assertEqual(fn(z), fn_opt(z))

    def test_is_vmapped_mutated_tensor_tensor(self):
        def fn(x):
            y = torch.vmap(torch.Tensor.acos_)(x)
            return y is x

        fn_opt = torch.compile(backend="eager", fullgraph=True, dynamic=True)(fn)

        z = torch.ones(4, 1)

        self.assertEqual(fn(z), fn_opt(z))

    def test_is_init_in_compile_vmapped_mutated_tensor_tensor_multi_arg(self):
        def fn(y, z):
            a = y.clone()
            b = z.clone()

            def g(a, b):
                return a.acos_(), b.acos_()

            c, d = torch.vmap(g)(a, b)
            return a is c is b is d

        fn_opt = torch.compile(backend="eager", fullgraph=True, dynamic=True)(fn)

        y = torch.ones(4, 2)
        z = torch.ones(4, 10)

        self.assertEqual(fn(y, z), fn_opt(y, z))
        self.assertEqual(fn(y, y), fn_opt(y, y))

    def test_in_set_would_fail_broadcast(self):
        param = torch.zeros(5)
        param2 = torch.zeros(5, 10)

        tensor_list = set()
        tensor_list.add(param2)
        assert param not in tensor_list

        def fn(param, param2):
            param.add_(1)
            tensor_list = set([param2])
            return param in tensor_list

        cnts = torch._dynamo.testing.CompileCounter()
        opt_fn = torch.compile(fn, backend=cnts, fullgraph=True)
        self.assertEqual(opt_fn(param, param2), fn(param, param2))
        self.assertEqual(cnts.frame_count, 1)
        # Test aliased
        self.assertEqual(opt_fn(param, param), fn(param, param))
        self.assertEqual(cnts.frame_count, 2)  # Recompiles

    def test_in_set_inplace(self):
        param = torch.zeros(5)
        param2 = torch.zeros(5, 10)

        tensor_list = set()
        tensor_list.add(param2)
        assert param not in tensor_list

        def fn(param, param2):
            y = param.add_(1)  # Tensor method
            z = torch.Tensor.add_(y, 1)  # torch function
            tensor_list = set([param2])
            return y in tensor_list and z in tensor_list

        cnts = torch._dynamo.testing.CompileCounter()
        opt_fn = torch.compile(fn, backend=cnts, fullgraph=True)
        self.assertEqual(opt_fn(param, param2), fn(param, param2))
        self.assertEqual(cnts.frame_count, 1)
        # Test aliased
        self.assertEqual(opt_fn(param, param), fn(param, param))
        self.assertEqual(cnts.frame_count, 2)  # Recompiles

    def test_reconstructed_name(self):
        lst = []

        @torch._dynamo.disable
        def disallowed(g):
            lst.append(g.__name__)

        def f():
            def g():
                return ()

            disallowed(g)

        opt_f = torch.compile(f, backend="eager")
        opt_f()
        f()
        self.assertEqual(len(lst), 2)
        self.assertEqual(lst[0], lst[1])

    @unittest.skipIf(
        sys.version_info < (3, 10),
        "zip strict kwargs not implemented for Python < 3.10",
    )
    def test_zip_strict(self):
        def fn(x, ys, zs):
            x = x.clone()
            for y, z in zip(ys, zs, strict=True):
                x += y * z
            return x

        opt_fn = torch.compile(fn, backend="eager")
        nopython_fn = torch.compile(fn, backend="eager", fullgraph=True)

        x = torch.ones(3)
        ys = [1.0, 2.0, 3.0]
        zs = [2.0, 5.0, 8.0]

        self.assertEqual(opt_fn(x, ys, zs), fn(x, ys, zs))

        # If nopython, should raise UserError
        with self.assertRaisesRegex(torch._dynamo.exc.UserError, "zip()"):
            nopython_fn(x, ys[:1], zs)

        with self.assertRaisesRegex(torch._dynamo.exc.UserError, "zip()"):
            nopython_fn(x, ys, zs[:1])

        # Should cause fallback if allow graph break
        with self.assertRaisesRegex(ValueError, "zip()"):
            opt_fn(x, ys[:1], zs)

        with self.assertRaisesRegex(ValueError, "zip()"):
            opt_fn(x, ys, zs[:1])

    @unittest.skipIf(not TEST_MULTIGPU, "detected only one GPU")
    def test_cuda_current_device(self):
        def fn(x):
            y = torch.empty(
                (2, 3), dtype=torch.float32, device=torch.cuda.current_device()
            )
            y.copy_(x)
            return torch.sin(y + y.device.index)

        counter = torch._dynamo.testing.CompileCounter()
        opt_fn = torch.compile(backend=counter, fullgraph=True)(fn)

        with torch.cuda.device(0):
            x = torch.randn(2, 3)
            self.assertEqual(opt_fn(x), fn(x))
            self.assertEqual(counter.frame_count, 1)
            with torch.cuda.device(1):
                self.assertEqual(opt_fn(x), fn(x))
                self.assertEqual(counter.frame_count, 2)

    def test_fn_with_attr(self):
        def fn(x):
            if fn.pred:
                return torch.relu(x * 2)
            else:
                return torch.abs(x + 3)

        t = torch.ones(3)
        counter = torch._dynamo.testing.CompileCounter()
        fn.pred = True
        opt_fn_0 = torch.compile(fullgraph=True, backend=counter)(fn)
        self.assertEqual(opt_fn_0(t), fn(t))
        self.assertEqual(counter.frame_count, 1)
        fn.pred = False
        opt_fn_1 = torch.compile(fullgraph=True, backend=counter)(fn)
        self.assertEqual(opt_fn_1(t), fn(t))
        self.assertEqual(counter.frame_count, 2)

    def test_str_handler_for_user_defined_object(self):
        """
        Confirms handler behaviour for `str` is the same between eager and dynamo.
        Compares a user defined object with custom `__str__` method and without.
        """

        class CustomStr:
            def __str__(self):
                return "ok"

        def foo_custom_str(x):
            a = CustomStr()
            return x, str(a)

        eager_custom_str = foo_custom_str(torch.ones(4))
        dynamo_custom_str = torch.compile(foo_custom_str, fullgraph=True)(torch.ones(4))

        self.assertEqual(eager_custom_str[1], dynamo_custom_str[1])
        self.assertEqual(eager_custom_str[1], "ok")

        class DefaultStr:
            pass

        def foo_default_str(x):
            a = DefaultStr()
            return x, str(a)

        eager_default_str = foo_default_str(torch.ones(4))
        dynamo_default_str = torch.compile(foo_default_str, fullgraph=True)(
            torch.ones(4)
        )

        # Check that the tensor output from eager and dynamo modes are the same
        self.assertEqual(eager_default_str[0], dynamo_default_str[0])

        # Check that the class name (without memory address) is the same in both modes
        eager_class_name = eager_default_str[1].split(" object at")[0]
        dynamo_class_name = dynamo_default_str[1].split(" object at")[0]
        self.assertEqual(eager_class_name, dynamo_class_name)

    def test_pybind_object(self):
        def fn(x, pybind_obj):
            if pybind_obj.result:
                return torch.cos(x)
            return torch.sin(x)

        opt_fn = torch.compile(fn, backend="eager", fullgraph=True)

        pybind_obj = torch._C._dynamo.guards.GuardDebugInfo(True, ["a==1"], 0)
        x = torch.randn(4)
        self.assertEqual(opt_fn(x, pybind_obj), fn(x, pybind_obj))

        pybind_obj = torch._C._dynamo.guards.GuardDebugInfo(False, ["a==1"], 1)
        x = torch.randn(4)
        self.assertEqual(opt_fn(x, pybind_obj), fn(x, pybind_obj))

    def test_tree_map(self):
        def fn(a, b, index):
            def call(index):
                mapped_attributes = torch.utils._pytree.tree_map_only(
                    torch.Tensor,
                    lambda x: x[index],
                    (a, b),
                )
                return mapped_attributes

            return call(index)

        a = torch.randn(4, 2, 5)
        b = torch.randn(4, 2, 5, 5)
        compiled_fn = torch.compile(fn, fullgraph=True)
        compiled_res = compiled_fn(a, b, torch.tensor([2]))
        reference_res = fn(a, b, torch.tensor([2]))
        self.assertTrue(same(compiled_res, reference_res))

    def test_fx_map_aggregate(self):
        def fn(inputs, f):
            return torch.fx.node.map_aggregate(inputs, f)

        opt_fn = torch.compile(fn, backend="eager", fullgraph=True)

        x = [torch.randn(4), [torch.randn(4), torch.randn(4)]]

        def f(y):
            return y * 2

        ref = fn(x, f)
        res = opt_fn(x, f)
        self.assertEqual(ref, res)
        # Check type(res) is immutable_list
        self.assertTrue(type(ref) is type(res))

        x = {
            "a": torch.randn(4),
            "b": [torch.randn(4), torch.randn(4)],
        }
        ref = fn(x, f)
        res = opt_fn(x, f)
        self.assertEqual(ref, res)
        self.assertTrue(type(ref) is type(res))

    def test_fx_immutable_list_mutation_not_allowed(self):
        def fn(inputs, x, f=lambda x: x * 2):
            immutable_inputs = torch.fx.immutable_collections.immutable_list(inputs)
            try:
                immutable_inputs.append(x)
            except TypeError:
                pass
            return torch.fx.node.map_aggregate(immutable_inputs, f)

        opt_fn = torch.compile(fn, backend="eager", fullgraph=True)
        inputs = [torch.randn(4), [torch.randn(4), torch.randn(4)]]
        x = torch.randn(4)

        self.assertEqual(fn(inputs, x), opt_fn(inputs, x))

    def test_udf_tuple(self):
        class MyTuple(tuple):  # noqa: SLOT001
            def len_mulitply_2(self):
                return len(self) * 2

            def __contains__(self, val):
                # Ensure that overridden method is traced
                self.checked = True
                return super().__contains__(val)

        def fn(x, tup):
            if 3 in tup:
                x = torch.cos(x)
            else:
                x = torch.sin(x)
            return x * tup.len_mulitply_2()

        opt_fn = torch.compile(fn, backend="eager", fullgraph=True)
        x = torch.randn(4)
        ref_tup = MyTuple([1, 2, 3])
        ref = fn(x, ref_tup)
        res_tup = MyTuple([1, 2, 3])
        res = opt_fn(x, res_tup)
        self.assertEqual(ref, res)
        self.assertTrue(ref_tup.checked)
        self.assertTrue(res_tup.checked)

    def test_udf_tuple_reconstruction(self):
        class MyTuple(tuple):  # noqa: SLOT001
            pass

        def fn(x, klass):
            x = x * 2
            sc_tuple = tuple.__new__(klass, [x])
            if isinstance(sc_tuple, MyTuple):
                sc_tuple.attr = 3
            return sc_tuple

        opt_fn = torch.compile(fn, backend="eager", fullgraph=True)
        x = torch.randn(4)
        ref = fn(x, MyTuple)
        res = opt_fn(x, MyTuple)
        self.assertEqual(ref, res)
        self.assertTrue(isinstance(res, MyTuple))
        self.assertEqual(ref.attr, res.attr)

        ref = fn(x, tuple)
        res = opt_fn(x, tuple)
        self.assertEqual(ref, res)
        self.assertTrue(isinstance(res, tuple))

    def test_udf_list(self):
        class MyList(list):  # noqa: SLOT001
            def len_mulitply_2(self):
                return len(self) * 2

            def __contains__(self, val):
                # Ensure that overridden method is traced
                self.checked = True
                return super().__contains__(val)

            def __getitem__(self, idx):
                # Tests that the reconstruction logic does not call the
                # overridden __getitem__ method.
                raise RuntimeError("Should not be called")

        def fn(x, lst):
            if 3 in lst:
                x = torch.cos(x)
            else:
                x = torch.sin(x)
            lst.append(4)
            return x * lst.len_mulitply_2()

        opt_fn = torch.compile(fn, backend="eager", fullgraph=True)
        x = torch.randn(4)
        ref_lst = MyList([1, 2, 3])
        ref = fn(x, ref_lst)
        res_lst = MyList([1, 2, 3])
        res = opt_fn(x, res_lst)
        self.assertEqual(ref, res)
        self.assertEqual(len(ref_lst), len(res_lst))
        self.assertTrue(ref_lst.checked)
        self.assertTrue(res_lst.checked)

    def test_udf_list_slice(self):
        class MyList(list):  # noqa: SLOT001
            def len_mulitply_2(self):
                return len(self) * 2

        def fn(x, lst):
            lst.append(4)
            return x * lst.len_mulitply_2() * sum(lst[1:3])

        opt_fn = torch.compile(fn, backend="eager", fullgraph=True)
        x = torch.randn(4)
        ref_lst = MyList([1, 2, 3])
        ref = fn(x, ref_lst)
        res_lst = MyList([1, 2, 3])
        res = opt_fn(x, res_lst)
        self.assertEqual(ref, res)
        self.assertEqual(len(ref_lst), len(res_lst))

    def test_udf_list_reconstruction(self):
        class MyList(list):  # noqa: SLOT001
            # def __new__(cls, *args, **kwargs):
            #     return super().__new__(cls, *args, **kwargs)
            pass

        def fn(x, klass):
            x = x * 2
            sc_list = list.__new__(klass)
            sc_list.append(x)
            if isinstance(sc_list, MyList):
                sc_list.attr = 3
            return sc_list

        opt_fn = torch.compile(fn, backend="eager", fullgraph=True)
        x = torch.randn(4)
        ref = fn(x, MyList)
        res = opt_fn(x, MyList)
        self.assertEqual(ref, res)
        self.assertTrue(isinstance(res, MyList))
        self.assertEqual(ref.attr, res.attr)

        ref = fn(x, list)
        res = opt_fn(x, list)
        self.assertEqual(ref, res)
        self.assertTrue(isinstance(res, list))

    def test_sys_recursionlimit(self):
        def fn(x):
            return x.sin() * sys.getrecursionlimit()

        opt_fn = torch.compile(fn, backend="eager", fullgraph=True)
        x = torch.randn(4)
        self.assertEqual(fn(x), opt_fn(x))

    def test_keyword(self):
        def fn(x, word):
            if keyword.iskeyword(word):
                return torch.sin(x)
            return torch.cos(x)

        opt_fn = torch.compile(fn, backend="eager", fullgraph=True)
        x = torch.randn(4)
        word = "None"
        self.assertEqual(fn(x, word), opt_fn(x, word))
        word = "dynamo"
        self.assertEqual(fn(x, word), opt_fn(x, word))

    def test_func_attrs(self):
        def f(x=4, y=2):
            pass

        def fn(x):
            try:
                f.dynamo + 1
            except AttributeError:
                x = torch.sin(x)

            code = f.__code__
            defaults = f.__defaults__
            return x * len(defaults) * code.co_argcount

        opt_fn = torch.compile(fn, backend="eager", fullgraph=True)
        x = torch.randn(4)
        self.assertEqual(fn(x), opt_fn(x))

    def test_functools_partial_id(self):
        def gn(a, b):
            return a + b

        partial_gn = functools.partial(gn, a=3)

        def fn(x):
            d = {id(partial_gn): 5}
            return partial_gn(b=x) * d[id(partial_gn)]

        opt_fn = torch.compile(fn, backend="eager", fullgraph=True)
        x = torch.randn(4)
        self.assertEqual(fn(x), opt_fn(x))

    def test_functional_compile(self):
        def get_torch_functional_functions():
            s = set()
            for name in torch.functional.__all__:
                method = getattr(torch.functional, name)
                s.add(method)
            return s

        functions = get_torch_functional_functions()
        self.assertTrue(len(functions) > 0)
        for func in functions:
            compiled_func = torch.compile(func)
            self.assertTrue(callable(compiled_func))

    def test_skip_function_call_very_weird_value(self):
        class weird:  # noqa: UP004
            def __getattribute__(self, name):
                if name == "__qualname__":
                    raise AttributeError("test")

        w = weird()
        a = SkipFunctionVariable(value=w)
        with self.assertRaises(Unsupported):
            a.call_function(None, [], {})


instantiate_parametrized_tests(FunctionTests)

if __name__ == "__main__":
    from torch._dynamo.test_case import run_tests

    run_tests()<|MERGE_RESOLUTION|>--- conflicted
+++ resolved
@@ -1788,7 +1788,6 @@
         else:
             x = a - b
         if "banana" in difference_set:
-<<<<<<< HEAD
             y = a + b
         else:
             y = a - b
@@ -1817,23 +1816,6 @@
         else:
             z = a - b
         return x, y, z
-
-    @make_test
-    def test_set_symmetric_difference(a, b):
-        set1 = {"apple", "banana", "cherry"}
-        set2 = {"google", "microsoft", "apple"}
-        symmetric_diff_set = set1.difference(set2)
-        if "apple" in symmetric_diff_set:
-            x = a + b
-        else:
-            x = a - b
-        if "banana" in symmetric_diff_set:
-=======
->>>>>>> 40bb07cb
-            y = a + b
-        else:
-            y = a - b
-        return x, y
 
     @make_test
     def test_set_symmetric_difference(a, b):
