# mypy: allow-untyped-defs
from __future__ import annotations

import collections
import contextlib
import dataclasses
import dis
import functools
import inspect
import logging
import operator
import random
import re
import tempfile
from itertools import count
from typing import Any, Callable, Optional, TYPE_CHECKING, Union

import sympy
from sympy import Expr

import torch
import torch._ops
import torch.utils._pytree as pytree
from torch import dtype as torch_dtype
from torch._dynamo.utils import counters, dynamo_timed
from torch._inductor.codegen.debug_utils import DebugPrinterManager
from torch._inductor.codegen.multi_kernel import MultiKernelState
from torch._inductor.runtime.runtime_utils import cache_dir
from torch.fx.experimental.symbolic_shapes import (
    CallMethodKey,
    ConvertIntKey,
    DivideByKey,
    resolve_unbacked_bindings,
    SymTypes,
)
from torch.fx.node import _get_qualified_name
from torch.utils._ordered_set import OrderedSet
from torch.utils._sympy.singleton_int import SingletonInt
from torch.utils._sympy.symbol import symbol_is_type, SymT

from .. import async_compile, config, ir
from ..codecache import output_code_log
from ..ir import IRNode, ReinterpretView
from ..runtime import triton_heuristics
from ..runtime.hints import DeviceProperties
from ..utils import (
    cache_on_self,
    DelayReplaceLine,
    get_benchmark_name,
    IndentedBuffer,
    LineContext,
    set_kernel_post_grad_provenance_tracing,
    sympy_product,
    sympy_str,
    sympy_subs,
    triton_version_uses_attrs_dict,
)
from ..virtualized import V
from .common import (
    ArgName,
    CodeGen,
    DeferredLine,
    PythonPrinter,
    WorkspaceArg,
    WorkspaceZeroMode,
)
from .cpp_utils import cexpr
from .triton_utils import config_of, should_unwrap_unspec_arg, signature_to_meta


if TYPE_CHECKING:
    from collections.abc import Iterator, Sequence

    import triton

    from ..graph import GraphLowering
    from .wrapper_fxir import FxConverter


log = logging.getLogger(__name__)

pexpr = PythonPrinter().doprint


ReuseKey = tuple[torch.device, torch.dtype, str, bool]
BufferLike = Union[ir.Buffer, WorkspaceArg]
FxConversionFunc = Callable[["WrapperLine"], None]


def buffer_reuse_key(node: BufferLike) -> ReuseKey:
    storage_size = V.graph.get_allocation_storage_size(node)
    alignment = node.get_name() not in V.graph.unaligned_buffers
    return (
        node.get_device_or_error(),
        node.get_dtype(),
        # NB: this is symbolic so that we don't try to reuse a buffer
        # for s0 for s1, just because they happen to share the same
        # size hint
        sympy_str(V.graph.sizevars.simplify(storage_size)),
        alignment,
    )


def can_match_buffer_size(input_buf: BufferLike, output_buf: BufferLike):
    # Return True if input_buf can be re-inplaced for output_buf.
    # This differs from `buffer_reuse_key` for general buffer reuse.
    if input_buf.get_device_or_error() != output_buf.get_device_or_error():
        return False

    if input_buf.get_dtype() != output_buf.get_dtype():
        return False

    input_size = V.graph.sizevars.simplify(
        V.graph.get_allocation_storage_size(input_buf)
    )
    output_size = V.graph.sizevars.simplify(
        V.graph.get_allocation_storage_size(output_buf)
    )

    if (
        # NB: this is symbolic so that we don't try to reuse a buffer
        # for s0 for s1, just because they happen to share the same
        # size hint
        sympy_str(input_size) == sympy_str(output_size)
    ) or (
        # statically known that 0.95 * input_size <= output_size <= input_size
        V.graph.sizevars.statically_known_geq(output_size, 0.95 * input_size)
        and V.graph.sizevars.statically_known_leq(output_size, input_size)
    ):
        return True

    return False


# TODO: Move to a well known place
TritonMetaParams = dict[str, int]
TritonGrid = Union[
    tuple[Union[int, sympy.Expr], ...], Callable[[TritonMetaParams], tuple[int, ...]]
]


def user_defined_kernel_grid_fn_code(
    name: str,
    configs: list[triton.Config],  # type: ignore[name-defined]
    grids: list[TritonGrid],
    wrapper: Optional[PythonWrapperCodegen] = None,
    original_fxnode_name: Optional[str] = None,
) -> tuple[str, str]:
    output = IndentedBuffer()

    def _convert_to_sympy_expr(item: Union[int, sympy.Expr]) -> sympy.Expr:
        return item if isinstance(item, sympy.Expr) else sympy.Integer(item)

    def determine_grid(
        grid: TritonGrid,
        example_grid: Optional[TritonGrid] = None,
    ):
        """
        This function return a tuple of two values: the first one is for the real grid
        which is used in the generated code; the second one is an example grid with
        concreate values which is used in the autotune block to run the generated
        kernels at compile time.
        """
        if wrapper is None or callable(grid):
            # return as-is when used in eager mode or when grid is callable
            return grid, grid
        # Grid contains ints/Expr, so utilize wrapper's expr printer for codegen
        sympy_grid = tuple(_convert_to_sympy_expr(g) for g in grid)
        if not example_grid:
            example_grid = sympy_grid
        return (
            wrapper.codegen_python_shape_tuple(sympy_grid),
            (
                wrapper.codegen_python_shape_tuple(
                    tuple(
                        wrapper.generate_example_arg_value(g, type(g))
                        for g in example_grid  # type: ignore[union-attr]
                    )
                )
                if config.triton.autotune_at_compile_time
                else None
            ),
        )

    def writeline(line: str, example_grid: Optional[str] = None):
        output.writeline(line)
        if (
            wrapper
            and config.triton.autotune_at_compile_time
            and name not in wrapper.kernel_autotune_names
        ):
            wrapper.kernel_autotune_calls.writeline(example_grid or line)

    fn_name = f"grid_wrapper_for_{name}"
    writeline(f"def {fn_name}(meta):")
    kernel_autotune_calls_indent = (
        wrapper.kernel_autotune_calls.indent()
        if wrapper and config.triton.autotune_at_compile_time
        else contextlib.nullcontext()
    )
    with output.indent(), kernel_autotune_calls_indent:
        if (
            config.triton.autotune_at_compile_time
            and original_fxnode_name
            and V.graph.autotuning_grids
            and original_fxnode_name in V.graph.autotuning_grids
        ):
            example_grids = V.graph.autotuning_grids[original_fxnode_name]
        else:
            example_grids = [None] * len(grids)
        if len(grids) == 1:
            grid, example_grid = determine_grid(grids[0], example_grids[0])
            writeline(f"return {grid}", f"return {example_grid}")
        else:
            assert len(grids) > 1
            assert len(grids) == len(configs)
            seen = OrderedSet[str]()
            # sort the configs from the largest # of kwargs to the smallest to
            # emit the grids in the order of (approximately) decreasing specificity
            # TODO(aakhundov): the sorting below is generally not sufficient, so
            # maybe we'll need to restrict the supported cases to identical kwarg
            # names in all autotuning configs.
            for grid, c, example_grid in sorted(
                zip(grids, configs, example_grids),
                key=lambda x: len(x[1].kwargs),
                reverse=True,
            ):
                if c.kwargs:
                    guards = [
                        f"meta['{name}'] == {val}" for name, val in c.kwargs.items()
                    ]
                    guards = " and ".join(guards)
                else:
                    guards = "True"  # for configs with empty kwargs
                grid, example_grid = determine_grid(grid, example_grid)
                statement = f"if {guards}: return {grid}"
                if statement in seen:
                    continue
                seen.add(statement)
                writeline(statement, f"if {guards}: return {example_grid}")

    return fn_name, output.getvalue()


def user_defined_triton_kernel_transitive_closure_source_code(kernel) -> str:
    """
    Given a triton kernel function pointer collect the transitive closure of
    its dependencies
    """
    compile_wrapper = IndentedBuffer()
    compile_wrapper.splice(kernel.src, strip=True)

    # Also include any possible kernel being called indirectly
    from triton import JITFunction  # type: ignore[name-defined, attr-defined]
    from triton.language import constexpr  # type: ignore[name-defined]

    # global constexpr vars handled above
    symbols_included = OrderedSet([kernel.__name__])

    def traverse(cur_kernel):
        # here we extract the unqualified names (i.e., not attributes and
        # without prepended module name) loaded in the kernel code, which
        # are matched with the co_names and __globals__ below to codegen
        # the respective imports necessary for the kernel compilation
        unqualified_loads = OrderedSet(
            inst.argval
            for inst in dis.Bytecode(cur_kernel.fn)
            if inst.opname == "LOAD_GLOBAL"
        )
        global_annotations = cur_kernel.fn.__globals__.get("__annotations__", {})
        for symbol_name in cur_kernel.fn.__code__.co_names:
            if symbol_name in symbols_included:
                continue
            if symbol_name in cur_kernel.fn.__globals__:
                symbol = cur_kernel.fn.__globals__[symbol_name]
                if isinstance(symbol, JITFunction):
                    compile_wrapper.newline()
                    compile_wrapper.writeline("@triton.jit")
                    compile_wrapper.splice(symbol.src, strip=True)
                    symbols_included.add(symbol_name)
                    traverse(symbol)
                elif isinstance(symbol, (int, str, bool, constexpr)):
                    compile_wrapper.newline()
                    if isinstance(symbol, constexpr):
                        symbol_str = f"tl.constexpr({symbol.value!r})"
                    else:
                        symbol_str = f"{symbol!r}"
                    if annotation := global_annotations.get(symbol_name):
                        if isinstance(annotation, type):
                            annotation_code = (
                                f": {annotation.__module__}.{annotation.__name__}"
                            )
                        else:
                            annotation_code = f": {annotation!r}"
                        compile_wrapper.writeline(
                            f"{symbol_name}{annotation_code} = {symbol_str}"
                        )
                    else:
                        compile_wrapper.writeline(f"{symbol_name} = {symbol_str}")
                    symbols_included.add(symbol_name)
                elif (
                    symbol_name in unqualified_loads
                    and symbol_name != "tl"  # already imported
                    and hasattr(symbol, "__module__")
                    # only codegen imports from triton; JITFunctions
                    # imported from other modules will be codegened
                    # in the separate branch above
                    and symbol.__module__.startswith("triton")
                ):
                    # a global symbol imported from triton is referenced
                    # without module qualification (i.e., `store` instead
                    # of `tl.store`): need to codegen an import
                    compile_wrapper.writeline(
                        f"from {symbol.__module__} import {symbol.__name__} as {symbol_name}"
                    )
                    symbols_included.add(symbol_name)

    traverse(kernel)
    return compile_wrapper.getvalue()


@dataclasses.dataclass
class SymbolicCallArg:
    inner: str
    # the original symbolic expression represented by inner
    inner_expr: sympy.Expr

    def __str__(self):
        return str(self.inner)


class MemoryPlanningState:
    def __init__(self):
        super().__init__()
        self.reuse_pool: dict[ReuseKey, list[FreeIfNotReusedLine]] = (
            collections.defaultdict(list)
        )
        self.total_allocated_buffer_size: int = 0

    def __contains__(self, key: ReuseKey) -> bool:
        return bool(self.reuse_pool.get(key, None))

    def pop(self, key: ReuseKey) -> FreeIfNotReusedLine:
        item = self.reuse_pool[key].pop()
        assert not item.is_reused
        return item

    def push(self, key: ReuseKey, item: FreeIfNotReusedLine) -> None:
        assert not item.is_reused
        self.reuse_pool[key].append(item)


class WrapperLine:
    def codegen_fx(self, converter: FxConverter) -> FxConversionFunc:
        raise NotImplementedError("FX codegen not yet supported for type {type(self)}")


@dataclasses.dataclass
class EnterSubgraphLine(WrapperLine):
    wrapper: PythonWrapperCodegen
    graph: GraphLowering

    def __post_init__(self) -> None:
        self.wrapper.push_computed_sizes(self.wrapper.computed_sizes)

    def codegen(self, code: IndentedBuffer) -> None:
        self.wrapper.push_codegened_graph(self.graph)
        code.do_indent()

    def codegen_fx(self, converter: FxConverter) -> FxConversionFunc:
        return converter._generate_enter_subgraph


@dataclasses.dataclass
class CommentLine(WrapperLine):
    line: LineContext

    def codegen(self, code: IndentedBuffer) -> None:
        code.writeline(self.line)

    @staticmethod
    def codegen_fx(converter: FxConverter) -> FxConversionFunc:
        return converter._generate_comment


@dataclasses.dataclass
class ExitSubgraphLine(WrapperLine):
    wrapper: PythonWrapperCodegen

    def __post_init__(self) -> None:
        self.wrapper.computed_sizes = self.wrapper.pop_computed_sizes()

    def codegen(self, code: IndentedBuffer) -> None:
        self.wrapper.pop_codegened_graph()
        code.do_unindent()

    def codegen_fx(self, converter: FxConverter) -> FxConversionFunc:
        return converter._generate_exit_subgraph


@dataclasses.dataclass
class EnterDeviceContextManagerLine(WrapperLine):
    device_idx: int
    last_seen_device_guard_index: Optional[int]

    def codegen(self, code: IndentedBuffer) -> None:
        if V.graph.cpp_wrapper:
            code.writeline("\n")
            if V.graph.aot_mode:
                # In AOT mode, we have a stream provided as a param. A stream is
                # associated with a device, so we never expect the device to change.
                # CUDAStreamGuard sets the stream and the device.
                if self.last_seen_device_guard_index is None:
                    code.writeline(
                        f"{V.graph.device_ops.cpp_aoti_stream_guard()} stream_guard(stream, this->device_idx_);"
                    )
                else:
                    assert self.last_seen_device_guard_index == self.device_idx, (
                        "AOTInductor only supports running on one CUDA device"
                    )
            else:
                if self.last_seen_device_guard_index is None:
                    code.writeline(
                        f"{V.graph.device_ops.cpp_aoti_device_guard()} device_guard({self.device_idx});"
                    )
                else:
                    code.writeline(f"device_guard.set_index({self.device_idx});")
        else:
            # Note _DeviceGuard has less overhead than device, but only accepts
            # integers
            code.writeline(f"with {V.graph.device_ops.device_guard(self.device_idx)}:")
            code.do_indent()
            code.writeline(V.graph.device_ops.set_device(self.device_idx))

    def codegen_fx(self, converter: FxConverter) -> FxConversionFunc:
        return converter._generate_enter_device_context_manager


class ExitDeviceContextManagerLine(WrapperLine):
    def codegen(self, code: IndentedBuffer) -> None:
        if not V.graph.cpp_wrapper:
            code.do_unindent()

    def codegen_fx(self, converter: FxConverter) -> FxConversionFunc:
        return converter._generate_exit_device_context_manager


@dataclasses.dataclass
class ExternKernelAllocLine(WrapperLine):
    wrapper: PythonWrapperCodegen
    node: ir.ExternKernelAlloc

    def codegen(self, code: IndentedBuffer) -> None:
        node = self.node
        args = [*node.codegen_args(), *node.codegen_kwargs()]
        self.wrapper._generate_extern_kernel_alloc_helper(self.node, args)

    def codegen_fx(self, converter: FxConverter) -> FxConversionFunc:
        return converter._generate_extern_kernel_alloc


@dataclasses.dataclass
class ExternKernelOutLine(WrapperLine):
    wrapper: PythonWrapperCodegen
    node: ir.ExternKernelOut

    def codegen(self, code: IndentedBuffer) -> None:
        node = self.node
        args = [*node.codegen_args(), *node.codegen_kwargs(skip_out=True)]
        kernel_name = node.get_kernel_name()
        if (
            V.graph.cpp_wrapper
            and node.cpp_kernel_name == "torch::inductor::_mm_plus_mm"
        ):
            # For https://github.com/pytorch/pytorch/issues/128474
            kernel_name = "aoti_torch__mm_plus_mm_out"
        else:
            kernel_name = node.get_kernel_name()
        device = d.type if (d := node.get_device()) else V.graph.device_type
        # set provenance tracing kernel mapping for ExternKernel types
        if config.trace.enabled:
            set_kernel_post_grad_provenance_tracing(node, kernel_name, is_extern=True)
        self.wrapper._generate_extern_kernel_out_helper(
            kernel_name,
            node.codegen_reference(),
            node.output_view.codegen_reference() if node.output_view else None,
            args,
            device,
        )

    def codegen_fx(self, converter: FxConverter) -> FxConversionFunc:
        return converter._generate_extern_kernel_out


@dataclasses.dataclass
class FreeLine(WrapperLine):
    wrapper: PythonWrapperCodegen
    node: Union[BufferLike, ir.TorchBindObject]

    def codegen(self, code: IndentedBuffer) -> None:
        assert self.node.get_name() not in V.graph.removed_buffers
        code.writeline(self.wrapper.make_buffer_free(self.node))

    def codegen_fx(self, converter: FxConverter) -> FxConversionFunc:
        return converter._generate_free


@dataclasses.dataclass
class KernelCallLine(WrapperLine):
    wrapper: PythonWrapperCodegen
    kernel_name: str
    call_args: tuple[Any, ...]
    raw_keys: tuple[Any, ...]
    raw_args: tuple[Any, ...]
    arg_types: list[str]
    triton: bool
    triton_meta: dict[str, Any]
    device: torch.device
    graph_name: str
    original_fxnode_name: str

    def codegen(self, code: IndentedBuffer) -> None:
        self.wrapper._generate_kernel_call_helper(
            self.kernel_name,
            self.call_args,
            triton=self.triton,
            arg_types=self.arg_types,
            raw_keys=self.raw_keys,
            raw_args=self.raw_args,
            triton_meta=self.triton_meta,
            device=self.device,
            graph_name=self.graph_name,
            original_fxnode_name=self.original_fxnode_name,
        )

    def codegen_fx(self, converter: FxConverter) -> FxConversionFunc:
        return converter._generate_kernel_call


@dataclasses.dataclass
class KernelDefinitionLine(WrapperLine):
    wrapper: PythonWrapperCodegen
    kernel_name: str
    kernel_body: str
    metadata: Optional[str] = None
    gpu: bool = True
    cpp_definition: Optional[str] = None

    def codegen(self, code: IndentedBuffer) -> None:
        self.wrapper._define_kernel_helper(
            self.kernel_name,
            self.kernel_body,
            metadata=self.metadata,
            gpu=self.gpu,
            cpp_definition=self.cpp_definition,
        )

    def codegen_fx(self, converter: FxConverter) -> FxConversionFunc:
        return converter._generate_kernel_definition


@dataclasses.dataclass
class MemoryPlanningLine(WrapperLine):
    wrapper: PythonWrapperCodegen

    def plan(self, state: MemoryPlanningState) -> MemoryPlanningLine:
        """First pass to find reuse"""
        return self

    def codegen(self, code: IndentedBuffer) -> None:
        """Second pass to output code"""

    def __str__(self) -> str:
        """
        Emits a string representation that fits on one line.
        """
        args: list[str] = []
        for field in dataclasses.fields(self):
            if field.name == "wrapper":
                continue
            val = getattr(self, field.name)
            args.append(
                f"{field.name}={val.get_name() if field.type is ir.Buffer else val}"
            )
        return f"{type(self).__name__}({', '.join(args)})"


@dataclasses.dataclass
class AllocateLine(MemoryPlanningLine):
    node: BufferLike

    def plan(self, state: MemoryPlanningState) -> MemoryPlanningLine:
        if self.node.get_name() in V.graph.removed_buffers:
            return NullLine(self.wrapper)

        # try to reuse a recently freed buffer
        key = buffer_reuse_key(self.node)
        if config.allow_buffer_reuse and key in state:
            free_line = state.pop(key)
            free_line.is_reused = True
            return ReuseLine(self.wrapper, free_line.node, self.node)

        if self.node.get_device_or_error().type == "cpu":
            static_shape = self.wrapper.static_shape_for_buffer_or_none(self.node)
            if static_shape is not None:
                state.total_allocated_buffer_size += int(
                    functools.reduce(operator.mul, static_shape, 1)
                )

        return self

    def codegen(self, code: IndentedBuffer) -> None:
        assert self.node.get_name() not in V.graph.removed_buffers
        line = self.wrapper.make_buffer_allocation(self.node)
        code.writeline(line)

    def codegen_fx(self, converter: FxConverter) -> FxConversionFunc:
        return converter._generate_allocate


@dataclasses.dataclass
class FreeIfNotReusedLine(MemoryPlanningLine):
    node: BufferLike
    is_reused: bool = False

    def plan(self, state: MemoryPlanningState) -> MemoryPlanningLine:
        if len(self.node.get_inputs_that_alias_output()) > 0:
            return self
        if isinstance(self.node.layout, ir.MultiOutputLayout):
            return self
        assert not self.is_reused
        if self.node.get_name() in V.graph.removed_buffers:
            return NullLine(self.wrapper)
        if config.allow_buffer_reuse:
            state.push(buffer_reuse_key(self.node), self)
        return self

    def codegen(self, code: IndentedBuffer) -> None:
        assert self.node.get_name() not in V.graph.removed_buffers
        if not self.is_reused:
            code.writeline(self.wrapper.make_buffer_free(self.node))

    def codegen_fx(self, converter: FxConverter) -> FxConversionFunc:
        return converter._generate_free_if_not_reused


@dataclasses.dataclass
class ReinterpretLine(MemoryPlanningLine):
    node: BufferLike
    reused_as: BufferLike
    layout: ir.Layout

    def plan(self, state: MemoryPlanningState) -> MemoryPlanningLine:
        return self

    def codegen(self, code: IndentedBuffer) -> None:
        assert isinstance(self.layout, ir.NonOwningLayout)
        assert isinstance(self.layout.view, ir.ReinterpretView)
        self.wrapper.codegen_deferred_allocation(
            self.reused_as.get_name(), self.layout.view
        )

    def codegen_fx(self, converter: FxConverter) -> FxConversionFunc:
        return converter._generate_reinterpret


@dataclasses.dataclass
class ReuseLine(MemoryPlanningLine):
    node: BufferLike
    reused_as: BufferLike
    delete_old: bool = True

    def plan(self, state: MemoryPlanningState) -> MemoryPlanningLine:
        if self.node.get_name() in V.graph.removed_buffers:
            assert self.reused_as.get_name() in V.graph.removed_buffers
            return NullLine(self.wrapper)
        assert self.reused_as.get_name() not in V.graph.removed_buffers
        return self

    def codegen(self, code: IndentedBuffer) -> None:
        assert self.node.get_name() not in V.graph.removed_buffers
        assert self.reused_as.get_name() not in V.graph.removed_buffers
        code.writeline(
            self.wrapper.make_buffer_reuse(self.node, self.reused_as, self.delete_old)
        )

    def codegen_fx(self, converter: FxConverter) -> FxConversionFunc:
        return converter._generate_reuse


class NullLine(MemoryPlanningLine):
    def codegen_fx(self, converter: FxConverter) -> FxConversionFunc:
        return converter._generate_null


@dataclasses.dataclass
class CommBufferLine(WrapperLine):
    wrapper: PythonWrapperCodegen  # type: ignore[name-defined] # noqa: F821
    node: ir.Buffer

    @property
    def size(self) -> int:
        from torch._inductor.utils import is_symbolic

        numel = self.node.get_numel()
        dtype = self.node.get_dtype()
        if is_symbolic(numel):
            raise AssertionError(
                f"The size of a comm buffer can't be symbolic: {self.node}"
            )
        return int(numel) * dtype.itemsize

    @property
    def comm_buffer_type(self) -> ir.CommBufferType:
        layout = self.node.get_output_spec()
        assert isinstance(layout, ir.CommBufferLayout)
        return layout.comm_buffer_type

    @property
    def group_name(self) -> str:
        layout = self.node.get_output_spec()
        assert isinstance(layout, ir.CommBufferLayout)
        return layout.group_name


@dataclasses.dataclass
class CommBufferAllocateLine(CommBufferLine):
    def codegen(self, code: IndentedBuffer) -> None:
        assert self.node.get_name() not in V.graph.removed_buffers
        name = self.node.get_name()
        device = self.node.get_device()
        dtype = self.node.get_dtype()
        shape = tuple(self.node.get_size())
        stride = tuple(self.node.get_stride())
        code.writeline(
            self.make_allocation_line(
                self.comm_buffer_type,
                self.group_name,
                self.wrapper,
                name,
                device,
                dtype,
                shape,
                stride,
            )
        )

    @staticmethod
    def make_allocation_line(
        comm_buffer_type, group_name, wrapper, name, device, dtype, shape, stride
    ):
        if comm_buffer_type == ir.CommBufferType.SYMM_MEM:
            return (
                f"{name} = empty_strided_p2p("
                f"{wrapper.codegen_shape_tuple(shape)}, "
                f"{wrapper.codegen_shape_tuple(stride)}, "
                f"{dtype}, "
                f'torch.device("cuda:{device.index}"), '
                f'group_name="{group_name}", '
                f"alloc_id={random.randint(0, 2**64 - 1)})"
            )
        else:
            raise NotImplementedError(
                f"Unsupported comm buffer type: {comm_buffer_type}"
            )

    def codegen_fx(self, converter: FxConverter) -> FxConversionFunc:
        return converter._generate_comm_buffer_allocate


@dataclasses.dataclass
class CommBufferFreeLine(CommBufferLine):
    def codegen(self, code: IndentedBuffer) -> None:
        line = self.wrapper.make_buffer_free(self.node)
        code.writeline(f"{line} # {self.comm_buffer_type.value} buffer free")

    def codegen_fx(self, converter: FxConverter) -> FxConversionFunc:
        return converter._generate_comm_buffer_free


@dataclasses.dataclass
class MultiOutputLine(WrapperLine):
    """
    Given a MultiOutputLayout buffer, indexes actual buffer(s) from the result.
    """

    wrapper: PythonWrapperCodegen
    result_name: str
    arg_name: str
    indices: Sequence[Any]

    def codegen(self, code: IndentedBuffer) -> None:
        def codegen_list_tuple_access(basename, indices):  # type: ignore[no-untyped-def]
            if len(indices) > 0:
                itype, i = indices[0]
                if issubclass(itype, list):
                    return codegen_list_tuple_access(f"{basename}[{i}]", indices[1:])
                elif issubclass(itype, tuple):
                    # cpp wrapper code needs to use std::get<> to access a tuple
                    tuple_access = self.wrapper.codegen_tuple_access(
                        basename, self.result_name, str(i)
                    )
                    return codegen_list_tuple_access(tuple_access, indices[1:])
                elif issubclass(itype, dict):
                    return codegen_list_tuple_access(f"{basename}['{i}']", indices[1:])
                else:
                    raise AssertionError("non supported index type: ", itype)
            else:
                return basename

        value = codegen_list_tuple_access(self.arg_name, self.indices)
        code.writeline(
            f"{self.wrapper.declare}{self.result_name} = {value}{self.wrapper.ending}"
        )

    def codegen_fx(self, converter: FxConverter) -> FxConversionFunc:
        return converter._generate_multi_output


<<<<<<< HEAD
@dataclasses.dataclass
class SymbolicCallArgLine(WrapperLine):
    wrapper: PythonWrapperCodegen
    arg: SymbolicCallArg
    graph: GraphLowering

    def codegen(self, code: IndentedBuffer) -> None:
        self.wrapper._generate_symbolic_call_arg_helper(self.arg, self.graph)

    def codegen_fx(self, converter: FxConverter) -> FxConversionFunc:
        return converter._generate_symbolic_call_arg


=======
>>>>>>> e9e1aace
BufferName = str
Line = Union[MemoryPlanningLine, LineContext]


class PythonWrapperCodegen(CodeGen):
    """
    Generate outer wrapper in Python that calls the kernels.
    """

    supports_caching = True  # Whether the output code is cacheable.

    def __init__(self):
        super().__init__()
        self._names_iter: Iterator[int] = count()
        self.args_to_buffers: dict[
            str, Union[None, ir.TensorBox, ir.Buffer, ir.TorchBindObject]
        ] = {}
        self.imports = IndentedBuffer()
        self.header = IndentedBuffer()
        self.prefix = IndentedBuffer()
        self.suffix = IndentedBuffer()
        self.kernel_declarations = IndentedBuffer()
        self.wrapper_call = IndentedBuffer()
        self.kernel_autotune_defs = IndentedBuffer()
        self.kernel_autotune_calls = IndentedBuffer()
        self.subgraph_definitions = IndentedBuffer()
        self.kernel_autotune_names = OrderedSet[str]()
        # Map key is the kernel argument name; value is a tuple of the resulting example
        # tensor name with the kernel where that tensor was most recently used.
        self.kernel_autotune_example_args: dict[str, tuple[str, str]] = {}
        self.kernel_autotune_tmp_arg_idx: int = 0
        # If the generated source code is exactly the same, reuse the
        # pre-existing kernel for it
        self.src_to_kernel: dict[str, str] = {}
        self.kernel_numel_expr: OrderedSet[tuple[str, GraphLowering]] = OrderedSet()
        self.lines: list[Line] = []
        self.declare = ""
        self.declare_maybe_reference = ""
        self.ending = ""
        self.comment = "#"
        self.none_str = "None"
        self.move_begin = "std::move(" if V.graph.cpp_wrapper else ""
        self.move_end = ")" if V.graph.cpp_wrapper else ""
        self.last_seen_device_guard_index: Optional[int] = None
        self.supports_intermediate_hooks = True
        self.user_defined_kernel_cache: dict[tuple[Any, ...], tuple[str, Any]] = {}
        self.unbacked_symbol_decls = OrderedSet[str]()  # str of sympy.Symbol
        self.computed_sizes: OrderedSet[sympy.Symbol] = OrderedSet()
        self.launcher_fn_name = None
        # This function can be overridden to change the launcher name
        self.set_launcher_fn_name()

        # this is used for tracking which GraphLowering instance---parent graph
        # or (nested) subgraph---is currently codegened; the primary use case is
        # including the graph instance into a cache key to avoid cross-graph
        # caching during lowering of nested subgraphs
        self.codegened_graph_stack = []
        self.computed_sizes_stack = []

        self.write_header()
        self.write_prefix()
        self.write_kernel_autotune_defs_header()

        if not V.graph.aot_mode:
            for name, hashed in V.graph.constant_reprs.items():
                # include a hash so our code cache puts different constants into different files
                self.write_constant(name, hashed)

        self.allocated = OrderedSet[BufferName]()
        self.freed = OrderedSet[BufferName]()

        # maps from reusing buffer to reused buffer
        self.reuses: dict[BufferName, BufferName] = {}

        self.write_get_raw_stream = functools.lru_cache(None)(  # type: ignore[assignment]
            self.write_get_raw_stream
        )

        @functools.lru_cache(None)
        def add_import_once(line: str) -> None:
            self.imports.writeline(line)
            if config.triton.autotune_at_compile_time:
                self.kernel_autotune_calls.writeline(line)

        self.add_import_once = add_import_once
        self._metas: dict[str, str] = {}
        self._meta_vars = OrderedSet[str]()
        self.multi_kernel_state = MultiKernelState()
        self.already_codegened_subgraphs = OrderedSet[str]()
        self.allocated_workspaces: dict[str, Any] = {}

        # intermediate tensor value printing utility
        self.debug_printer = DebugPrinterManager(
            debug_printer_level=config.aot_inductor.debug_intermediate_value_printer,
            use_array_ref=config.aot_inductor.allow_stack_allocation,
        )

        # Additional files that are dependent to the wrapper (ex. cubin files)
        self.additional_files = []

    @staticmethod
    def create(
        is_subgraph: bool,
        subgraph_name: Optional[str],
        parent_wrapper: Optional[PythonWrapperCodegen],
        partition_signatures: Optional[ir.GraphPartitionSignature] = None,
    ):
        if is_subgraph:
            assert subgraph_name is not None
            assert parent_wrapper is not None
            return SubgraphPythonWrapperCodegen(
                subgraph_name, parent_wrapper, partition_signatures
            )
        return PythonWrapperCodegen()

    def set_launcher_fn_name(self) -> None:
        self.launcher_fn_name = "call"

    def write_constant(self, name: str, hashed: str) -> None:
        self.header.writeline(f"{name} = None  # {hashed}")

    def write_header(self) -> None:
        context = torch._guards.TracingContext.try_get()
        aot_config_comment = ""
        if context is not None and context.aot_graph_name is not None:
            aot_config_comment = f"# AOT ID: {context.aot_graph_name}"
        aot_inductor_debug_utils = ""
        if int(config.aot_inductor.debug_intermediate_value_printer) > 0:
            aot_inductor_debug_utils = "from torch._inductor.codegen.debug_utils import _print_debugging_tensor_value_info"
        self.imports.splice(
            f"""
                {aot_config_comment}
                from ctypes import c_void_p, c_long, c_int
                import torch
                import math
                import random
                import os
                import tempfile
                from math import inf, nan
                from cmath import nanj
                from torch._inductor.hooks import run_intermediate_hooks
                from torch._inductor.utils import maybe_profile
                from torch._inductor.codegen.memory_planning import _align as align
                from torch import device, empty_strided
                from {async_compile.__name__} import AsyncCompile
                from torch._inductor.select_algorithm import extern_kernels
                from torch._inductor.codegen.multi_kernel import MultiKernelCall
                {aot_inductor_debug_utils}
            """,
            strip=True,
        )
        self.header.splice(
            """
                aten = torch.ops.aten
                inductor_ops = torch.ops.inductor
                _quantized = torch.ops._quantized
                assert_size_stride = torch._C._dynamo.guards.assert_size_stride
                assert_alignment = torch._C._dynamo.guards.assert_alignment
                empty_strided_cpu = torch._C._dynamo.guards._empty_strided_cpu
                empty_strided_cuda = torch._C._dynamo.guards._empty_strided_cuda
                empty_strided_xpu = torch._C._dynamo.guards._empty_strided_xpu
                reinterpret_tensor = torch._C._dynamo.guards._reinterpret_tensor
                alloc_from_pool = torch.ops.inductor._alloc_from_pool
                async_compile = AsyncCompile()
            """,
            strip=True,
        )
        try:
            # Only add empty_strided_p2p() if distributed and SymmetricMemory
            # is available
            from torch._C._distributed_c10d import _SymmetricMemory  # noqa: F401

            self.header.splice(
                """
                empty_strided_p2p = torch._C._distributed_c10d._SymmetricMemory.empty_strided_p2p
                """,
                strip=True,
            )
        except (AttributeError, ImportError):
            pass
        if config.annotate_training:
            self.header.writeline("from torch.cuda import nvtx")

    def include_extra_header(self, header: str):
        pass

    def write_kernel_autotune_defs_header(self) -> None:
        self.kernel_autotune_defs.splice(
            f"""
                import torch
                from torch._dynamo.testing import rand_strided
                from torch._dynamo.utils import preserve_rng_state
                from torch._inductor.select_algorithm import AlgorithmSelectorCache
                from {async_compile.__name__} import AsyncCompile

                async_compile = AsyncCompile()
                generate_example_value = AlgorithmSelectorCache.generate_example_value
                empty_strided_cuda = torch._C._dynamo.guards._empty_strided_cuda
                empty_strided_xpu = torch._C._dynamo.guards._empty_strided_xpu
            """
        )

    @cache_on_self
    def write_triton_header_once(self) -> None:
        import_str = f"""
            import triton
            import triton.language as tl
            from {triton_heuristics.__name__} import start_graph, end_graph
            """
        if config.triton.autotune_at_compile_time:
            self.kernel_autotune_calls.splice(import_str)
            self.kernel_autotune_calls.writeline(
                V.graph.device_ops.import_get_raw_stream_as("get_raw_stream")
            )
        if not V.graph.cpp_wrapper:
            self.imports.splice(import_str, strip=True)
            self.imports.writeline(
                V.graph.device_ops.import_get_raw_stream_as("get_raw_stream")
            )

    @cache_on_self
    def write_get_raw_stream_header_once(self) -> None:
        if config.triton.autotune_at_compile_time:
            self.kernel_autotune_calls.writeline(
                V.graph.device_ops.import_get_raw_stream_as("get_raw_stream")
            )
        if not V.graph.cpp_wrapper:
            self.imports.writeline(
                V.graph.device_ops.import_get_raw_stream_as("get_raw_stream")
            )

    def add_meta_once(self, meta: TritonMetaParams) -> str:
        meta = repr(meta)
        if meta not in self._metas:
            var = f"meta{len(self._metas)}"
            self._metas[meta] = var
            self.header.writeline(f"{var} = {meta}")
            if config.triton.autotune_at_compile_time:
                self.kernel_autotune_calls.writeline(f"{var} = {meta}")
                self._meta_vars.add(var)
        return self._metas[meta]

    @cache_on_self
    def get_output_refs(self) -> list[str]:
        return [
            x.codegen_reference(self.wrapper_call) for x in self.get_graph_outputs()
        ]

    def mark_output_type(self) -> None:
        return

    def get_graph_inputs(
        self,
    ) -> dict[str, Union[ir.TensorBox, ir.TorchBindObject, sympy.Expr]]:
        return V.graph.graph_inputs

    def get_graph_outputs(self) -> list[IRNode]:
        return V.graph.graph_outputs

    def codegen_input_size_asserts(self) -> None:
        for name, buf in self.get_graph_inputs().items():
            if isinstance(buf, (sympy.Expr, ir.TorchBindObject)):
                continue

            # a graph partition may take an IRNode output from a previous partition
            if name not in V.graph.graph_input_names or isinstance(
                buf, ir.GeneratorState
            ):
                continue

            # comparing strides for 0 size tensor is tricky. Ignore them for now.
            if sympy_product(buf.get_size()) == 0:
                continue
            size = self.codegen_python_shape_tuple(buf.get_size())
            stride = self.codegen_python_shape_tuple(buf.get_stride())
            self.prefix.writeline(f"assert_size_stride({name}, {size}, {stride})")

    def codegen_input_nan_asserts(self) -> None:
        self.prefix.writeline("# make sure graph inputs are not nan/inf")
        for name, buf in self.get_graph_inputs().items():
            if isinstance(buf, (sympy.Expr, ir.TorchBindObject)):
                continue

            line = f"assert not {name}.isnan().any().item()"
            self.prefix.writeline(line)
            line = f"assert not {name}.isinf().any().item()"
            self.prefix.writeline(line)

    def write_async_compile_wait(self) -> None:
        self.prefix.splice(
            """

            async_compile.wait(globals())
            del async_compile
            """
        )

    def write_args(self, input_names: list[str]):
        lhs = ", ".join(input_names)
        if len(input_names) == 1:
            lhs += ","
        self.prefix.writeline(f"{lhs} = args")
        self.prefix.writeline("args.clear()")

    def write_launcher_fn_call_get_indent(self) -> int:
        if config.graph_partition:
            self.prefix.splice(
                """
                class Runner:
                    def __init__(self, partitions):
                        self.partitions = partitions

                    def recursively_apply_fns(self, fns):
                        new_callables = []
                        for fn, c in zip(fns, self.partitions):
                            new_callables.append(fn(c))
                        self.partitions = new_callables

                    def call(self, args):
                """
            )
            prefix_indent = 2
        else:
            self.prefix.splice(
                f"""
                def {self.launcher_fn_name}(args):
                """
            )
            prefix_indent = 1

        return prefix_indent

    def get_graph_input_names(self) -> list[str]:
        return V.graph.graph_input_names

    def write_prefix(self) -> None:
        assert self.launcher_fn_name is not None
        self.write_async_compile_wait()
        prefix_indent = self.write_launcher_fn_call_get_indent()

        with self.prefix.indent(prefix_indent):
            if config.triton.debug_sync_graph:
                self.prefix.writeline(V.graph.device_ops.synchronize())
            phase = V.graph.get_training_phase()
            if config.annotate_training:
                self.prefix.writeline(
                    f"training_annotation = nvtx._device_range_start('{phase}')"
                )

            if graph_input_names := self.get_graph_input_names():
                self.write_args(graph_input_names)

            self.codegen_inputs()
            self.codegen_input_size_and_nan_asserts()

    def codegen_input_size_and_nan_asserts(self) -> None:
        if config.size_asserts:
            self.codegen_input_size_asserts()
        if config.nan_asserts:
            self.codegen_input_nan_asserts()

    # this function (and below) takes the graph name as input so
    # that stream caching happens per graph instance. this
    # is important for nested subgraph codegening.
    def write_get_raw_stream(self, device_idx: int, graph_name: str) -> str:
        self.write_get_raw_stream_header_once()
        name = f"stream{device_idx}"
        if config.triton.autotune_at_compile_time:
            self.kernel_autotune_calls.writeline(
                f"{name} = get_raw_stream({device_idx})"
            )
            if V.graph.cpp_wrapper:
                # For cpp wrapper, no need to continue codegen for the main body
                return name
        self.writeline(f"{name} = get_raw_stream({device_idx})")
        return name

    def get_codegened_graph(self):
        return self.codegened_graph_stack[-1]

    def push_codegened_graph(self, graph):
        self.codegened_graph_stack.append(graph)

    def pop_codegened_graph(self):
        return self.codegened_graph_stack.pop()

    def push_computed_sizes(self, computed_sizes):
        from copy import deepcopy

        return self.computed_sizes_stack.append(deepcopy(computed_sizes))

    def pop_computed_sizes(self):
        return self.computed_sizes_stack.pop()

    def next_kernel_suffix(self) -> str:
        return f"{next(self._names_iter)}"

    def codegen_device_guard_enter(self, device_idx: int) -> None:
        self.writeline(
            EnterDeviceContextManagerLine(device_idx, self.last_seen_device_guard_index)
        )
        if config.triton.autotune_at_compile_time:
            # mimic logic of EnterDeviceContextManagerLine.codegen for the autotune code block
            self.write_triton_header_once()
            self.kernel_autotune_calls.writeline(
                f"with {V.graph.device_ops.device_guard(device_idx)}:"
            )
            self.kernel_autotune_calls.do_indent()
            self.kernel_autotune_calls.writeline(
                V.graph.device_ops.set_device(device_idx)
            )
            self.kernel_autotune_calls.writeline(
                f"stream{device_idx} = get_raw_stream({device_idx})"
            )
        self.last_seen_device_guard_index = device_idx

    def codegen_device_guard_exit(self) -> None:
        self.writeline(ExitDeviceContextManagerLine())
        if config.triton.autotune_at_compile_time:
            self.kernel_autotune_calls.do_unindent()

    def generate_return(self, output_refs: list[str]) -> None:
        if output_refs:
            self.wrapper_call.writeline("return (" + ", ".join(output_refs) + ", )")
        else:
            self.wrapper_call.writeline("return ()")

    def generate_before_suffix(self, result: IndentedBuffer) -> None:
        return

    def generate_after_suffix(self, result: IndentedBuffer) -> None:
        if config.graph_partition:
            all_partition_name_list = ", ".join(self.all_partition_names) + (
                "," if len(self.all_partition_names) == 1 else ""
            )

            result.splice(
                f"""
                runner = Runner(partitions=[{all_partition_name_list}])
                call = runner.call
                recursively_apply_fns = runner.recursively_apply_fns
                """
            )

    def generate_end(self, result: IndentedBuffer) -> None:
        return

    def generate_fallback_kernel(self, node: ir.FallbackKernel):
        self.writeline(ExternKernelAllocLine(self, node))

    def generate_extern_kernel_alloc(self, node: ir.ExternKernelAlloc):
        node.codegen_comment(self)
        self.writeline(ExternKernelAllocLine(self, node))
        if isinstance(node.layout, ir.Layout):
            node.codegen_size_asserts(self)

    def _generate_extern_kernel_alloc_helper(self, extern_kernel, args):
        # If it's a NoneLayout then the extern_kernel should essentially be
        # treated as if it doesn't return anything
        no_return = isinstance(extern_kernel.layout, ir.NoneLayout)
        output_name = extern_kernel.get_name()
        origin_node = extern_kernel.get_origin_node()
        kernel_name = extern_kernel.get_kernel_name()
        ending = self.ending
        if config.memory_planning and "view_as_complex" in kernel_name:
            # view operation fallbacks cause issues since inductor
            # doesn't know the memory is still needed and might reuse it.
            ending = f".clone(){ending}"

        if no_return:
            self.writeline(f"{self.declare}{kernel_name}({', '.join(args)}){ending}")
        else:
            self.writeline(
                f"{self.declare}{output_name} = {kernel_name}({', '.join(args)}){ending}"
            )
            if (
                self.supports_intermediate_hooks
                and config.generate_intermediate_hooks
                and origin_node is not None
            ):
                counters["inductor"]["intermediate_hooks"] += 1
                self.writeline(
                    f"run_intermediate_hooks({origin_node.name!r}, {output_name})"
                )

    def generate_extern_kernel_out(
        self,
        node: ir.ExternKernelOut,
    ) -> None:
        node.codegen_comment(self)
        self.writeline(ExternKernelOutLine(self, node))

    def _generate_extern_kernel_out_helper(
        self,
        kernel: str,
        out: str,
        out_view: Optional[str],
        args: list[str],
        device: str,
    ) -> None:
        # add debug printer code for triton kernel calls at (jit) inductor level
        debug_printer_manager = V.graph.wrapper_code.debug_printer
        debug_printer_manager.set_printer_args(args, kernel, None, None, "extern")
        args.append(f"out={out_view if out_view else out}")
        with debug_printer_manager:
            self.writeline(f"{kernel}({', '.join(args)})")

    def _generate_tma_descriptor_call(self, desc, apply_size_hints=False):
        dims = desc.dims
        block_dims = desc.block_dims
        if apply_size_hints:
            dims = tuple(V.graph.sizevars.atomically_apply_size_hint(d) for d in dims)
            block_dims = tuple(
                V.graph.sizevars.atomically_apply_size_hint(d) for d in block_dims
            )

        ptr = f"{desc.tensor.codegen_reference()}.data_ptr()"
        # Explicitly call the Python version of val_to_arg_str
        dims = ", ".join(PythonWrapperCodegen.val_to_arg_str(self, dim) for dim in dims)
        block_dims = ", ".join(
            PythonWrapperCodegen.val_to_arg_str(self, dim) for dim in block_dims
        )
        element_size = PythonWrapperCodegen.val_to_arg_str(self, desc.element_size)
        prefix = "triton.tools.experimental_descriptor"
        fn = f"{prefix}.create_{desc.rank}d_tma_descriptor"
        args = f"{ptr}, {dims}, {block_dims}, {element_size}"
        call = f"{fn}({args})"
        return call

    def generate_tma_descriptor(self, desc):
        call = self._generate_tma_descriptor_call(desc)
        line = f"{desc.name} = {call}{self.ending}"
        self.writeline(line)

    def generate_scatter_fallback(
        self,
        output,
        inputs,
        cpp_kernel_name,
        python_kernel_name,
        src_is_tensor,
        reduce,
        kwargs,
    ):
        line = f"{python_kernel_name}({','.join(map(str, inputs))}"
        if python_kernel_name.startswith("aten.scatter_reduce"):
            line += ", ".join([""] + kwargs)
        else:
            if reduce:
                line += f", reduce={repr(reduce)}"
        line += ")"
        self.writeline(line)

    def generate_index_put_fallback(self, kernel, x, indices, values, accumulate):
        indices_str = f"[{', '.join(indices)}]"
        args = [x, indices_str, values, accumulate]
        self.writeline(self.wrap_kernel_call(kernel, args))

    def generate_fallback_kernel_with_runtime_lookup(
        self,
        buf_name: str,
        python_kernel_name: str,
        cpp_kernel_name: str,
        codegen_args: list[str],
        op_overload: Optional[torch._ops.OpOverload] = None,
        raw_args=None,
        outputs=None,
    ):
        self.writeline(f"{buf_name} = {python_kernel_name}({', '.join(codegen_args)})")

    def generate(self, is_inference):
        with dynamo_timed("PythonWrapperCodegen.generate"):
            return self._generate(is_inference)

    def get_wrapper_call_indent(self) -> int:
        if config.graph_partition:
            return 2
        else:
            return 1

    @contextlib.contextmanager
    def set_writeline(self, new: Callable[..., None]) -> Iterator[Callable[..., None]]:
        old = self.writeline
        try:
            self.writeline = new  # type: ignore[method-assign]
            yield new
        finally:
            self.writeline = old  # type: ignore[method-assign]

    def _write_multi_kernel_defs(self) -> None:
        kernel_defs = self.multi_kernel_state.kernel_defs
        if config.triton.autotune_at_compile_time:
            self.kernel_autotune_defs.splice(kernel_defs)
        else:
            self.header.splice(kernel_defs)

    def _generate(self, is_inference):
        if config.profile_bandwidth:
            self.write_triton_header_once()

        with contextlib.ExitStack() as stack:
            stack.enter_context(self.wrapper_call.indent())
            if config.profiler_mark_wrapper_call:
                self.generate_profiler_mark_wrapper_call(stack)
            if config.profile_bandwidth:
                self.generate_start_graph()

            self.run_wrapper_ir_passes(is_inference)

            if config.triton.store_cubin and not config.triton.autotune_at_compile_time:
                self.generate_reset_kernel_saved_flags()

            # At this point, we shouldn't generate any new memory planning lines.
            # Override writeline to point at the wrapper call, in case it gets called.
            with self.set_writeline(self.wrapper_call.writeline):
                for line in self.lines:
                    if isinstance(line, WrapperLine):
                        line.codegen(self.wrapper_call)
                    else:
                        self.wrapper_call.writeline(line)

            self._write_multi_kernel_defs()

            output_refs = self.get_output_refs()
            self.mark_output_type()
            if config.triton.debug_sync_graph:
                self.wrapper_call.writeline(V.graph.device_ops.synchronize())

            if config.profile_bandwidth:
                self.generate_end_graph()

            if config.triton.store_cubin and not config.triton.autotune_at_compile_time:
                self.generate_save_uncompiled_kernels()

            if config.triton.autotune_at_compile_time:
                self.generate_and_run_autotune_block()

            # cpp_wrapper currently doesn't support nvtx
            if config.annotate_training and not config.cpp_wrapper:
                self.wrapper_call.writeline(
                    "nvtx._device_range_end(training_annotation)"
                )
            self.generate_return(output_refs)

        # Assemble the final code from sections.
        result = IndentedBuffer()
        result.splice(self.imports)
        result.writeline("")
        result.splice(self.header)
        # We do not want the cpp header for intermediate const graph. Headers would be
        # rendered by the main module instead.
        if V.graph.aot_mode and V.graph.cpp_wrapper and V.graph.is_const_graph:
            result = IndentedBuffer()

        # Add subgraph definitions to the result
        result.splice(self.subgraph_definitions)
        self.finalize_prefix()
        result.splice(self.prefix)

        wrapper_call_indent = self.get_wrapper_call_indent()

        with result.indent(wrapper_call_indent):
            result.splice(self.wrapper_call)

        self.generate_before_suffix(result)
        result.splice(self.suffix)
        self.generate_after_suffix(result)

        self.generate_end(result)

        self.add_benchmark_harness(result)

        return (
            result.getvaluewithlinemap(),
            self.kernel_declarations.getvaluewithlinemap(),
        )

    def generate_and_run_autotune_block(self):
        """
        Compose self.kernel_autotune_defs and self.kernel_autotune_calls into a single block of
        code and execute it to trigger Triton kernel compilation and auto-tuning
        """
        self.kernel_autotune_defs.splice(
            """
            async_compile.wait(globals())
            del async_compile
        """
        )
        scope = {}  # type: ignore[var-annotated]
        if config.triton.autotune_at_compile_time and V.graph.autotuning_inputs:
            scope = {
                self.get_autotuning_input_name(idx): v  # type: ignore[attr-defined]
                for idx, v in enumerate(V.graph.autotuning_inputs)
            }
        tuning_code = (
            self.kernel_autotune_defs.getvalue()
            + "\n"
            + self.kernel_autotune_calls.getvalue()
        )
        if output_code_log.level == logging.DEBUG:
            # Save the autotuning code block into a file
            # Create a temporary file
            with tempfile.NamedTemporaryFile(
                dir=cache_dir(), suffix=".py", delete=False
            ) as f:
                f.write(tuning_code.encode("utf-8"))
                file_path = f.name
            output_code_log.debug(
                "Auto-tuning code written to %s",
                file_path,
            )
        # Execute the code to autotune kernels
        try:
            exec(tuning_code, scope)
        except Exception as e:
            raise RuntimeError(f"Failed to run autotuning code block: {e}") from e

    def memory_plan(self):
        from .memory_planning import MemoryPlanner

        self.lines = MemoryPlanner(self).plan(self.lines)

    def memory_plan_reuse(self):
        out_names = V.graph.get_output_names()

        while (
            self.lines
            and isinstance(self.lines[-1], MemoryPlanningLine)
            # TODO: this seems legit, NullLine has no node
            and self.lines[-1].node.name not in out_names  # type: ignore[attr-defined]
        ):
            # these lines will be pointless
            self.lines.pop()

        # codegen allocations in two passes
        planning_states = [MemoryPlanningState()]
        past_planning_states = []
        for i in range(len(self.lines)):
            line = self.lines[i]
            if isinstance(line, MemoryPlanningLine):
                self.lines[i] = line.plan(planning_states[-1])
            elif isinstance(line, EnterSubgraphLine):
                planning_states.append(MemoryPlanningState())
            elif isinstance(line, ExitSubgraphLine):
                past_planning_states.append(planning_states.pop())
        past_planning_states.append(planning_states.pop())
        assert len(planning_states) == 0

        # conservatively use the sum of all allocated buffer sizes
        # in potentially nested scopes as the total allocated size
        # FIXME(rec): not used
        _total_allocated_buffer_size = sum(
            s.total_allocated_buffer_size for s in past_planning_states
        )

    def run_wrapper_ir_passes(self, is_inference: bool):
        # We disable planning during training because it presently increases peak memory consumption.
        if is_inference and config.memory_planning:
            self.memory_plan()
        else:
            self.memory_plan_reuse()

    def codegen_input_symbol_assignment(
        self,
        name: str,
        value: ir.TensorBox,
        bound_vars: OrderedSet[sympy.Symbol],
    ):
        code = self.prefix

        @functools.lru_cache(None)
        def sizeof(name):
            code.writeline(f"{name}_size = {name}.size()")
            return f"{name}_size"

        @functools.lru_cache(None)
        def strideof(name):
            code.writeline(f"{name}_stride = {name}.stride()")
            return f"{name}_stride"

        if isinstance(value, sympy.Expr):
            if not isinstance(value, sympy.Symbol) or value in bound_vars:
                return
            code.writeline(f"{value} = {name}")
            bound_vars.add(value)
        elif isinstance(value, ir.TensorBox):
            for dim, size in enumerate(value.get_size()):
                if isinstance(size, sympy.Symbol) and size not in bound_vars:
                    code.writeline(f"{size} = {sizeof(name)}[{dim}]")
                    bound_vars.add(size)
            for dim, stride in enumerate(value.get_stride()):
                if isinstance(stride, sympy.Symbol) and stride not in bound_vars:
                    code.writeline(f"{stride} = {strideof(name)}[{dim}]")
                    bound_vars.add(stride)
        elif isinstance(value, ir.TorchBindObject):
            return
        elif isinstance(value, ir.GeneratorState):
            return
        else:
            if torch._inductor.config.graph_partition:
                pass
            else:
                raise AssertionError(f"Unknown value type: {type(value)}")

    def codegen_inputs(self):
        """Assign all symbolic shapes to locals"""
        bound_vars = OrderedSet[sympy.Symbol]()
        # There is a subtle case in the cpp wrapper codegen which requires generating
        # symbol inputs first followed by non-symbol ones.
        #
        # When a dynamic size constraint specified at the Export time is an expression,
        # we need to solve that expression to proper define a symbol in cpp. Thus we
        # are enforcing this iterating order here to make sure all plain size symbols
        # are defined first.
        graph_inputs = self.get_graph_inputs()
        inputs = [
            (k, v) for k, v in graph_inputs.items() if isinstance(v, sympy.Symbol)
        ] + [(k, v) for k, v in graph_inputs.items() if not isinstance(v, sympy.Symbol)]
        for name, value in inputs:
            self.codegen_input_symbol_assignment(name, value, bound_vars)

    def ensure_size_computed(self, sym: sympy.Symbol):
        if isinstance(sym, sympy.Symbol) and symbol_is_type(sym, SymT.PRECOMPUTED_SIZE):
            if sym in self.computed_sizes:
                return
            self.computed_sizes.add(sym)
            expr = V.graph.sizevars.inv_precomputed_replacements[sym]
            self.writeline(f"{sym} = {pexpr(expr)}")

    def finalize_prefix(self):
        pass

    def codegen_cpp_sizevar(self, x: Expr, *, simplify: bool = True) -> str:
        raise RuntimeError("codegen_cpp_sizevar is only implemented for cpp_wrapper!")

    def codegen_python_sizevar(self, x: Expr, *, simplify: bool = True) -> str:
        return pexpr(x, simplify=simplify)

    def codegen_sizevar(self, x: Expr) -> str:
        return self.codegen_python_sizevar(x)

    def codegen_tuple_access(self, basename: str, name: str, index: str) -> str:
        return f"{basename}[{index}]"

    def codegen_python_shape_tuple(self, shape: Sequence[Expr]) -> str:
        parts = [*map(self.codegen_python_sizevar, shape)]
        if len(parts) == 0:
            return "()"
        if len(parts) == 1:
            return f"({parts[0]}, )"
        return f"({', '.join(parts)})"

    def codegen_shape_tuple(self, shape: Sequence[Expr]) -> str:
        return self.codegen_python_shape_tuple(shape)

    def codegen_alloc_from_pool(self, name, offset, dtype, shape, stride) -> str:
        return "alloc_from_pool({})".format(
            ", ".join(
                [
                    name,
                    pexpr(offset),  # bytes not numel
                    str(dtype),
                    self.codegen_python_shape_tuple(shape),
                    self.codegen_python_shape_tuple(stride),
                ]
            )
        )

    def codegen_reinterpret_view(
        self,
        data,
        size,
        stride,
        offset,
        writeline: Callable[..., None],
        dtype=None,
    ) -> str:
        if (
            size == data.layout.size
            and stride == data.layout.stride
            and offset == data.layout.offset
        ):
            if dtype is not None and dtype != data.dtype:
                return f"aten.view.dtype({data.get_name()}, {dtype})"
            else:
                return f"{data.get_name()}"
        else:
            size = self.codegen_python_shape_tuple(size)
            stride = self.codegen_python_shape_tuple(stride)
            offset = self.codegen_sizevar(offset)
            if dtype is not None and dtype != data.dtype:
                return f"aten.view.dtype(reinterpret_tensor({data.get_name()}, {size}, {stride}, {offset}), {dtype})"
            else:
                return (
                    f"reinterpret_tensor({data.get_name()}, {size}, {stride}, {offset})"
                )

    def codegen_device_copy(self, src, dst, non_blocking: bool):
        self.writeline(f"{dst}.copy_({src}, {non_blocking})")

    def codegen_multi_output(self, node: ir.MultiOutput):
        result_name = node.get_name()
        arg_name = node.inputs[0].get_name()
        self.writeline(MultiOutputLine(self, result_name, arg_name, node.indices))

    def codegen_dynamic_scalar(self, node):
        (data,) = (t.codegen_reference() for t in node.inputs)
        if len(node.keypath) == 0:
            self.writeline(f"{node.sym} = {data}.item()")
        elif len(node.keypath) == 1 and isinstance(node.keypath[0], ConvertIntKey):
            self.writeline(f"{node.sym} = 1 if {data}.item() else 0")
        elif len(node.keypath) == 1 and isinstance(node.keypath[0], DivideByKey):
            self.writeline(f"{node.sym}_undivided = {data}.item()")
            self.writeline(
                f"assert {node.sym}_undivided % {node.keypath[0].divisor} == 0, "
                f"f'{{{node.sym}_undivided}} not divisible by {node.keypath[0].divisor}'"
            )
            self.writeline(
                f"{node.sym} = {node.sym}_undivided // {node.keypath[0].divisor}"
            )
        else:
            raise AssertionError(f"unrecognized keypath {node.keypath}")
        # No one should ever use this buffer, but for uniformity
        # define the variable and assign it None
        self.writeline(f"{node.get_name()} = None")

    def benchmark_compiled_module(self, output):
        def add_fake_input(name, shape, stride, device, dtype):
            output.writeline(
                f"{name} = rand_strided("
                f"{self.codegen_python_shape_tuple(shape)}, "
                f"{self.codegen_python_shape_tuple(stride)}, "
                f"device='{device}', dtype={dtype})"
            )

        def add_expr_input(name, val):
            output.writeline(f"{name} = {val}")

        def add_torchbind_input(name, value):
            import pickle

            assert isinstance(value, torch.ScriptObject)

            output.writeline(f"{name} = pickle.loads({pickle.dumps(value)!r})")

        output.writelines(
            ["", "", "def benchmark_compiled_module(times=10, repeat=10):"]
        )
        with output.indent():
            output.splice(
                """
                from torch._dynamo.testing import rand_strided
                from torch._inductor.utils import print_performance
                """,
                strip=True,
            )

            for name, value in V.graph.constants.items():
                # all the constants are global variables, that's why we need
                # these 'global var_name' lines
                output.writeline(f"global {name}")
                add_fake_input(
                    name, value.size(), value.stride(), value.device, value.dtype
                )

            if len(V.graph.torchbind_constants) > 0:
                output.writeline("import pickle")
                for name, torchbind_obj in V.graph.torchbind_constants.items():
                    # all the constants are global variables, that's why we need
                    # these 'global var_name' lines
                    output.writeline(f"global {name}")
                    add_torchbind_input(name, torchbind_obj)

            for name, value in V.graph.graph_inputs.items():
                if isinstance(value, sympy.Symbol) and isinstance(
                    V.graph.sizevars.var_to_val.get(value, None), SingletonInt
                ):
                    # Inductor should only work with dense -> dense graph, and
                    # SingletonInts belong to metadata that should only live on
                    # the subclass.
                    continue
                if isinstance(value, ir.TorchBindObject):
                    if len(V.graph.torchbind_constants) == 0:
                        # otherwise we have already imported the pickle package
                        output.writeline("import pickle")
                    output.writeline(f"global {name}")
                    add_torchbind_input(name, value.get_real_obj())
                elif isinstance(value, sympy.Expr):  # Don't need to add symbolic
                    # TODO: this fallback and those below actually will generate possibly
                    # invalid benchmark code, because it's not guaranteed 42
                    # is actually a valid value for the kernel in question.
                    # See https://github.com/pytorch/pytorch/issues/124686
                    add_expr_input(name, V.graph.sizevars.size_hint(value, fallback=42))
                elif isinstance(value, ir.GeneratorState):
                    add_expr_input(
                        name,
                        f"torch.cuda.default_generators[{value.device.index}].graphsafe_get_state()",
                    )
                else:
                    shape = [
                        V.graph.sizevars.size_hint(x, fallback=42)
                        for x in value.get_size()
                    ]
                    stride = [
                        V.graph.sizevars.size_hint(x, fallback=42)
                        for x in value.get_stride()
                    ]
                    add_fake_input(
                        name,
                        shape,
                        stride,
                        value.get_device(),
                        value.get_dtype(),
                    )

            call_str = f"call([{', '.join(V.graph.graph_inputs.keys())}])"
            output.writeline(f"fn = lambda: {call_str}")
            output.writeline("return print_performance(fn, times=times, repeat=repeat)")

    def add_benchmark_harness(self, output):
        """
        Append a benchmark harness to generated code for debugging
        """
        if not config.benchmark_harness:
            return

        self.benchmark_compiled_module(output)

        output.writelines(["", "", 'if __name__ == "__main__":'])
        with output.indent():
            output.writelines(
                [
                    "from torch._inductor.wrapper_benchmark import compiled_module_main",
                    f"compiled_module_main('{get_benchmark_name()}', benchmark_compiled_module)",
                ]
            )

    def define_kernel(
        self,
        kernel_name: str,
        kernel_body: str,
        metadata: Optional[str] = None,
        gpu: bool = True,
        cpp_definition: Optional[str] = None,
    ):
        self.writeline(
            KernelDefinitionLine(
                self,
                kernel_name,
                kernel_body,
                metadata=metadata,
                gpu=gpu,
                cpp_definition=cpp_definition,
            )
        )

    @staticmethod
    def _format_kernel_definition(
        kernel_name: str, kernel_body: str, metadata: Optional[str] = None
    ):
        metadata_comment = f"{metadata}\n" if metadata else ""
        body = f"\n\n{metadata_comment}{kernel_name} = {kernel_body}"
        return body

    def _define_kernel_helper(
        self,
        kernel_name: str,
        kernel_body: str,
        metadata: Optional[str] = None,
        gpu: bool = True,
        cpp_definition: Optional[str] = None,
    ):
        if config.triton.autotune_at_compile_time:
            # Skip inserting comments for the autotune block as they may contain cpp style comments
            body = self._format_kernel_definition(
                kernel_name, kernel_body, metadata=None
            )
            self.kernel_autotune_defs.splice(body)
            if V.graph.cpp_wrapper:
                # For cpp wrapper, no need to continue codegen for the main body
                return

        body = self._format_kernel_definition(
            kernel_name, kernel_body, metadata=metadata
        )
        self.header.splice(body)

    def define_subgraph_launcher_fn(self, fn_code: str):
        self.subgraph_definitions.splice(fn_code)

    def define_user_defined_triton_kernel(
        self,
        kernel,
        configs,
        kwargs,
        restore_value_args,
        reset_to_zero_args,
        grids: list[list[Union[int, sympy.Expr]]],
    ):
        from ..runtime.triton_heuristics import (
            config_to_dict,
            FixedGrid,
            PrecomputedGrid,
        )
        from .common import (
            ConstexprArg,
            KernelArgType,
            SizeArg,
            TensorArg,
            TMADescriptorArg,
        )
        from .triton import gen_common_triton_imports, TritonKernel

        original_name = kernel.__name__
        signature: list[KernelArgType] = []
        constants: dict[str, Any] = {}
        arg_indices: list[int] = []
        equal_to_1_args: list[str] = []

        def add_to_signature(idx, arg):
            signature.append(arg)
            arg_indices.append(idx)

        def add_arg(idx, arg, is_constexpr=False, equals_1=False, equals_none=False):
            if is_constexpr:
                if triton_version_uses_attrs_dict():
                    # tl.constexpr args appear in the signature in new versions of triton,
                    # but not in old versions of triton.
                    add_to_signature(idx, arg)

                if arg.name in kwargs:
                    # the arg may not appear in kwargs if it is an autotuned arg.
                    # in this case, it will be added in triton_heuristics after autotuning.
                    constants[arg.name] = kwargs[arg.name]

            else:
                # the only case where arg name isn't in kwargs, should be
                # when the arg is a constexpr.
                assert arg.name in kwargs

                if equals_1:
                    if triton_version_uses_attrs_dict():
                        # new versions of triton: add the equal-to-1 arg in the signature (labeled as "constexpr"),
                        #                         and add the arg as a constant.
                        # new versions of triton: add the equal-to-1 arg in the signature (labeled as, e.g., "i32"),
                        #                         and add the arg as a constant.
                        add_to_signature(idx, ConstexprArg(name=arg.name))
                    else:
                        add_to_signature(idx, arg)
                    constants[arg.name] = 1
                elif equals_none:
                    if triton_version_uses_attrs_dict():
                        # new versions of triton: add the none arg in the signature (as a constexpr arg) and as a constant
                        # old versions of triton: include the none arg as a constant (but not in the signature)
                        add_to_signature(idx, ConstexprArg(name=arg.name))
                    constants[arg.name] = None
                else:
                    add_to_signature(idx, arg)

        for idx, key in enumerate(kernel.arg_names):
            if idx in kernel.constexprs:
                add_arg(idx, ConstexprArg(name=key), is_constexpr=True)
                continue

            if key not in kwargs:
                continue

            arg = kwargs[key]

            if kwargs[key] is None:
                add_arg(idx, ConstexprArg(name=key), equals_none=True)
            else:
                if isinstance(arg, ir.TMADescriptor):
                    add_arg(
                        idx,
                        TMADescriptorArg(
                            name=key,
                        ),
                    )
                elif isinstance(arg, ir.Buffer):
                    add_arg(
                        idx,
                        TensorArg(
                            name=key,
                            buffer=arg.get_name(),
                            dtype=arg.get_dtype(),
                        ),
                    )
                elif isinstance(arg, ir.ReinterpretView):
                    # for ReinterpretView we use the underlying
                    # buffer name and note the (possibly non-zero)
                    # offset relative to the underlying buffer
                    add_arg(
                        idx,
                        TensorArg(
                            name=key,
                            buffer=arg.data.get_name(),
                            dtype=arg.get_dtype(),
                            offset=arg.layout.offset,
                        ),
                    )
                else:
                    equals_1 = isinstance(
                        arg, (int, sympy.Integer)
                    ) and V.graph.sizevars.statically_known_equals(
                        arg,
                        1,  # type: ignore[arg-type]
                    )
                    add_arg(idx, SizeArg(key, arg), equals_1=equals_1)

        triton_signature = signature_to_meta(
            signature,
            size_dtype=None,  # try to infer based on symints
            indices=arg_indices,
            argdefs=[ArgName(x) for x in kernel.arg_names],
        )
        triton_meta: dict[str, Any] = {
            "signature": triton_signature,
            "device": DeviceProperties.create(V.graph.get_current_device_or_throw()),
            # Triton compiler includes equal_to_1 args into constants even
            # when they are not constexpr. otherwise there may be a segfault
            # during launching the Inductor-compiled Triton kernel.
            # TODO(aakhundov): add None args to constants, too. currently, this
            # causes CUDA errors in test_aot_inductor.test_triton_kernel_with_none_input.
            # https://github.com/pytorch/pytorch/issues/120478#issuecomment-1962822307
            # https://github.com/triton-lang/triton/blob/231efe9ed2d200be0f69a07c298e4342b08efe3d/python/triton/runtime/jit.py#L384
            "constants": {
                **constants,
                **dict.fromkeys(equal_to_1_args, 1),
            },
            "configs": [
                config_of(
                    signature,
                    indices=arg_indices,
                )
            ],
        }

        if restore_value_args:
            triton_meta["restore_value"] = tuple(restore_value_args)

        if reset_to_zero_args:
            triton_meta["reset_to_zero"] = tuple(reset_to_zero_args)

        if len(grids) == 1:
            # compute the grid in the wrapper and pass it in as an arg
            inductor_meta: dict[str, Any] = FixedGrid.setup_grid_as_args()
            extra_launcher_call_args = [*map(sympy.sympify, grids[0])]
        else:

            def rename_sizes_for_launcher(expr: Union[int, sympy.Expr]) -> sympy.Expr:
                if isinstance(expr, sympy.Expr):
                    symbols = [*expr.free_symbols]
                    if not symbols:
                        return expr
                    symbols.sort(key=str)
                    for sym in symbols:
                        if sym in extra_launcher_args:
                            continue
                        extra_launcher_args[sym] = sympy.Symbol(
                            f"_launcher_s{len(extra_launcher_args)}"
                        )
                    return sympy_subs(expr, extra_launcher_args)
                assert isinstance(expr, int)
                return sympy.Integer(expr)

            extra_launcher_args: dict[sympy.Symbol, sympy.Symbol] = {}
            grids = [[*map(rename_sizes_for_launcher, grid)] for grid in grids]

            assert grids and len(grids) == len(configs)
            precomputed_grids = []
            for grid, cfg in sorted(
                zip(grids, configs), key=lambda x: len(x[1].kwargs), reverse=True
            ):
                precomputed_grids.append(
                    {
                        "config": config_to_dict(cfg),
                        "python": [*map(pexpr, grid)],
                        "cpp": [*map(cexpr, grid)],
                    }
                )
            inductor_meta = {
                "grid_type": PrecomputedGrid.__name__,
                "precomputed_grids": precomputed_grids,
                "extra_launcher_args": [*map(str, extra_launcher_args.values())],
            }
            extra_launcher_call_args = [*extra_launcher_args.keys()]

        # Distinguish between different functions using function id
        cache_key: Any = [id(kernel.fn)]
        if len(configs) > 0:
            for arg in kwargs.values():
                # We need to key on non tensor arg only in autotune mode
                if not isinstance(arg, (ir.Buffer, ir.ReinterpretView)):
                    cache_key.append(arg)
        cache_key.append(str(triton_meta))
        cache_key.extend(str(inductor_meta))
        cache_key = tuple(cache_key)
        if cache_key in self.user_defined_kernel_cache:
            return (
                *self.user_defined_kernel_cache[cache_key],
                extra_launcher_call_args,
            )

        name = f"{original_name}_{len(self.user_defined_kernel_cache)}"

        compile_wrapper = IndentedBuffer()
        if config.triton.unique_user_kernel_names:
            compile_wrapper.writeline(f"async_compile.triton({name!r}, '''")
        else:
            compile_wrapper.writeline(f"async_compile.triton({original_name!r}, '''")

        inductor_meta["kernel_name"] = name
        inductor_meta.update(TritonKernel.inductor_meta_common())

        compile_wrapper.splice(gen_common_triton_imports())
        compile_wrapper.splice(
            f"""
            @triton_heuristics.user_autotune(
                configs={[*map(config_to_dict, configs)]!r},
                inductor_meta={inductor_meta!r},
                triton_meta={triton_meta!r},
                filename=__file__,
                custom_kernel=True,
            )
            @triton.jit
            """
        )
        kernel_src = user_defined_triton_kernel_transitive_closure_source_code(kernel)
        if config.triton.unique_user_kernel_names:
            # We replace the original_name with the unique name.
            kernel_src = kernel_src.replace(f"def {original_name}(", f"def {name}(")
        compile_wrapper.splice(kernel_src)

        current_device = V.graph.get_current_device_or_throw()
        compile_wrapper.writeline(f"''', device_str='{current_device.type}')")
        _, lineno = inspect.getsourcelines(kernel.fn)
        srcfile = inspect.getsourcefile(kernel.fn)
        metadata = f"# Original path: {srcfile}:{lineno}"
        self.define_kernel(
            name,
            compile_wrapper.getvalue(),
            metadata,
        )
        # Add to the cache for the next use
        self.user_defined_kernel_cache[cache_key] = (name, triton_meta)
        return name, triton_meta, extra_launcher_call_args

    def generate_numel_expr(self, kernel_name: str, tree, suffix: Optional[str] = None):
        expr = f"{kernel_name}_{tree.prefix}numel"
        if suffix is not None:
            expr += f"_{suffix}"

        # We can get symbolic expressions here, like s0*64
        # It is fine to have them here, but we need to handle them correctly as their own type
        # This is tricky to do, so we wrap in a custom type, distinct from scalars, but also from sympy*
        # scalars as well.
        # This is handled in `generate_args_decl` which has a correct comment of: TODO: only works for
        # constant now, need type info. I agree, this needs type info, and while this is not true type info
        # it suffices as a type hint for the purposes of producing the correct code for this type.
        arg = SymbolicCallArg(expr, tree.numel)
        self.writeline(SymbolicCallArgLine(self, arg, V.graph))

        return arg

    def _generate_symbolic_call_arg_helper(
        self, arg: SymbolicCallArg, graph: GraphLowering
    ) -> None:
        self.writeline(f"{arg.inner} = {pexpr(arg.inner_expr)}")

    def generate_workspace_allocation(self, ws: WorkspaceArg):
        name = ws.get_name()
        line = AllocateLine(self, ws)
        if ws.zero_mode == WorkspaceZeroMode.UNINITIALIZED:
            self.writeline(line)
        elif ws.zero_mode == WorkspaceZeroMode.ZERO_ON_CALL:
            self.writeline(line)
            self.writeline(self.make_zero_buffer(name))
        elif ws.zero_mode == WorkspaceZeroMode.ZERO_PER_GRAPH:
            prior = self.allocated_workspaces.get(name)
            if prior:
                assert isinstance(prior, AllocateLine) and isinstance(
                    prior.node, WorkspaceArg
                )
                # expand existing allocation
                prior.node = WorkspaceArg.maximum(prior.node, ws)
            else:
                self.writeline(line)
                self.writeline(self.make_zero_buffer(name))
                self.allocated_workspaces[name] = line
        else:
            raise AssertionError(ws.zero_mode)

        if config.triton.autotune_at_compile_time:
            self.kernel_autotune_calls.writeline(
                PythonWrapperCodegen.make_allocation(
                    self,
                    name,
                    ws.device,
                    ws.dtype,
                    shape=(V.graph.sizevars.size_hint(ws.count),),
                    stride=(1,),
                )
            )
            if ws.zero_mode != WorkspaceZeroMode.UNINITIALIZED:
                self.kernel_autotune_calls.writeline(
                    PythonWrapperCodegen.make_zero_buffer(self, name)
                )

    def generate_workspace_deallocation(self, ws: WorkspaceArg):
        if ws.zero_mode != WorkspaceZeroMode.ZERO_PER_GRAPH:
            self.writeline(FreeIfNotReusedLine(self, ws))

    def make_zero_buffer(self, name):
        return f"{name}.zero_(){self.ending}"

    def wrap_kernel_call(self, name, call_args):
        return f"{name}({', '.join(call_args)}){self.ending}"

    def generate_profiler_mark_wrapper_call(self, stack):
        self.wrapper_call.writeline("from torch.profiler import record_function")
        self.wrapper_call.writeline(
            f"with record_function('graph_{V.graph.graph_id}_inductor_wrapper_call'):"
        )
        stack.enter_context(self.wrapper_call.indent())

    def generate_start_graph(self):
        self.wrapper_call.writeline("start_graph()")

    def generate_end_graph(self):
        self.wrapper_call.writeline(f"end_graph({config.profile_bandwidth_output!r})")

    def generate_reset_kernel_saved_flags(self):
        self.wrapper_call.splice(
            f"""
            for kernel in globals().values():
                if isinstance(kernel, {triton_heuristics.__name__}.CachingAutotuner):
                    kernel.cuda_kernel_saved = False
            """
        )

    def generate_save_uncompiled_kernels(self):
        """
        Precompile and save the CUBINs of the Triton kernels that haven't
        been precompiled and saved as a side effect of running the generated
        JIT model (Python wrapper). This can happen when the model contains
        control flow: only one pass through the control flow operators covers
        the kernels that are saved, the remaining kernels are not launched,
        hence not saved. The main purpose of this codegen is to compile and
        save the Triton kernels outside the active control flow path for
        subsequent AOTInductor code generation and compilation.
        """
        self.wrapper_call.splice(
            f"""
            for kernel in globals().values():
                if isinstance(kernel, {triton_heuristics.__name__}.CachingAutotuner):
                    if not kernel.cuda_kernel_saved:
                        if len(kernel.launchers) == 0:
                            kernel.precompile()
                        kernel.save_gpu_kernel(
                            grid=(0, 0, 0),   # use dummy grid
                            stream="stream",  # use dummy stream
                            launcher=kernel.launchers[0],
                        )
            """
        )

    def prepare_triton_kernel_call(self, call_args):
        def wrap_arg(arg):
            if isinstance(arg, str):
                # dynamo wraps unspec variable as 0d CPU tensor, need convert to scalar
                return arg + ".item()" if should_unwrap_unspec_arg(arg) else arg
            elif isinstance(arg, (int, float, bool, SymbolicCallArg)):
                return str(arg)
            else:
                return pexpr(V.graph.sizevars.simplify(arg))

        return [wrap_arg(arg) for arg in call_args]

    def generate_example_arg_value(self, arg, arg_type, raw_arg=None):
        if isinstance(arg_type, torch_dtype):
            if isinstance(raw_arg, ir.TMADescriptor):
                # first we generate the underlying buffer
                buf_name = raw_arg.tensor.get_name()
                buf = self.args_to_buffers[arg]
            elif self.args_to_buffers.get(arg):
                buf_name = arg
                buf = self.args_to_buffers[arg]
            else:
                assert raw_arg is not None, (
                    "V.graph.get_buffer(arg) and raw_arg can't be None at the same time"
                )
                buf_name = f"tmp_arg_{self.kernel_autotune_tmp_arg_idx}"
                buf = raw_arg
                self.kernel_autotune_tmp_arg_idx += 1

            assert buf is not None, f"Failed to find a buffer for arg {arg}"
            size = tuple(
                V.graph.sizevars.atomically_apply_size_hint(
                    e,
                    fallback=config.unbacked_symint_fallback,
                )
                for e in buf.get_size()
            )
            allocation_size = tuple(
                V.graph.sizevars.atomically_apply_size_hint(
                    e,
                    fallback=config.unbacked_symint_fallback,
                )
                for e in V.graph.get_allocation_size(buf)
            )
            stride = tuple(
                V.graph.sizevars.atomically_apply_size_hint(
                    e,
                    fallback=config.unbacked_symint_fallback,
                )
                for e in buf.get_stride()
            )
            device = buf.get_device()
            dtype = buf.get_dtype()
            offset = V.graph.sizevars.size_hint(
                buf.get_layout().offset,
                fallback=config.unbacked_symint_fallback,
            )
            value = f"generate_example_value({size}, {stride}, '{device}', {dtype}, {offset}, {allocation_size})"
            self.kernel_autotune_calls.writeline(f"{buf_name} = {value}")

            if isinstance(raw_arg, ir.TMADescriptor):
                # generate another line initializing a host-side TMA
                # descriptor from the underlying buffer created above
                value = self._generate_tma_descriptor_call(
                    desc=raw_arg,
                    apply_size_hints=True,
                )
                buf_name = arg
                self.kernel_autotune_calls.writeline(f"{buf_name} = {value}")

            return buf_name
        elif issubclass(arg_type, sympy.Basic) or isinstance(arg, SymbolicCallArg):
            # arg is a symbol or symbolic expression
            if isinstance(arg, str):
                if arg in self._meta_vars:
                    return arg
                if raw_arg is None:
                    return "None"
                arg = raw_arg
            if isinstance(arg, SymbolicCallArg):
                arg = arg.inner_expr
            if arg in V.graph.sizevars.inv_precomputed_replacements:
                arg = V.graph.sizevars.inv_precomputed_replacements[arg]

            return str(
                V.graph.sizevars.atomically_apply_size_hint(
                    arg, fallback=config.unbacked_symint_fallback
                )
            )

        elif isinstance(arg, (str, int, float, bool)):
            return str(arg)
        elif isinstance(arg, list):
            return f"[{', '.join(self.generate_example_arg_value(a, type(a)) for a in arg)}]"
        else:
            raise NotImplementedError(f"Unsupported type {type(arg)}")

    def _grid_dim_str(self, grid_per_dim):
        if isinstance(grid_per_dim, list):
            return (
                "[" + ", ".join(self._grid_dim_str(item) for item in grid_per_dim) + "]"
            )
        else:
            return pexpr(grid_per_dim)

    def generate_kernel_call(
        self,
        kernel_name: str,
        call_args,
        *,
        device=None,
        triton=True,
        arg_types=None,
        raw_keys=None,
        raw_args=None,
        triton_meta=None,
        original_fxnode_name=None,
    ):
        """
        Generates kernel call code.

        triton: Defines whether the backend uses Triton for codegen. Otherwise it uses the CUDA language when gpu=True,
                and C++ when gpu=False.
        """

        # Store buffers corresponding to each call arg.
        # This is used to generate example args for autotuning later on.
        self.args_to_buffers.update(
            {
                arg: V.graph.try_get_buffer(arg)
                for arg in call_args
                if isinstance(arg, str)
            }
        )

        device = device or V.graph.get_current_device_or_throw()
        self.writeline(
            KernelCallLine(
                self,
                kernel_name=kernel_name,
                call_args=call_args,
                raw_keys=raw_keys,
                raw_args=raw_args,
                arg_types=arg_types,
                triton=triton,
                triton_meta=triton_meta,
                device=device,
                graph_name=V.graph.name,
                original_fxnode_name=original_fxnode_name,
            )
        )

    def _generate_kernel_call_helper(
        self,
        kernel_name: str,
        call_args,
        *,
        device=None,
        triton=True,
        arg_types=None,
        raw_keys=None,
        raw_args=None,
        triton_meta=None,
        graph_name="",
        original_fxnode_name=None,
    ):
        device = device or V.graph.get_current_device_or_throw()
        if not (triton or device.type != "cpu"):
            self.writeline(self.wrap_kernel_call(kernel_name, call_args))
            return

        call_args_str = self.prepare_triton_kernel_call(call_args)
        call_args_str = ", ".join(call_args_str)
        stream_name = PythonWrapperCodegen.write_get_raw_stream(
            self, device.index, graph_name
        )
        if not triton:
            stream_ptr = f"c_void_p({stream_name})"
            self.writeline(
                f"{kernel_name}.{kernel_name}({call_args_str}, {stream_ptr})"
            )
            return

        self.write_triton_header_once()

        if (
            config.triton.autotune_at_compile_time
            and kernel_name not in self.kernel_autotune_names
        ):
            # Create example args for autotune in a separate epilogue
            assert arg_types is not None and len(call_args) == len(arg_types), (
                "call_args and arg_types do not match"
            )

            def get_autotune_deletion_call() -> str:
                """After all the autotune kernel calls have been written (i.e.
                self.kernel_autotune_example_args is complete), returns a deletion call
                for all autotune example tensors that are unnecessary after kernel_name
                is called."""
                tensors_to_delete = [
                    tensor
                    for tensor, kn in self.kernel_autotune_example_args.values()
                    if kn == kernel_name
                ]
                if tensors_to_delete:
                    return f"del {', '.join(tensors_to_delete)}\n"
                return ""

            all_args = []
            if raw_args is None:
                # create a dummy raw_args for uniform behavior in the following loop
                assert raw_keys is None, "keys are not None but args are"
                raw_keys = [None] * len(call_args)
                raw_args = [None] * len(call_args)
            else:
                assert len(raw_args) == len(call_args), (
                    "call_args and raw_args do not match"
                )

            autotune_args = None
            if original_fxnode_name and V.graph.autotuning_mapping:
                autotune_args = V.graph.autotuning_mapping.get(
                    original_fxnode_name, None
                )
            for i, (arg, arg_type, raw_key, raw_arg) in enumerate(
                zip(call_args, arg_types, raw_keys, raw_args)
            ):
                key = None
                if isinstance(arg, str) and "=" in str(arg):
                    # arg may be passed in a kwarg style, and then we need to extract its value
                    key, arg = arg.split("=")

                triton_input: Optional[str] = None
                if autotune_args and raw_key in autotune_args:
                    triton_input = self.get_autotuning_input_name(  # type: ignore[attr-defined]
                        autotune_args[raw_key]
                    )

                if triton_input:
                    arg_str = triton_input
                elif isinstance(arg_type, torch_dtype):
                    # workspace allocation is already generated by `generate_workspace_allocation()`
                    # in `TritonKernel.call_kernel()`.
                    if re.match(r"^(workspace|semaphore)", arg):
                        arg_str = arg
                    elif arg not in self.kernel_autotune_example_args:
                        arg_str = self.generate_example_arg_value(
                            arg, arg_type, raw_arg
                        )
                    else:
                        arg_str = self.kernel_autotune_example_args[arg][0]
                    self.kernel_autotune_example_args[arg] = (arg_str, kernel_name)
                else:
                    arg_str = self.generate_example_arg_value(arg, arg_type, raw_arg)
                all_args.append(arg_str if key is None else f"{key}={arg_str}")

            self.kernel_autotune_calls.writeline(
                f"{kernel_name}.run({', '.join(all_args)}, stream={stream_name})"
            )
            self.kernel_autotune_calls.writeline(
                DelayReplaceLine("<del_call>", get_autotune_deletion_call, "<del_call>")
            )
            self.kernel_autotune_names.add(kernel_name)
            if V.graph.cpp_wrapper:
                # For cpp wrapper, no need to continue codegen for the main body
                return

        # add debug printer code for triton kernel calls at (jit) inductor level
        debug_printer_manager = V.graph.wrapper_code.debug_printer
        debug_printer_manager.set_printer_args(call_args, kernel_name, arg_types, None)
        with debug_printer_manager:
            self.writeline(f"{kernel_name}.run({call_args_str}, stream={stream_name})")
        self.write_triton_header_once()

    def writeline(self, line):
        self.lines.append(line)

    def writelines(self, lines):
        for line in lines:
            self.writeline(line)

    def enter_context(self, ctx):
        self.lines.append(LineContext(ctx))

    def val_to_arg_str(self, s, type_=None):
        from torch.utils._triton import has_triton_package

        if has_triton_package():
            import triton

        if isinstance(s, SymTypes):
            return pexpr(s.node.expr)
        elif isinstance(s, sympy.Expr):
            return pexpr(s)
        elif isinstance(s, (tuple, list)):

            @dataclasses.dataclass
            class Shim:
                ref: Any

                def __repr__(self):
                    return self.ref

            # Explicitly call the Python version of val_to_arg_str
            return repr(
                type(s)(Shim(PythonWrapperCodegen.val_to_arg_str(self, a)) for a in s)
            )
        elif isinstance(s, torch._ops.OpOverload):
            return _get_qualified_name(s)
        elif isinstance(s, (ir.Buffer, ir.MutableBox, ReinterpretView)):
            return s.codegen_reference()
        elif has_triton_package() and isinstance(s, triton.language.dtype):  # type: ignore[possibly-undefined]
            return repr(s)
        elif isinstance(s, ir.GeneratorState):
            return s.codegen_reference()
        else:
            return repr(s)

    # The following methods are for memory management
    def make_buffer_allocation(self, buffer: BufferLike):
        device = buffer.get_device()
        dtype = buffer.get_dtype()
        shape = tuple(buffer.get_size())
        allocation_shape = tuple(V.graph.get_allocation_size(buffer))
        stride = tuple(buffer.get_stride())
        return self.make_allocation(
            buffer.get_name(), device, dtype, shape, stride, allocation_shape
        )

    def make_allocation(
        self, name, device, dtype, shape, stride, allocation_shape=None
    ):
        if allocation_shape is None:
            allocation_shape = shape

        codegen_shape_tuple = self.codegen_python_shape_tuple(shape)
        codegen_allocation_shape_tuple = self.codegen_python_shape_tuple(
            allocation_shape
        )
        codegen_stride_tuple = self.codegen_python_shape_tuple(stride)
        if device.type in ("cpu", "cuda", "xpu"):
            # optimized path for faster allocations, saving ~2us versus the stuff below
            out = (
                f"{name} = empty_strided_{device.type}("
                f"{codegen_allocation_shape_tuple}, "
                f"{codegen_stride_tuple}, "
                f"{dtype})"
            )
        # all other devices:
        else:
            out = (
                f"{name} = empty_strided("
                f"{codegen_allocation_shape_tuple}, "
                f"{codegen_stride_tuple}, "
                f"device='{device.type}', dtype={dtype})"
            )
        if codegen_shape_tuple != codegen_allocation_shape_tuple:
            # need an extra as_strided call
            out = out + f".as_strided({codegen_shape_tuple}, {codegen_stride_tuple})"
        return out

    def make_comment(self, line):
        self.writeline(CommentLine(line))

    def make_tensor_alias(self, new_name, old_name, comment=""):
        return f"{self.declare}{new_name} = {old_name}{self.ending}  {self.comment} {comment}"

    def make_buffer_free(self, buffer: Union[BufferLike, ir.TorchBindObject]):
        return f"del {buffer.get_name()}"

    def make_free_by_names(self, names_to_del: list[str]):
        return f"del {', '.join(name for name in names_to_del)}"

    def codegen_exact_buffer_reuse(self, old_name: str, new_name: str, del_line: str):
        return f"{self.declare_maybe_reference}{new_name} = {old_name}{del_line}{self.ending}  {self.comment} reuse"

    def make_buffer_reuse(self, old: BufferLike, new: BufferLike, delete_old: bool):
        assert old.get_dtype() == new.get_dtype()
        old_name = old.get_name()
        new_name = new.get_name()
        del_line = ";"
        if old_name not in V.graph.get_output_names() and delete_old:
            del_line = f"; {self.make_buffer_free(old)}"

        if old.get_size() == new.get_size() and old.get_stride() == new.get_stride():
            return self.codegen_exact_buffer_reuse(old_name, new_name, del_line)

        reinterpret_view = self.codegen_reinterpret_view(
            old, new.get_size(), new.get_stride(), 0, self.wrapper_call.writeline
        )
        return f"{self.declare}{new_name} = {reinterpret_view}{del_line}  {self.comment} reuse"

    def codegen_deferred_allocation(self, name: str, view: ir.ReinterpretView) -> None:
        self.writeline(
            DeferredLine(
                name,
                f"{self.declare}{name} = {view.codegen_reference()}{self.ending}  {self.comment} alias",
            )
        )

    def codegen_allocation(self, buffer: ir.Buffer):
        name = buffer.get_name()

        if (
            name in V.graph.removed_buffers
            or name in self.allocated
            or isinstance(buffer, ir.DonatedBuffer)
        ):
            return
        self.allocated.add(name)
        if (
            isinstance(
                buffer.get_defining_op(),
                (ir.ExternKernelAlloc, ir.MultiOutput),
            )
            and not buffer.should_allocate()
        ):
            return

        layout = buffer.get_output_spec()
        if isinstance(layout, ir.MutationLayoutSHOULDREMOVE):
            return
        if isinstance(layout, ir.NoneLayout):
            return
        if isinstance(layout, ir.NonOwningLayout):
            assert isinstance(layout.view, ir.ReinterpretView), (
                f"unexpected {type(layout.view)}: {layout.view}"
            )
            box = layout.view.data
            assert isinstance(box, ir.StorageBox), type(box)
            input_buffer = box.data
            assert isinstance(input_buffer, ir.Buffer), type(box)
            self.codegen_allocation(input_buffer)
            self.writeline(ReinterpretLine(self, input_buffer, buffer, layout))
            return

        if isinstance(layout, ir.CommBufferLayout):
            self.writeline(CommBufferAllocateLine(self, buffer))
            return

        self.writeline(AllocateLine(self, buffer))

    def codegen_free(self, buffer):
        name = buffer.get_name()

        # can be freed but not reused
        if isinstance(buffer, (ir.InputBuffer, ir.TorchBindObject)):
            self.writeline(FreeLine(self, buffer))
            return

        if isinstance(buffer.get_output_spec(), ir.CommBufferLayout):
            # Comm buffers are not eligible for in-place reuse. Their reuse is
            # achieved exclusively via buffer planning.
            self.writeline(CommBufferFreeLine(self, buffer))
            return

        if not self.can_reuse(buffer):
            return
        self.freed.add(name)

        self.writeline(FreeIfNotReusedLine(self, buffer))

    def can_reuse(self, input_buffer, output_buffer=None):
        name = input_buffer.get_name()
        return not (
            name in V.graph.removed_buffers
            or (
                name in V.graph.graph_inputs
                and not isinstance(
                    V.graph.graph_inputs_original[name], ir.DonatedBuffer
                )
            )
            or name in V.graph.constants
            or name in V.graph.torchbind_constants
            or name in V.graph.never_reuse_buffers
            or name in self.freed
        )

    def did_reuse(self, buffer, reused_buffer):
        # Check whether a given buffer was reused by a possible reuser in the wrapper codegen
        # Can be consulted from inside ir codegen, e.g. to determine whether a copy is needed
        return (
            buffer.get_name() in self.reuses
            and self.reuses[buffer.get_name()] == reused_buffer.get_name()
        )

    def codegen_inplace_reuse(self, input_buffer: ir.Buffer, output_buffer: ir.Buffer):
        assert can_match_buffer_size(input_buffer, output_buffer)
        self.codegen_allocation(input_buffer)
        self.freed.add(input_buffer.get_name())
        self.allocated.add(output_buffer.get_name())
        self.reuses[output_buffer.get_name()] = input_buffer.get_name()
        self.writeline(ReuseLine(self, input_buffer, output_buffer))

    def codegen_unbacked_symbol_decl(self, symbol):
        name = str(symbol)
        if name in self.unbacked_symbol_decls:
            return name
        else:
            # When in CppWrapperCpu, we should only generate the declaration once
            self.unbacked_symbol_decls.add(name)
            return self.declare + name

    def codegen_unbacked_symbol_defs_for_outputs(
        self,
        output_name: str,
        outputs: Any,
        unbacked_bindings: Optional[dict[sympy.Symbol, pytree.KeyPath]],
    ) -> None:
        unbacked_bindings = resolve_unbacked_bindings(
            V.graph.sizevars.shape_env, unbacked_bindings
        )

        if not unbacked_bindings:
            return

        # This code is designed to generate code expressions from symbolic paths (keypaths)
        # associated with certain symbols (unbacked bindings). These keypaths describe how
        # to access the unbacked symbol in a structured way.
        # For example, we might want to generate "u0 = outs[0].stride(1)"", where s = u0, and the keypath
        # describes the structure of "outs[0].stride(1)", like [SequenceKey(0), CallMethodKey("stride"), SequenceKey[1]].
        for s, keypath in unbacked_bindings.items():
            # `go` recursively constructs a code expression by processing each element of
            # the keypath and construct the expression incrementally.
            # For example, given output name outs and keypath [SequenceKey(0), CallMethodKey("stride", 1)],
            # it generates "outs[0]" based on SequenceKey(0), then recursively go("outs[0]", [CallMethodKey("stride"), ...])
            def go(expr: str, keypath: pytree.KeyPath):
                if keypath == ():
                    return expr

                if (
                    len(keypath) >= 2
                    and isinstance(keypath[0], CallMethodKey)
                    and isinstance(keypath[1], pytree.SequenceKey)
                ):
                    return go(
                        f"{expr}.{keypath[0].name}({keypath[1].idx})", keypath[2:]
                    )
                elif isinstance(keypath[0], CallMethodKey):
                    return go(f"{expr}.{keypath[0].name}()", keypath[1:])
                elif isinstance(keypath[0], pytree.SequenceKey):
                    return (
                        go(f"std::get<{keypath[0].idx}>({expr})", keypath[1:])
                        if V.graph.cpp_wrapper
                        else go(f"{expr}[{keypath[0].idx}]", keypath[1:])
                    )
                elif isinstance(keypath[0], DivideByKey):
                    # TODO: need to assert divisibility
                    # TODO: this is invalid C++ codegen
                    return go(f"{expr}.__floordiv__({keypath[0].divisor})", keypath[1:])
                else:
                    raise AssertionError(f"unrecognized keypath {keypath}")

            # `go_outer` manages the top-level logic for generating the final expression.
            # It handles special cases for C++ code generation and adjusts
            # the keypath based on the context (e.g., single vs. multiple outputs).
            def go_outer():  # type: ignore[no-untyped-def]
                if V.graph.cpp_wrapper:
                    # Special handling for the top level buffer access,
                    # because self.get_name() is actually never bound; the
                    # individual output arguments are bound by
                    # generate_c_shim_fallback_kernel
                    if len(outputs) == 1:
                        out = outputs[0]
                        # When fallback kernel returns a list consisting of a single tensor,
                        # the output is represented as a MultiOutput with non empty indices.
                        # In this case, we strip the first key path away.
                        return go(
                            outputs[0].get_name(),
                            keypath[1:]
                            if isinstance(out, ir.MultiOutput) and len(out.indices) != 0
                            else keypath,
                        )
                    else:
                        assert isinstance(keypath[0], pytree.SequenceKey)
                        return go(outputs[keypath[0].idx].get_name(), keypath[1:])
                else:
                    return go(output_name, keypath)

            self.writeline(
                f"{self.codegen_unbacked_symbol_decl(s)} = {go_outer()}{self.ending}"
            )

    def codegen_subgraph_by_inlining(self, subgraph, outer_inputs, outer_outputs):
        # TODO (desertfire) - This function is the old way of supporting
        # subgraph codegen by inlining subgraphs in the output code. For python
        # wrapper, we have moved to lifting subgraphs as functions, supported by
        # `codegen_subgraph` function.
        #
        # However this does not work with cpp wrapper. With cpp wrapper, we make
        # two passes and the kernels are shared from the first pass to the next.
        # Therefore, both the Python and CppWrapper need to share the some
        # codegen infra. For now, CppWrapperCpu has not been updated to lift the
        # subgraph as functions. Therefore for cpp_wrapper first pass with
        # PythonWrapper, we still fallback to the old way of inlining subgraphs
        # in the output code. Once we update CppWrapperCpu, we can remove this
        # function.
        def _codegen_subgraph_prefix():
            assert len(subgraph.graph.graph_inputs) == len(outer_inputs)
            for inner_input, outer_input in zip(
                subgraph.graph.graph_inputs, outer_inputs
            ):
                self.writeline(
                    f"{self.declare}{inner_input} = {outer_input}{self.ending}"
                )

        def _codegen_subgraph_suffix():
            assert len(subgraph.graph.graph_outputs) == len(outer_outputs)
            for inner_output, outer_output in zip(
                subgraph.graph.graph_outputs, outer_outputs
            ):
                self.writeline(
                    f"{outer_output} = {inner_output.codegen_reference()}{self.ending}"
                )

        try:
            self.push_codegened_graph(subgraph.graph)
            self.writeline(f"{self.comment} subgraph: {subgraph.name}")
            _codegen_subgraph_prefix()
            parent_graph = V.graph
            with V.set_graph_handler(subgraph.graph):
                subgraph.graph.codegen_subgraph(
                    parent_graph=parent_graph,
                )
            _codegen_subgraph_suffix()
        finally:
            self.pop_codegened_graph()

    def codegen_subgraph_prefix(self, subgraph, outer_inputs, outer_outputs):
        # All inputs of hops must be explicitly passed in.
        # Free tensors and basic symbols should have been explicitly lifted as inputs in dynamo.
        assert len(outer_inputs) == len(subgraph.graph.graph_input_names), (
            f"graph_input_names:{subgraph.graph.graph_input_names}, outer_inputs: {outer_inputs}"
        )
        for inner_input, outer_input in zip(
            subgraph.graph.graph_input_names, outer_inputs
        ):
            self.writeline(f"{self.declare}{inner_input} = {outer_input}{self.ending}")

    def codegen_partition_call(
        self,
        partition_id: int,
        partition_signatures: ir.GraphPartitionSignature,
    ):
        """Generate code to call a graph partition"""
        input_deallocation = partition_signatures.input_deallocation
        output_nodes = partition_signatures.output_nodes

        input_names = list(input_deallocation.keys()) + [
            symbol_input.name for symbol_input in partition_signatures.symbol_inputs
        ]

        inputs = ", ".join(input_names) + ("," if len(input_names) == 1 else "")

        output_names = [node.get_name() for node in output_nodes]
        outputs = ", ".join(output_names) + ("," if len(output_nodes) == 1 else "")

        # Create a list of inputs for the subgraph call
        self.writeline(f"partition{partition_id}_args = [{inputs}]")

        names_to_del = [
            name for name, deallocate in input_deallocation.items() if deallocate
        ]
        if names_to_del:
            self.writeline(f"del {', '.join(names_to_del)}")

        # Call the subgraph launcher function
        self.writeline(
            f"({outputs}) = self.partitions[{partition_id}](partition{partition_id}_args)"
        )
        self.writeline(f"del partition{partition_id}_args")

    def set_all_partition_names(self, num_partitions: int):
        self.all_partition_names = [f"partition_{idx}" for idx in range(num_partitions)]

    def codegen_subgraph_call(self, subgraph, outer_inputs, outer_outputs):
        # Get the input and output names of the subgraph
        input_names = subgraph.graph.graph_input_names
        inner_inputs = ", ".join(input_names)
        if len(input_names) == 1:
            inner_inputs += ","

        outer_output_names = ", ".join(outer_outputs) + (
            "," if len(outer_outputs) == 1 else ""
        )

        # Create a list of inputs for the subgraph call
        self.writeline(f"{subgraph.graph.name}_args = [{inner_inputs}]")
        for inner_input in input_names[: len(outer_inputs)]:
            self.writeline(f"del {inner_input}")

        # Call the subgraph launcher function
        self.writeline(
            f"({outer_output_names}) = {subgraph.graph.name}({subgraph.graph.name}_args)"
        )

    def codegen_subgraph(self, subgraph, outer_inputs, outer_outputs):
        # Codegen subgraph by recursively calling the codegen for the subgraph.
        # This lifts the subgraph as a function in the output code.
        if V.graph.aot_mode:
            self.codegen_subgraph_by_inlining(subgraph, outer_inputs, outer_outputs)
            return

        self.push_codegened_graph(subgraph.graph)
        self.writeline("")
        self.writeline(f"{self.comment} subgraph: {subgraph.name}")
        self.codegen_subgraph_prefix(subgraph, outer_inputs, outer_outputs)

        parent_graph = V.graph
        subgraph.graph.cpp_wrapper = parent_graph.cpp_wrapper

        if subgraph.graph.name not in self.already_codegened_subgraphs:
            # If it is already codegened, the parent wrapper already has
            # subgraph fn by name subgraph.graph.name
            with V.set_graph_handler(subgraph.graph):
                # do not graph partition for subgraph
                with config.patch("graph_partition", False):
                    # Call the codegen of subgraph recursively
                    subgraph_code, _ = subgraph.graph.codegen()
            self.already_codegened_subgraphs.add(subgraph.graph.name)
            self.define_subgraph_launcher_fn(subgraph_code.value)

        self.codegen_subgraph_call(subgraph, outer_inputs, outer_outputs)

    def codegen_invoke_subgraph(self, invoke_subgraph):
        name = invoke_subgraph.get_name()

        self.writeline(f"{name} = [None] * {len(invoke_subgraph.outputs)}")
        outer_inputs = [buf.codegen_reference() for buf in invoke_subgraph.inputs]
        outer_outputs = [f"{name}[{i}]" for i in range(len(invoke_subgraph.outputs))]
        self.codegen_subgraph(invoke_subgraph.subgraph, outer_inputs, outer_outputs)

    def codegen_conditional(self, conditional):
        name = conditional.get_name()

        outer_inputs = [buf.codegen_reference() for buf in conditional.operands]
        outer_outputs = [f"{name}[{i}]" for i in range(len(conditional.outputs))]

        predicate = conditional.predicate.codegen_reference()
        if not isinstance(conditional.predicate, ir.ShapeAsConstantBuffer):
            # move the Tensor predicate to host
            predicate = f"{predicate}.item()"

        self.writeline(f"{name} = [None] * {len(conditional.outputs)}")
        self.writeline(f"if {predicate}:")
        self.writeline(EnterSubgraphLine(self, conditional.true_subgraph.graph))
        self.codegen_subgraph(conditional.true_subgraph, outer_inputs, outer_outputs)
        self.writeline(ExitSubgraphLine(self))
        self.writeline("else:")
        self.writeline(EnterSubgraphLine(self, conditional.false_subgraph.graph))
        self.codegen_subgraph(conditional.false_subgraph, outer_inputs, outer_outputs)
        self.writeline(ExitSubgraphLine(self))

    def codegen_while_loop(self, while_loop):
        name = while_loop.get_name()
        outer_carried_inputs = [
            buf.codegen_reference() for buf in while_loop.carried_inputs
        ]
        outer_additional_inputs = [
            buf.codegen_reference() for buf in while_loop.additional_inputs
        ]

        self.writeline(f"{name} = [None] * {len(outer_carried_inputs)}")
        for i, inp in enumerate(outer_carried_inputs):
            # set the initial state before the loop
            self.writeline(f"{name}[{i}] = {inp}")

        cond_outer_inputs = [
            *[f"{name}[{i}]" for i in range(len(outer_carried_inputs))],
            *outer_additional_inputs,
        ]
        cond_outer_outputs = [f"{name}_cond_result"]
        body_outer_inputs = list(
            cond_outer_inputs
        )  # same inputs for cond_fn and body_fn
        # Carry over the state from body_fn. Note: We only carry over
        # the carried_inputs part of the inputs, the additional ones
        # are passed in as they're before.
        body_outer_outputs = body_outer_inputs[: len(outer_carried_inputs)]

        self.writeline("while True:")
        self.writeline(EnterSubgraphLine(self, while_loop.cond_subgraph.graph))
        self.codegen_subgraph(
            while_loop.cond_subgraph, cond_outer_inputs, cond_outer_outputs
        )
        self.writeline(
            f"if not {cond_outer_outputs[0]}: break"
        )  # condition doesn't hold
        self.writeline(ExitSubgraphLine(self))
        self.writeline(EnterSubgraphLine(self, while_loop.body_subgraph.graph))
        self.codegen_subgraph(
            while_loop.body_subgraph, body_outer_inputs, body_outer_outputs
        )
        self.writeline(ExitSubgraphLine(self))

    @staticmethod
    def statically_known_int_or_none(x):
        try:
            if getattr(x, "free_symbols", None):
                # _maybe_evaluate_static will return (s0 // (2 // s0)) as 2, but
                # the actual codegen will still generate the full expression here.
                return None
            if isinstance(x, int):
                return x
            val = V.graph._shape_env._maybe_evaluate_static(x)
            if val is None:
                return val
            return int(val)  # type: ignore[call-overload]
        except Exception:
            return None

    @staticmethod
    def statically_known_list_of_ints_or_none(lst):
        result = []
        for x in lst:
            num = PythonWrapperCodegen.statically_known_int_or_none(x)
            if num is None:
                return None
            result.append(num)
        return result

    @staticmethod
    def is_statically_known_list_of_ints(lst):
        return (
            PythonWrapperCodegen.statically_known_list_of_ints_or_none(lst) is not None
        )

    @staticmethod
    def static_shape_for_buffer_or_none(buffer):
        return PythonWrapperCodegen.statically_known_list_of_ints_or_none(
            buffer.get_size()
        )

    @staticmethod
    def can_prove_buffer_has_static_shape(buffer):
        return PythonWrapperCodegen.static_shape_for_buffer_or_none(buffer) is not None


class SubgraphPythonWrapperCodegen(PythonWrapperCodegen):
    """
    A wrapper codegen that generates code for a subgraph. For most of the
    methods, we rely on the implementation in the PythonWrapperCodegen. But we
    override a few functions to produce cleaner code (like avoiding writing
    imports twice in the output code)
    """

    def __init__(
        self,
        subgraph_name: str,
        parent_wrapper: PythonWrapperCodegen,
        partition_signatures: Optional[ir.GraphPartitionSignature] = None,
    ):
        # It is necessary to set the subgraph_name before calling super __init__
        # because __init__ calls set_launcher_fn_name
        self.subgraph_name = subgraph_name
        self.parent_wrapper = parent_wrapper
        self.partition_signatures = partition_signatures

        super().__init__()

    def set_launcher_fn_name(self) -> None:
        # This sets up the name of the function containing the launcher code of
        # the subgraph.
        self.launcher_fn_name = self.subgraph_name

    def write_header(self) -> None:
        pass

    def add_benchmark_harness(self, output):
        pass

    def benchmark_compiled_module(self, output):
        pass

    def write_async_compile_wait(self):
        pass

    def next_kernel_suffix(self) -> str:
        # Ensures that subgraphs kernels do not clash with each other
        return self.parent_wrapper.next_kernel_suffix()

    def generate_after_suffix(self, result: IndentedBuffer) -> None:
        return

    def write_launcher_fn_call_get_indent(self) -> int:
        self.prefix.splice(
            f"""
            def {self.launcher_fn_name}(args):
            """
        )
        prefix_indent = 1
        return prefix_indent

    def get_wrapper_call_indent(self) -> int:
        return 1

    def get_graph_inputs(
        self,
    ) -> dict[str, Union[ir.TensorBox, ir.TorchBindObject, sympy.Expr]]:
        if signature := self.partition_signatures:
            inputs = signature.input_nodes
        else:
            inputs = V.graph.graph_inputs
        return inputs

    def get_graph_input_names(self) -> list[str]:
        if signature := self.partition_signatures:
            names = list(signature.input_nodes.keys()) + [
                symbol_input.name for symbol_input in signature.symbol_inputs
            ]
        else:
            names = V.graph.graph_input_names
        return names

    def get_graph_outputs(self) -> list[IRNode]:
        if signature := self.partition_signatures:
            outputs = signature.output_nodes
        else:
            outputs = V.graph.graph_outputs
        return outputs

    def codegen_allocation(self, buffer: ir.Buffer):
        name = buffer.get_name()
        if (signature := self.partition_signatures) and name in signature.input_nodes:
            # skip allocation if buffer is a subgraph input.
            # This allows reusing an input buffer in graph partition,
            # although this is not allowed in general.
            return

        super().codegen_allocation(buffer)

    @cache_on_self
    def write_triton_header_once(self) -> None:
        # TODO: Uncomment in future. This will be needed to support subgraph
        # codegen for cpp wrapper.
        # if config.triton.autotune_at_compile_time:
        #     import_str = self.triton_header_str()
        #     self.kernel_autotune_calls.splice(import_str)
        self.parent_wrapper.write_triton_header_once()

    @cache_on_self
    def write_get_raw_stream_header_once(self) -> None:
        # TODO: Uncomment in future. This will be needed to support subgraph
        # codegen for cpp wrapper.
        # if config.triton.autotune_at_compile_time:
        #     self.kernel_autotune_calls.writeline(
        #         V.graph.device_ops.import_get_raw_stream_as("get_raw_stream")
        #     )
        self.parent_wrapper.write_get_raw_stream_header_once()<|MERGE_RESOLUTION|>--- conflicted
+++ resolved
@@ -817,7 +817,6 @@
         return converter._generate_multi_output
 
 
-<<<<<<< HEAD
 @dataclasses.dataclass
 class SymbolicCallArgLine(WrapperLine):
     wrapper: PythonWrapperCodegen
@@ -831,8 +830,6 @@
         return converter._generate_symbolic_call_arg
 
 
-=======
->>>>>>> e9e1aace
 BufferName = str
 Line = Union[MemoryPlanningLine, LineContext]
 
