/*
  Provides the implementations of CUDA BLAS function templates.
 */

#include <ATen/ATen.h>
#include <ATen/cuda/CUDABlas.h>
#include <ATen/cuda/Exceptions.h>
#include <ATen/cuda/CUDADataType.h>
#include <ATen/cuda/tunable/Tunable.h>
#include <ATen/cuda/tunable/TunableGemm.h>
#include <c10/cuda/CUDACachingAllocator.h>
#include <c10/cuda/CUDAFunctions.h>
#include <c10/macros/Export.h>
#include <c10/util/env.h>
#include <c10/util/irange.h>

#ifdef USE_ROCM
#include <hipblaslt/hipblaslt-ext.hpp>
// until hipblas has an API to accept flags, we must use rocblas here
#include <hipblas/hipblas.h>
#include <rocblas/rocblas.h>
#include <ATen/native/hip/ck_gemm.h>
#include <ATen/native/hip/ck_bgemm.h>
#define PYTORCH_ROCBLAS_VERSION_DECIMAL (ROCBLAS_VERSION_MAJOR * 100 + ROCBLAS_VERSION_MINOR)
#define USE_GEMM_FLAGS_FP16_ALT_IMPL (PYTORCH_ROCBLAS_VERSION_DECIMAL >= 242)
// needed to work around calling rocblas API instead of hipblas API
static rocblas_operation hipOperationToRocOperation(hipblasOperation_t op)
{
    switch(op)
    {
    case HIPBLAS_OP_N:
        return rocblas_operation_none;
    case HIPBLAS_OP_T:
        return rocblas_operation_transpose;
    case HIPBLAS_OP_C:
        return rocblas_operation_conjugate_transpose;
    }
    TORCH_CHECK(false, "HIPBLAS_STATUS_INVALID_ENUM");
}
static hipblasStatus_t rocBLASStatusToHIPStatus(rocblas_status error)
{
    switch(error)
    {
    case rocblas_status_size_unchanged:
    case rocblas_status_size_increased:
    case rocblas_status_success:
        return HIPBLAS_STATUS_SUCCESS;
    case rocblas_status_invalid_handle:
        return HIPBLAS_STATUS_NOT_INITIALIZED;
    case rocblas_status_not_implemented:
        return HIPBLAS_STATUS_NOT_SUPPORTED;
    case rocblas_status_invalid_pointer:
    case rocblas_status_invalid_size:
    case rocblas_status_invalid_value:
        return HIPBLAS_STATUS_INVALID_VALUE;
    case rocblas_status_memory_error:
        return HIPBLAS_STATUS_ALLOC_FAILED;
    case rocblas_status_internal_error:
        return HIPBLAS_STATUS_INTERNAL_ERROR;
    }
    TORCH_CHECK(false, "HIPBLAS_STATUS_INVALID_ENUM");
}
// hipblas does not have hipblasSetMathMode
#define hipblasSetMathMode(handle, flags) HIPBLAS_STATUS_SUCCESS
// until we use hiblas v2
// hipify correctly maps things like CUDA_R_16F to HIP_R_16F,
// however hipblas v1 is still using its custom type
#ifndef HIPBLAS_V2
#define HIP_R_16F  HIPBLAS_R_16F
#define HIP_R_32F  HIPBLAS_R_32F
#define HIP_R_64F  HIPBLAS_R_64F
#define HIP_C_16F  HIPBLAS_C_16F
#define HIP_C_32F  HIPBLAS_C_32F
#define HIP_C_64F  HIPBLAS_C_64F
#define HIP_R_8I   HIPBLAS_R_8I
#define HIP_R_8U   HIPBLAS_R_8U
#define HIP_R_32I  HIPBLAS_R_32I
#define HIP_R_32U  HIPBLAS_R_32U
#define HIP_C_8I   HIPBLAS_C_8I
#define HIP_C_8U   HIPBLAS_C_8U
#define HIP_C_32I  HIPBLAS_C_32I
#define HIP_C_32U  HIPBLAS_C_32U
#define HIP_R_16BF HIPBLAS_R_16B
#define HIP_C_16BF HIPBLAS_C_16B
#endif
#endif

#define CUDABLAS_POSINT_CHECK(FD, X)         \
  TORCH_CHECK(                               \
      (X > 0 && X <= INT_MAX),               \
      "at::cuda::blas::" #FD " argument " #X \
      " must be positive and less than ",    \
      INT_MAX,                               \
      " but got ",                           \
      X)

#define CUDABLAS_NONNEGINT_CHECK(FD, X)       \
  TORCH_CHECK(                                \
      (X >= 0 && X <= INT_MAX),               \
      "at::cuda::blas::" #FD " argument " #X  \
      " must be non-negative and less than ", \
      INT_MAX,                                \
      " but got ",                            \
      X)

namespace {

static cublasOperation_t _cublasOpFromChar(char op) {
  // NOLINTNEXTLINE(bugprone-switch-missing-default-case)
  switch (op) {
    case 'n':
    case 'N':
      return CUBLAS_OP_N;
    case 't':
    case 'T':
      return CUBLAS_OP_T;
    case 'c':
    case 'C':
      return CUBLAS_OP_C;
  }
  TORCH_CHECK(false,
      "_cublasOpFromChar input should be 't', 'n' or 'c' but got `", op, "`");
}

static void _cublasAdjustLdLevel2(int64_t m, int64_t n, int64_t* lda) {
  // Note: leading dimensions generally are checked that they are > 0
  // and at least as big the result requires (even if the value won't
  // be used).

  // Q: Why does Level3 check trans but this doesn't?
  // A: In level 2, the sizes (m, n) specify the size of A
  // (independent of trans value). In level 3. the sizes (m, n, k)
  // specify the sizes of op(A), op(B) where op depend on trans
  // values.
  if (n <= 1)
    *lda = std::max<int64_t>(m, 1);
}

static void _cublasAdjustLdLevel3(
    char transa,
    char transb,
    int64_t m,
    int64_t n,
    int64_t k,
    int64_t* lda,
    int64_t* ldb,
    int64_t* ldc) {
  bool transa_ = ((transa != 'n') && (transa != 'N'));
  bool transb_ = ((transb != 'n') && (transb != 'N'));

  // Note: leading dimensions generally are checked that they are > 0
  // and at least as big the result requires (even if the value won't
  // be used).
  if (n <= 1)
    *ldc = std::max<int64_t>(m, 1);

  if (transa_) {
    if (m <= 1)
      *lda = std::max<int64_t>(k, 1);
  } else {
    if (k <= 1)
      *lda = std::max<int64_t>(m, 1);
  }

  if (transb_) {
    if (k <= 1)
      *ldb = std::max<int64_t>(n, 1);
  } else {
    if (n <= 1)
      *ldb = std::max<int64_t>(k, 1);
  }
}

#ifndef USE_ROCM
uint32_t _getAlignment(uintptr_t address) {
  // alignment are in bytes
  uint32_t alignment = 256;
  for (; ; alignment /= 2) {
    if (!(address % alignment)) {
      return alignment;
    }
  }
}
#endif

static size_t _parseChosenWorkspaceSize() {
  auto val = c10::utils::get_env("CUBLASLT_WORKSPACE_SIZE");
#ifdef USE_ROCM
  if (!val.has_value()) {
    // accept either env var
    val = c10::utils::get_env("HIPBLASLT_WORKSPACE_SIZE");
  }
  size_t workspace_size = 76*1024; /* Use 76 MB for hipBLASLt */
#else
  size_t workspace_size = 1024; /* default size in KiB according to #73328 */
#endif

  if (val.has_value()) {
    try {
      workspace_size = std::stoi(val.value());
    } catch(std::invalid_argument const& e) {
      TORCH_WARN("invalid CUBLASLT_WORKSPACE_SIZE,",
                 " using default workspace size of ", workspace_size, " KiB.");
    } catch(std::out_of_range const& e) {
      TORCH_WARN("CUBLASLT_WORKSPACE_SIZE out of range,",
                 " using default workspace size of ", workspace_size, " KiB.");
    }
  }
  return workspace_size * 1024;
}

static size_t _getWorkspaceSize() {
  static size_t workspace_size = _parseChosenWorkspaceSize();
  return workspace_size;
}

} // anonymous namespace

namespace at::cuda::blas {

/* LEVEL 3 BLAS FUNCTIONS */

#define GEMM_CHECK_ARGVALUES(Dtype)           \
  do {                                        \
    CUDABLAS_NONNEGINT_CHECK(gemm<Dtype>, m); \
    CUDABLAS_NONNEGINT_CHECK(gemm<Dtype>, n); \
    CUDABLAS_NONNEGINT_CHECK(gemm<Dtype>, k); \
    CUDABLAS_POSINT_CHECK(gemm<Dtype>, lda);  \
    CUDABLAS_POSINT_CHECK(gemm<Dtype>, ldb);  \
    CUDABLAS_POSINT_CHECK(gemm<Dtype>, ldc);  \
  } while (0)

#define BGEMM_CHECK_ARGVALUES(Dtype)           \
  do {                                        \
    CUDABLAS_NONNEGINT_CHECK(bgemm<Dtype>, m); \
    CUDABLAS_NONNEGINT_CHECK(bgemm<Dtype>, n); \
    CUDABLAS_NONNEGINT_CHECK(bgemm<Dtype>, k); \
    CUDABLAS_POSINT_CHECK(bgemm<Dtype>, lda);  \
    CUDABLAS_POSINT_CHECK(bgemm<Dtype>, ldb);  \
    CUDABLAS_POSINT_CHECK(bgemm<Dtype>, ldc);  \
    CUDABLAS_NONNEGINT_CHECK(bgemm<Dtype>, num_batches);  \
  } while (0)


namespace {
// Following the pattern of CuSparseDescriptor
// Defined here for now because this is the only place cublas_lt interface is
// used but can be moved to a header once cublas_lt interface is used in
// multiple places.
template <typename T, cublasStatus_t (*destructor)(T*)>
struct CuBlasLtDeleter {
  void operator()(T* x) {
    if (x != nullptr) {
      TORCH_CUDABLAS_CHECK(destructor(x));
    }
  }
};

template <typename T, cublasStatus_t (*destructor)(T*)>
class CuBlasLtDescriptor {
 public:
  T* descriptor() const {
    return descriptor_.get();
  }
  T* descriptor() {
    return descriptor_.get();
  }

 protected:
  std::unique_ptr<T, CuBlasLtDeleter<T, destructor>> descriptor_;
};

class CuBlasLtMatmulDescriptor : public CuBlasLtDescriptor<
                                     cublasLtMatmulDescOpaque_t,
                                     &cublasLtMatmulDescDestroy> {
 public:
  CuBlasLtMatmulDescriptor(
      cublasComputeType_t compute_type,
      cudaDataType_t scale_type) {
    cublasLtMatmulDesc_t raw_descriptor = nullptr;
    TORCH_CUDABLAS_CHECK(
        cublasLtMatmulDescCreate(&raw_descriptor, compute_type, scale_type));
    descriptor_.reset(raw_descriptor);
  }
  template <typename T>
  inline void setAttribute(cublasLtMatmulDescAttributes_t attr, const T value) {
    TORCH_CUDABLAS_CHECK(::cublasLtMatmulDescSetAttribute(descriptor(), attr, &value, sizeof(value)));
  }
};

class CuBlasLtMatrixLayout : public CuBlasLtDescriptor<
                                 cublasLtMatrixLayoutOpaque_t,
                                 &cublasLtMatrixLayoutDestroy> {
 public:
  CuBlasLtMatrixLayout(
      cudaDataType_t type,
      uint64_t rows,
      uint64_t cols,
      int64_t ld,
      bool t = false) {
    cublasLtMatrixLayout_t raw_descriptor = nullptr;
    TORCH_CUDABLAS_CHECK(
        cublasLtMatrixLayoutCreate(&raw_descriptor, type, t ? cols : rows, t ? rows : cols, ld));
    descriptor_.reset(raw_descriptor);
  }
  template <typename T>
  inline void setAttribute(cublasLtMatrixLayoutAttribute_t attr, const T value) {
    TORCH_CUDABLAS_CHECK(::cublasLtMatrixLayoutSetAttribute(descriptor(), attr, &value, sizeof(T)));
  }
};

class CuBlasLtMatmulPreference : public CuBlasLtDescriptor<
                                     cublasLtMatmulPreferenceOpaque_t,
                                     &cublasLtMatmulPreferenceDestroy> {
 public:
  CuBlasLtMatmulPreference() {
    cublasLtMatmulPreference_t raw_descriptor = nullptr;
    TORCH_CUDABLAS_CHECK(cublasLtMatmulPreferenceCreate(&raw_descriptor));
    descriptor_.reset(raw_descriptor);
  }
  template <typename T>
  inline void setAttribute(cublasLtMatmulPreferenceAttributes_t attr, const T value) {
    TORCH_CUDABLAS_CHECK(::cublasLtMatmulPreferenceSetAttribute(descriptor(), attr, &value, sizeof(T)));
  }
};
} // namespace


template <typename Dtype>
inline void bgemm_internal_cublaslt(CUDABLAS_BGEMM_ARGTYPES(Dtype)) {
  cudaDataType_t abcType = CUDA_R_32F;
  cublasComputeType_t computeType = CUBLAS_COMPUTE_32F;
  cudaDataType_t scaleType = CUDA_R_32F;
  if constexpr (std::is_same_v<Dtype, double>) {
    abcType = CUDA_R_64F;
    computeType = CUBLAS_COMPUTE_64F;
    scaleType = CUDA_R_64F;
  } else if constexpr (std::is_same_v<Dtype, float>) {
<<<<<<< HEAD
    if (at::globalContext().float32Precision("cuda", "matmul") == "tf32") {
=======
#ifndef USE_ROCM
    if (at::globalContext().allowTF32CuBLAS()) {
>>>>>>> 4bacfd6e
      computeType = CUBLAS_COMPUTE_32F_FAST_TF32;
    }
#endif
  } else if constexpr (std::is_same_v<Dtype, c10::complex<double>>) {
    abcType = CUDA_C_64F;
    computeType = CUBLAS_COMPUTE_64F;
    scaleType = CUDA_C_64F;
  } else if constexpr (std::is_same_v<Dtype, c10::complex<float>>) {
    abcType = CUDA_C_32F;
    scaleType = CUDA_C_32F;
  } else if constexpr (std::is_same_v<Dtype, at::Half>) {
    abcType = CUDA_R_16F;
  } else if constexpr (std::is_same_v<Dtype, at::BFloat16>) {
    abcType = CUDA_R_16BF;
  } else {
    static_assert(false && sizeof(Dtype), "at::cuda::blas::bgemm_internal_cublaslt: not implemented");
  }

  globalContext().alertCuBLASConfigNotDeterministic();
  cublasLtHandle_t ltHandle = at::cuda::getCurrentCUDABlasLtHandle();
  cublasOperation_t opa = _cublasOpFromChar(transa);
  cublasOperation_t opb = _cublasOpFromChar(transb);
  _cublasAdjustLdLevel3(transa, transb, m, n, k, &lda, &ldb, &ldc);

  CuBlasLtMatmulDescriptor computeDesc(computeType, scaleType);
  computeDesc.setAttribute(CUBLASLT_MATMUL_DESC_TRANSA, opa);
  computeDesc.setAttribute(CUBLASLT_MATMUL_DESC_TRANSB, opb);
  CuBlasLtMatrixLayout Adesc(abcType, m, k, lda, opa == CUBLAS_OP_T);
  CuBlasLtMatrixLayout Bdesc(abcType, k, n, ldb, opb == CUBLAS_OP_T);
  CuBlasLtMatrixLayout Cdesc(abcType, m, n, ldc);

  if (num_batches > 1) {
    int num_batches_as_int = static_cast<int>(num_batches);
    Adesc.setAttribute(CUBLASLT_MATRIX_LAYOUT_BATCH_COUNT, num_batches_as_int);
    Bdesc.setAttribute(CUBLASLT_MATRIX_LAYOUT_BATCH_COUNT, num_batches_as_int);
    Cdesc.setAttribute(CUBLASLT_MATRIX_LAYOUT_BATCH_COUNT, num_batches_as_int);
    Adesc.setAttribute(CUBLASLT_MATRIX_LAYOUT_STRIDED_BATCH_OFFSET, stridea);
    Bdesc.setAttribute(CUBLASLT_MATRIX_LAYOUT_STRIDED_BATCH_OFFSET, strideb);
    Cdesc.setAttribute(CUBLASLT_MATRIX_LAYOUT_STRIDED_BATCH_OFFSET, stridec);
  }

  CuBlasLtMatmulPreference preference;
  // See https://github.com/pytorch/pytorch/issues/73328 for reasoning behind
  // setting this to 1M.
  size_t workspaceSize = _getWorkspaceSize();
  preference.setAttribute(CUBLASLT_MATMUL_PREF_MAX_WORKSPACE_BYTES, workspaceSize);

#ifndef USE_ROCM
  uint32_t a_alignment = _getAlignment(reinterpret_cast<uintptr_t>(a));
  uint32_t b_alignment = _getAlignment(reinterpret_cast<uintptr_t>(b));
  uint32_t c_alignment = _getAlignment(reinterpret_cast<uintptr_t>(c));
  preference.setAttribute(CUBLASLT_MATMUL_PREF_MIN_ALIGNMENT_A_BYTES, a_alignment);
  preference.setAttribute(CUBLASLT_MATMUL_PREF_MIN_ALIGNMENT_B_BYTES, b_alignment);
  preference.setAttribute(CUBLASLT_MATMUL_PREF_MIN_ALIGNMENT_C_BYTES, c_alignment);
#endif

  auto workspace = at::empty(workspaceSize, at::TensorOptions().dtype(at::kByte).device(at::kCUDA));

  cublasLtMatmulHeuristicResult_t heuristicResult = {};
  int returnedResult = 0;
  TORCH_CUDABLAS_CHECK(cublasLtMatmulAlgoGetHeuristic(
      ltHandle,
      computeDesc.descriptor(),
      Adesc.descriptor(),
      Bdesc.descriptor(),
      Cdesc.descriptor(),
      Cdesc.descriptor(),
      preference.descriptor(),
      1,
      &heuristicResult,
      &returnedResult));
  if (returnedResult == 0) {
    TORCH_CUDABLAS_CHECK(CUBLAS_STATUS_NOT_SUPPORTED);
  }

  cublasStatus_t cublasStatus = cublasLtMatmul(
      ltHandle,
      computeDesc.descriptor(),
      &alpha,
      a,
      Adesc.descriptor(),
      b,
      Bdesc.descriptor(),
      &beta,
      c,
      Cdesc.descriptor(),
      c,
      Cdesc.descriptor(),
      &heuristicResult.algo,
      workspace.mutable_data_ptr(),
      workspaceSize,
      at::cuda::getCurrentCUDAStream());
  TORCH_CHECK(
      cublasStatus == CUBLAS_STATUS_SUCCESS,
      "CUDA error: ",
      at::cuda::blas::_cublasGetErrorEnum(cublasStatus),
      " when calling cublasLtMatmul with transpose_mat1 ",
      (opa == CUBLAS_OP_T),
      " transpose_mat2 ",
      (opb == CUBLAS_OP_T),
      " m ",
      m,
      " n ",
      n,
      " k ",
      k,
      " lda ",
      lda,
      " ldb ",
      ldb,
      " ldc ",
      ldc,
      " abcType ",
      abcType,
      " computeType ",
      computeType,
      " scaleType ",
      scaleType);
}


template <typename Dtype>
inline void bgemm_internal_cublas(CUDABLAS_BGEMM_ARGTYPES(Dtype)) {
  static_assert(false && sizeof(Dtype), "at::cuda::blas::bgemm_internal_cublas: not implemented");
}

template <>
void bgemm_internal_cublas<double>(CUDABLAS_BGEMM_ARGTYPES(double)) {
  // See Note [Writing Nondeterministic Operations]
  globalContext().alertCuBLASConfigNotDeterministic();
  cublasHandle_t handle = at::cuda::getCurrentCUDABlasHandle();
  cublasOperation_t opa = _cublasOpFromChar(transa);
  cublasOperation_t opb = _cublasOpFromChar(transb);
  _cublasAdjustLdLevel3(transa, transb, m, n, k, &lda, &ldb, &ldc);
  BGEMM_CHECK_ARGVALUES(double);
  TORCH_CUDABLAS_CHECK(cublasDgemmStridedBatched(
      handle, opa, opb, m, n, k, &alpha, a, lda, stridea, b, ldb, strideb, &beta, c, ldc, stridec, num_batches));
}

template <>
void bgemm_internal_cublas<float>(CUDABLAS_BGEMM_ARGTYPES(float)) {
  // See Note [Writing Nondeterministic Operations]
  globalContext().alertCuBLASConfigNotDeterministic();
  cublasHandle_t handle = at::cuda::getCurrentCUDABlasHandle();
  cublasOperation_t opa = _cublasOpFromChar(transa);
  cublasOperation_t opb = _cublasOpFromChar(transb);
  _cublasAdjustLdLevel3(transa, transb, m, n, k, &lda, &ldb, &ldc);
  BGEMM_CHECK_ARGVALUES(float);
  TORCH_CUDABLAS_CHECK(cublasSgemmStridedBatched(
      handle, opa, opb, m, n, k, &alpha, a, lda, stridea, b, ldb, strideb, &beta, c, ldc, stridec, num_batches));
}

template <>
void bgemm_internal_cublas<c10::complex<double>>(CUDABLAS_BGEMM_ARGTYPES(c10::complex<double>)) {
  // See Note [Writing Nondeterministic Operations]
  globalContext().alertCuBLASConfigNotDeterministic();
  cublasHandle_t handle = at::cuda::getCurrentCUDABlasHandle();
  cublasOperation_t opa = _cublasOpFromChar(transa);
  cublasOperation_t opb = _cublasOpFromChar(transb);
  _cublasAdjustLdLevel3(transa, transb, m, n, k, &lda, &ldb, &ldc);
  BGEMM_CHECK_ARGVALUES(c10::complex<double>);
  TORCH_CUDABLAS_CHECK(cublasZgemmStridedBatched(
      handle, opa, opb, m, n, k, reinterpret_cast<const cuDoubleComplex*>(&alpha), reinterpret_cast<const cuDoubleComplex*>(a),
      lda, stridea, reinterpret_cast<const cuDoubleComplex*>(b), ldb, strideb, reinterpret_cast<const cuDoubleComplex*>(&beta),
      reinterpret_cast<cuDoubleComplex*>(c), ldc, stridec, num_batches));
}

template <>
void bgemm_internal_cublas<c10::complex<float>>(CUDABLAS_BGEMM_ARGTYPES(c10::complex<float>)) {
  // See Note [Writing Nondeterministic Operations]
  globalContext().alertCuBLASConfigNotDeterministic();
  cublasHandle_t handle = at::cuda::getCurrentCUDABlasHandle();
  cublasOperation_t opa = _cublasOpFromChar(transa);
  cublasOperation_t opb = _cublasOpFromChar(transb);
  _cublasAdjustLdLevel3(transa, transb, m, n, k, &lda, &ldb, &ldc);
  BGEMM_CHECK_ARGVALUES(c10::complex<float>);
  TORCH_CUDABLAS_CHECK(cublasCgemmStridedBatched(
      handle, opa, opb, m, n, k, reinterpret_cast<const cuComplex*>(&alpha), reinterpret_cast<const cuComplex*>(a),
      lda, stridea, reinterpret_cast<const cuComplex*>(b), ldb, strideb, reinterpret_cast<const cuComplex*>(&beta),
      reinterpret_cast<cuComplex*>(c), ldc, stridec, num_batches));
}

template <>
void bgemm_internal_cublas<at::Half>(CUDABLAS_BGEMM_ARGTYPES(at::Half)) {
  // See Note [Writing Nondeterministic Operations]
  globalContext().alertCuBLASConfigNotDeterministic();
  cublasHandle_t handle = at::cuda::getCurrentCUDABlasHandle();
  cublasOperation_t opa = _cublasOpFromChar(transa);
  cublasOperation_t opb = _cublasOpFromChar(transb);
  _cublasAdjustLdLevel3(transa, transb, m, n, k, &lda, &ldb, &ldc);
  BGEMM_CHECK_ARGVALUES(at::Half);
  float falpha = alpha;
  float fbeta = beta;
#ifdef USE_ROCM
  int flag = 0;
#if USE_GEMM_FLAGS_FP16_ALT_IMPL
  flag = at::ROCmBackwardPassGuard::is_backward_pass() ? rocblas_gemm_flags_fp16_alt_impl : 0;
#endif
  TORCH_CUDABLAS_CHECK(rocBLASStatusToHIPStatus(rocblas_gemm_strided_batched_ex((rocblas_handle)handle,
                                   hipOperationToRocOperation(opa),
                                   hipOperationToRocOperation(opb), (int)m, (int)n, (int)k,
                                   (void*)&falpha, a, rocblas_datatype_f16_r, (int)lda, stridea,
                                   b, rocblas_datatype_f16_r, (int)ldb, strideb,
                                   (void*)&fbeta, c, rocblas_datatype_f16_r, (int)ldc, stridec,
                                   c, rocblas_datatype_f16_r, (int)ldc, stridec,
                                   (int) num_batches, rocblas_datatype_f32_r, rocblas_gemm_algo_standard,
                                   0, flag)));
#else
  cudaDeviceProp* prop = at::cuda::getCurrentDeviceProperties();
  if (prop->major >= 5){
    TORCH_CUDABLAS_CHECK(cublasGemmStridedBatchedEx(
      handle, opa, opb, m, n, k,
      (void*)(&falpha), a, CUDA_R_16F, lda, stridea,
      b, CUDA_R_16F, ldb, strideb, (void*)(&fbeta),
      c, CUDA_R_16F, ldc, stridec,
      num_batches, CUDA_R_32F, CUBLAS_GEMM_DEFAULT_TENSOR_OP));
  } else {
    for (const auto i : c10::irange(num_batches)) {
      at::cuda::blas::gemm<at::Half>(
        transa, transb,
        m, n, k,
        alpha, (a + i * stridea), lda,
        (b + i * strideb), ldb, beta,
        (c + i * stridec), ldc);
    }
  }
#endif // USE_ROCM
}

template <>
void bgemm_internal_cublas<at::BFloat16>(CUDABLAS_BGEMM_ARGTYPES(at::BFloat16)) {
  // See Note [Writing Nondeterministic Operations]
  globalContext().alertCuBLASConfigNotDeterministic();
  BGEMM_CHECK_ARGVALUES(at::BFloat16);
  cublasHandle_t handle = at::cuda::getCurrentCUDABlasHandle();
  cublasOperation_t opa = _cublasOpFromChar(transa);
  cublasOperation_t opb = _cublasOpFromChar(transb);
  const float falpha = alpha;
  const float fbeta = beta;
  _cublasAdjustLdLevel3(transa, transb, m, n, k, &lda, &ldb, &ldc);

#if defined(USE_ROCM)
  auto compute_type = CUBLAS_COMPUTE_32F;
#else
  auto compute_type = CUDA_R_32F;
#endif
  TORCH_CUDABLAS_CHECK(cublasGemmStridedBatchedEx(handle,
                                  opa, opb, (int)m, (int)n, (int)k,
                                  (void*)&falpha, a, CUDA_R_16BF, (int)lda, stridea,
                                  b, CUDA_R_16BF, (int)ldb, strideb,
                                  (void*)&fbeta, c, CUDA_R_16BF, (int)ldc, stridec,
                                  (int)num_batches,
                                  compute_type,
                                  CUBLAS_GEMM_DEFAULT_TENSOR_OP));
}

template <>
void bgemm_internal<double>(CUDABLAS_BGEMM_ARGTYPES(double))
{
  if (at::globalContext().blasPreferredBackend() == BlasBackend::Cublaslt) {
#ifdef USE_ROCM
    // hipblaslt does not support double gemm yet
    bgemm_internal_cublas<double>(CUDABLAS_BGEMM_ARGS(double));
#else
    bgemm_internal_cublaslt<double>(CUDABLAS_BGEMM_ARGS(double));
#endif
  }
  else {
    bgemm_internal_cublas<double>(CUDABLAS_BGEMM_ARGS(double));
  }
}

template <>
void bgemm_internal<float>(CUDABLAS_BGEMM_ARGTYPES(float))
{
  if (at::globalContext().blasPreferredBackend() == BlasBackend::Cublaslt) {
    bgemm_internal_cublaslt<float>(CUDABLAS_BGEMM_ARGS(float));
  }
  else {
    bgemm_internal_cublas<float>(CUDABLAS_BGEMM_ARGS(float));
  }
}

template <>
void bgemm_internal<c10::complex<double>>(CUDABLAS_BGEMM_ARGTYPES(c10::complex<double>))
{
  if (at::globalContext().blasPreferredBackend() == BlasBackend::Cublaslt) {
#ifdef USE_ROCM
    // hipblaslt does not support complex<double> gemm yet
    bgemm_internal_cublas<c10::complex<double>>(CUDABLAS_BGEMM_ARGS(c10::complex<double>));
#else
    bgemm_internal_cublaslt<c10::complex<double>>(CUDABLAS_BGEMM_ARGS(c10::complex<double>));
#endif
  }
  else {
    bgemm_internal_cublas<c10::complex<double>>(CUDABLAS_BGEMM_ARGS(c10::complex<double>));
  }
}

template <>
void bgemm_internal<c10::complex<float>>(CUDABLAS_BGEMM_ARGTYPES(c10::complex<float>))
{
  if (at::globalContext().blasPreferredBackend() == BlasBackend::Cublaslt) {
#ifdef USE_ROCM
    // hipblaslt does not support complex<float> gemm yet
    bgemm_internal_cublas<c10::complex<float>>(CUDABLAS_BGEMM_ARGS(c10::complex<float>));
#else
    bgemm_internal_cublaslt<c10::complex<float>>(CUDABLAS_BGEMM_ARGS(c10::complex<float>));
#endif
  }
  else {
    bgemm_internal_cublas<c10::complex<float>>(CUDABLAS_BGEMM_ARGS(c10::complex<float>));
  }
}

template <>
void bgemm_internal<at::Half>(CUDABLAS_BGEMM_ARGTYPES(at::Half))
{
  if (at::globalContext().blasPreferredBackend() == BlasBackend::Cublaslt) {
    bgemm_internal_cublaslt<at::Half>(CUDABLAS_BGEMM_ARGS(at::Half));
  }
  else {
    bgemm_internal_cublas<at::Half>(CUDABLAS_BGEMM_ARGS(at::Half));
  }
}

template <>
void bgemm_internal<at::BFloat16>(CUDABLAS_BGEMM_ARGTYPES(at::BFloat16))
{
  if (at::globalContext().blasPreferredBackend() == BlasBackend::Cublaslt) {
    bgemm_internal_cublaslt<at::BFloat16>(CUDABLAS_BGEMM_ARGS(at::BFloat16));
  }
#ifdef USE_ROCM
  else if (at::globalContext().blasPreferredBackend() == BlasBackend::Ck) {
    at::native::bgemm_internal_ck<at::BFloat16>(CUDABLAS_BGEMM_ARGS(at::BFloat16));
  }
#endif
  else {
    bgemm_internal_cublas<at::BFloat16>(CUDABLAS_BGEMM_ARGS(at::BFloat16));
  }
}

template <typename DType>
inline void bgemm_tunable(CUDABLAS_BGEMM_ARGTYPES(DType)) {
  tunable::GemmStridedBatchedParams<DType> params;
  params.transa = transa;
  params.transb = transb;
  params.m = m;
  params.n = n;
  params.k = k;
  params.alpha = alpha;
  params.a = a;
  params.lda = lda;
  params.stride_a = stridea;
  params.b = b;
  params.ldb = ldb;
  params.stride_b = strideb;
  params.beta = beta;
  params.c = c;
  params.ldc = ldc;
  params.stride_c = stridec;
  params.batch = num_batches;

  bool transa_ = ((transa != 'n') && (transa != 'N'));
  bool transb_ = ((transb != 'n') && (transb != 'N'));

  if (transa_ && transb_) {
    static tunable::GemmStridedBatchedTunableOp<DType, tunable::BlasOp::T, tunable::BlasOp::T> bgemm{};
    bgemm(&params);
  }
  else if (transa_ && !transb_) {
    static tunable::GemmStridedBatchedTunableOp<DType, tunable::BlasOp::T, tunable::BlasOp::N> bgemm{};
    bgemm(&params);
  }
  else if (!transa_ && transb_) {
    static tunable::GemmStridedBatchedTunableOp<DType, tunable::BlasOp::N, tunable::BlasOp::T> bgemm{};
    bgemm(&params);
  }
  else if (!transa_ && !transb_) {
    static tunable::GemmStridedBatchedTunableOp<DType, tunable::BlasOp::N, tunable::BlasOp::N> bgemm{};
    bgemm(&params);
  }
  else {
    TORCH_CHECK(false, "unreachable");
  }
}

template <>
void bgemm<double>(CUDABLAS_BGEMM_ARGTYPES(double)) {
  auto tuning_ctx = at::cuda::tunable::getTuningContext();
  if (tuning_ctx->IsTunableOpEnabled()) {
    bgemm_tunable<double>(CUDABLAS_BGEMM_ARGS(double));
  }
  else {
    bgemm_internal<double>(CUDABLAS_BGEMM_ARGS(double));
  }
}

template <>
void bgemm<float>(CUDABLAS_BGEMM_ARGTYPES(float)) {
  auto tuning_ctx = at::cuda::tunable::getTuningContext();
  if (tuning_ctx->IsTunableOpEnabled()) {
    bgemm_tunable<float>(CUDABLAS_BGEMM_ARGS(float));
  }
  else {
    bgemm_internal<float>(CUDABLAS_BGEMM_ARGS(float));
  }
}

template <>
void bgemm<c10::complex<double>>(CUDABLAS_BGEMM_ARGTYPES(c10::complex<double>)) {
  auto tuning_ctx = at::cuda::tunable::getTuningContext();
  if (tuning_ctx->IsTunableOpEnabled()) {
    bgemm_tunable<c10::complex<double>>(CUDABLAS_BGEMM_ARGS(c10::complex<double>));
  }
  else {
    bgemm_internal<c10::complex<double>>(CUDABLAS_BGEMM_ARGS(c10::complex<double>));
  }
}

template <>
void bgemm<c10::complex<float>>(CUDABLAS_BGEMM_ARGTYPES(c10::complex<float>)) {
  auto tuning_ctx = at::cuda::tunable::getTuningContext();
  if (tuning_ctx->IsTunableOpEnabled()) {
    bgemm_tunable<c10::complex<float>>(CUDABLAS_BGEMM_ARGS(c10::complex<float>));
  }
  else {
    bgemm_internal<c10::complex<float>>(CUDABLAS_BGEMM_ARGS(c10::complex<float>));
  }
}

template <>
void bgemm<at::Half>(CUDABLAS_BGEMM_ARGTYPES(at::Half)) {
  auto tuning_ctx = at::cuda::tunable::getTuningContext();
  if (tuning_ctx->IsTunableOpEnabled()) {
    bgemm_tunable<at::Half>(CUDABLAS_BGEMM_ARGS(at::Half));
  }
  else {
    bgemm_internal<at::Half>(CUDABLAS_BGEMM_ARGS(at::Half));
  }
}

template <>
void bgemm<at::BFloat16>(CUDABLAS_BGEMM_ARGTYPES(at::BFloat16)) {
  auto tuning_ctx = at::cuda::tunable::getTuningContext();
  if (tuning_ctx->IsTunableOpEnabled()) {
    bgemm_tunable<at::BFloat16>(CUDABLAS_BGEMM_ARGS(at::BFloat16));
  }
  else {
    bgemm_internal<at::BFloat16>(CUDABLAS_BGEMM_ARGS(at::BFloat16));
  }
}

template <typename Dtype>
inline void gemm_internal_cublaslt(CUDABLAS_GEMM_ARGTYPES(Dtype)) {
  // forward to bgemm implementation but set strides and batches to 0
  bgemm_internal_cublaslt(transa, transb, m, n, k, alpha, a, lda, 0, b, ldb, 0, beta, c, ldc, 0, 0);
}

template <typename Dtype>
inline void gemm_internal_cublas(CUDABLAS_GEMM_ARGTYPES(Dtype)) {
  static_assert(false && sizeof(Dtype), "at::cuda::blas::gemm_internal_cublas: not implemented");
}


template <>
void gemm_internal_cublas<double>(CUDABLAS_GEMM_ARGTYPES(double)) {
  // See Note [Writing Nondeterministic Operations]
  globalContext().alertCuBLASConfigNotDeterministic();
  cublasHandle_t handle = at::cuda::getCurrentCUDABlasHandle();
  cublasOperation_t opa = _cublasOpFromChar(transa);
  cublasOperation_t opb = _cublasOpFromChar(transb);
  _cublasAdjustLdLevel3(transa, transb, m, n, k, &lda, &ldb, &ldc);
  GEMM_CHECK_ARGVALUES(double);
  TORCH_CUDABLAS_CHECK(cublasDgemm(
      handle, opa, opb, m, n, k, &alpha, a, lda, b, ldb, &beta, c, ldc));
}

template <>
void gemm_internal_cublas<float>(CUDABLAS_GEMM_ARGTYPES(float)) {
  // See Note [Writing Nondeterministic Operations]
  globalContext().alertCuBLASConfigNotDeterministic();
  cublasHandle_t handle = at::cuda::getCurrentCUDABlasHandle();
  cublasOperation_t opa = _cublasOpFromChar(transa);
  cublasOperation_t opb = _cublasOpFromChar(transb);
  _cublasAdjustLdLevel3(transa, transb, m, n, k, &lda, &ldb, &ldc);
  GEMM_CHECK_ARGVALUES(float);
  TORCH_CUDABLAS_CHECK(cublasSgemm(
      handle, opa, opb, m, n, k, &alpha, a, lda, b, ldb, &beta, c, ldc));
}

template <>
void gemm_internal_cublas<c10::complex<double>>(CUDABLAS_GEMM_ARGTYPES(c10::complex<double>)) {
  // See Note [Writing Nondeterministic Operations]
  globalContext().alertCuBLASConfigNotDeterministic();
  cublasHandle_t handle = at::cuda::getCurrentCUDABlasHandle();
  cublasOperation_t opa = _cublasOpFromChar(transa);
  cublasOperation_t opb = _cublasOpFromChar(transb);
  _cublasAdjustLdLevel3(transa, transb, m, n, k, &lda, &ldb, &ldc);
  GEMM_CHECK_ARGVALUES(c10::complex<double>);
  TORCH_CUDABLAS_CHECK(cublasZgemm(
      handle, opa, opb, m, n, k, reinterpret_cast<const cuDoubleComplex*>(&alpha), reinterpret_cast<const cuDoubleComplex*>(a),
      lda, reinterpret_cast<const cuDoubleComplex*>(b), ldb, reinterpret_cast<const cuDoubleComplex*>(&beta),
      reinterpret_cast<cuDoubleComplex*>(c), ldc));
}

template <>
void gemm_internal_cublas<c10::complex<float>>(CUDABLAS_GEMM_ARGTYPES(c10::complex<float>)) {
  // See Note [Writing Nondeterministic Operations]
  globalContext().alertCuBLASConfigNotDeterministic();
  cublasHandle_t handle = at::cuda::getCurrentCUDABlasHandle();
  cublasOperation_t opa = _cublasOpFromChar(transa);
  cublasOperation_t opb = _cublasOpFromChar(transb);
  _cublasAdjustLdLevel3(transa, transb, m, n, k, &lda, &ldb, &ldc);
  GEMM_CHECK_ARGVALUES(c10::complex<float>);
  TORCH_CUDABLAS_CHECK(cublasCgemm(
      handle, opa, opb, m, n, k, reinterpret_cast<const cuComplex*>(&alpha), reinterpret_cast<const cuComplex*>(a),
      lda, reinterpret_cast<const cuComplex*>(b), ldb, reinterpret_cast<const cuComplex*>(&beta),
      reinterpret_cast<cuComplex*>(c), ldc));
}

template <>
void gemm_internal_cublas<at::Half>(CUDABLAS_GEMM_ARGTYPES(at::Half)) {
  // See Note [Writing Nondeterministic Operations]
  globalContext().alertCuBLASConfigNotDeterministic();
  cublasHandle_t handle = at::cuda::getCurrentCUDABlasHandle();
  cublasOperation_t opa = _cublasOpFromChar(transa);
  cublasOperation_t opb = _cublasOpFromChar(transb);
  float falpha = alpha;
  float fbeta = beta;
  _cublasAdjustLdLevel3(transa, transb, m, n, k, &lda, &ldb, &ldc);
  GEMM_CHECK_ARGVALUES(at::Half);
#ifdef USE_ROCM
  int flag = 0;
#if USE_GEMM_FLAGS_FP16_ALT_IMPL
  flag = at::ROCmBackwardPassGuard::is_backward_pass() ? rocblas_gemm_flags_fp16_alt_impl : 0;
#endif
  TORCH_CUDABLAS_CHECK(rocBLASStatusToHIPStatus(rocblas_gemm_ex(
      (rocblas_handle)handle,
      hipOperationToRocOperation(opa),
      hipOperationToRocOperation(opb),
      m,
      n,
      k,
      &falpha,
      a,
      rocblas_datatype_f16_r,
      lda,
      b,
      rocblas_datatype_f16_r,
      ldb,
      &fbeta,
      c,
      rocblas_datatype_f16_r,
      ldc,
      c,
      rocblas_datatype_f16_r,
      ldc,
      rocblas_datatype_f32_r,
      rocblas_gemm_algo_standard,
      0,
      flag)));
#else
  cudaDeviceProp* prop = at::cuda::getCurrentDeviceProperties();
  if (prop->major >= 5) {
#ifndef USE_ROCM
    cublasMath_t cublas_flags = CUBLAS_DEFAULT_MATH;
    if (!at::globalContext().allowFP16ReductionCuBLAS()) {
      cublas_flags = static_cast<cublasMath_t>(cublas_flags | CUBLAS_MATH_DISALLOW_REDUCED_PRECISION_REDUCTION);
    }
#endif
    // Disallow fp16 reductions that could lead to unexpected overflow issues.
    TORCH_CUDABLAS_CHECK(cublasSetMathMode(handle, cublas_flags));
    TORCH_CUDABLAS_CHECK(cublasGemmEx(
        handle,
        opa,
        opb,
        m,
        n,
        k,
        &falpha,
        a,
        CUDA_R_16F,
        lda,
        b,
        CUDA_R_16F,
        ldb,
        &fbeta,
        c,
        CUDA_R_16F,
        ldc,
        CUDA_R_32F,
        CUBLAS_GEMM_DEFAULT_TENSOR_OP));
    TORCH_CUDABLAS_CHECK(cublasSetMathMode(handle, CUBLAS_DEFAULT_MATH));
  } else {
    TORCH_CUDABLAS_CHECK(cublasSgemmEx(
        handle,
        opa,
        opb,
        m,
        n,
        k,
        &falpha,
        a,
        CUDA_R_16F,
        lda,
        b,
        CUDA_R_16F,
        ldb,
        &fbeta,
        c,
        CUDA_R_16F,
        ldc));
  }
#endif
}

template <>
void gemm_internal_cublas<at::BFloat16>(CUDABLAS_GEMM_ARGTYPES(at::BFloat16)) {
  globalContext().alertCuBLASConfigNotDeterministic();
  cublasHandle_t handle = at::cuda::getCurrentCUDABlasHandle();
  cublasOperation_t opa = _cublasOpFromChar(transa);
  cublasOperation_t opb = _cublasOpFromChar(transb);
  float falpha = alpha;
  float fbeta = beta;
  _cublasAdjustLdLevel3(transa, transb, m, n, k, &lda, &ldb, &ldc);
  GEMM_CHECK_ARGVALUES(at::BFloat16);
#ifndef USE_ROCM
  cublasMath_t cublas_flags = CUBLAS_DEFAULT_MATH;
  if (!at::globalContext().allowBF16ReductionCuBLAS()) {
    cublas_flags = static_cast<cublasMath_t>(cublas_flags | CUBLAS_MATH_DISALLOW_REDUCED_PRECISION_REDUCTION);
  }
#endif
#if defined(USE_ROCM)
  auto compute_type = CUBLAS_COMPUTE_32F;
#else
  auto compute_type = CUDA_R_32F;
#endif
  TORCH_CUDABLAS_CHECK(cublasSetMathMode(handle, cublas_flags));
  TORCH_CUDABLAS_CHECK(cublasGemmEx(
      handle,
      opa,
      opb,
      m,
      n,
      k,
      &falpha,
      a,
      CUDA_R_16BF,
      lda,
      b,
      CUDA_R_16BF,
      ldb,
      &fbeta,
      c,
      CUDA_R_16BF,
      ldc,
      compute_type,
      CUBLAS_GEMM_DEFAULT_TENSOR_OP));
  TORCH_CUDABLAS_CHECK(cublasSetMathMode(handle, CUBLAS_DEFAULT_MATH));
}

template <>
void gemm_internal<double>(CUDABLAS_GEMM_ARGTYPES(double))
{
  if (at::globalContext().blasPreferredBackend() == BlasBackend::Cublaslt) {
#ifdef USE_ROCM
    // hipblaslt does not support double gemm yet
    gemm_internal_cublas<double>(CUDABLAS_GEMM_ARGS(double));
#else
    gemm_internal_cublaslt<double>(CUDABLAS_GEMM_ARGS(double));
#endif
  }
#ifdef USE_ROCM
  else if (at::globalContext().blasPreferredBackend() == BlasBackend::Ck) {
    at::native::gemm_internal_ck<double>(CUDABLAS_GEMM_ARGS(double));
  }
#endif
  else {
    gemm_internal_cublas<double>(CUDABLAS_GEMM_ARGS(double));
  }
}

template <>
void gemm_internal<float>(CUDABLAS_GEMM_ARGTYPES(float))
{
  if (at::globalContext().blasPreferredBackend() == BlasBackend::Cublaslt) {
    gemm_internal_cublaslt<float>(CUDABLAS_GEMM_ARGS(float));
  }
#ifdef USE_ROCM
  else if (at::globalContext().blasPreferredBackend() == BlasBackend::Ck) {
    at::native::gemm_internal_ck<float>(CUDABLAS_GEMM_ARGS(float));
  }
#endif
  else {
    gemm_internal_cublas<float>(CUDABLAS_GEMM_ARGS(float));
  }
}

template <>
void gemm_internal<c10::complex<double>>(CUDABLAS_GEMM_ARGTYPES(c10::complex<double>))
{
  if (at::globalContext().blasPreferredBackend() == BlasBackend::Cublaslt) {
#ifdef USE_ROCM
    // hipblaslt does not support complex gemm yet
    gemm_internal_cublas<c10::complex<double>>(CUDABLAS_GEMM_ARGS(c10::complex<double>));
#else
    gemm_internal_cublaslt<c10::complex<double>>(CUDABLAS_GEMM_ARGS(c10::complex<double>));
#endif
  }
  else {
    gemm_internal_cublas<c10::complex<double>>(CUDABLAS_GEMM_ARGS(c10::complex<double>));
  }
}

template <>
void gemm_internal<c10::complex<float>>(CUDABLAS_GEMM_ARGTYPES(c10::complex<float>))
{
  if (at::globalContext().blasPreferredBackend() == BlasBackend::Cublaslt) {
#ifdef USE_ROCM
    // hipblaslt does not support complex gemm yet
    gemm_internal_cublas<c10::complex<float>>(CUDABLAS_GEMM_ARGS(c10::complex<float>));
#else
    gemm_internal_cublaslt<c10::complex<float>>(CUDABLAS_GEMM_ARGS(c10::complex<float>));
#endif
  }
  else {
    gemm_internal_cublas<c10::complex<float>>(CUDABLAS_GEMM_ARGS(c10::complex<float>));
  }
}

template <>
void gemm_internal<at::Half>(CUDABLAS_GEMM_ARGTYPES(at::Half))
{
  if (at::globalContext().blasPreferredBackend() == BlasBackend::Cublaslt) {
    gemm_internal_cublaslt<at::Half>(CUDABLAS_GEMM_ARGS(at::Half));
  }
#ifdef USE_ROCM
  else if (at::globalContext().blasPreferredBackend() == BlasBackend::Ck) {
    at::native::gemm_internal_ck<at::Half>(CUDABLAS_GEMM_ARGS(at::Half));
  }
#endif
  else {
    gemm_internal_cublas<at::Half>(CUDABLAS_GEMM_ARGS(at::Half));
  }
}

template <>
void gemm_internal<at::BFloat16>(CUDABLAS_GEMM_ARGTYPES(at::BFloat16))
{
  if (at::globalContext().blasPreferredBackend() == BlasBackend::Cublaslt) {
    gemm_internal_cublaslt<at::BFloat16>(CUDABLAS_GEMM_ARGS(at::BFloat16));
  }
#ifdef USE_ROCM
  else if (at::globalContext().blasPreferredBackend() == BlasBackend::Ck) {
    at::native::gemm_internal_ck<at::BFloat16>(CUDABLAS_GEMM_ARGS(at::BFloat16));
  }
#endif
  else {
    gemm_internal_cublas<at::BFloat16>(CUDABLAS_GEMM_ARGS(at::BFloat16));
  }
}

template <typename DType>
inline void gemm_tunable(CUDABLAS_GEMM_ARGTYPES(DType)) {
  tunable::GemmParams<DType> params;
  params.transa = transa;
  params.transb = transb;
  params.m = m;
  params.n = n;
  params.k = k;
  params.alpha = alpha;
  params.a = a;
  params.lda = lda;
  params.b = b;
  params.ldb = ldb;
  params.beta = beta;
  params.c = c;
  params.ldc = ldc;

  bool transa_ = ((transa != 'n') && (transa != 'N'));
  bool transb_ = ((transb != 'n') && (transb != 'N'));

  if (transa_ && transb_) {
    static tunable::GemmTunableOp<DType, tunable::BlasOp::T, tunable::BlasOp::T> gemm{};
    gemm(&params);
  }
  else if (transa_ && !transb_) {
    static tunable::GemmTunableOp<DType, tunable::BlasOp::T, tunable::BlasOp::N> gemm{};
    gemm(&params);
  }
  else if (!transa_ && transb_) {
    static tunable::GemmTunableOp<DType, tunable::BlasOp::N, tunable::BlasOp::T> gemm{};
    gemm(&params);
  }
  else if (!transa_ && !transb_) {
    static tunable::GemmTunableOp<DType, tunable::BlasOp::N, tunable::BlasOp::N> gemm{};
    gemm(&params);
  }
  else {
    TORCH_CHECK(false, "unreachable");
  }
}

template <>
void gemm<double>(CUDABLAS_GEMM_ARGTYPES(double)) {
  auto tuning_ctx = at::cuda::tunable::getTuningContext();
  if (tuning_ctx->IsTunableOpEnabled()) {
    gemm_tunable<double>(CUDABLAS_GEMM_ARGS(double));
  }
  else {
    gemm_internal<double>(CUDABLAS_GEMM_ARGS(double));
  }
}

template <>
void gemm<float>(CUDABLAS_GEMM_ARGTYPES(float)) {
  auto tuning_ctx = at::cuda::tunable::getTuningContext();
  if (tuning_ctx->IsTunableOpEnabled()) {
    gemm_tunable<float>(CUDABLAS_GEMM_ARGS(float));
  }
  else {
    gemm_internal<float>(CUDABLAS_GEMM_ARGS(float));
  }
}

template <>
void gemm<c10::complex<double>>(CUDABLAS_GEMM_ARGTYPES(c10::complex<double>)) {
  auto tuning_ctx = at::cuda::tunable::getTuningContext();
  if (tuning_ctx->IsTunableOpEnabled()) {
    gemm_tunable<c10::complex<double>>(CUDABLAS_GEMM_ARGS(c10::complex<double>));
  }
  else {
    gemm_internal<c10::complex<double>>(CUDABLAS_GEMM_ARGS(c10::complex<double>));
  }
}

template <>
void gemm<c10::complex<float>>(CUDABLAS_GEMM_ARGTYPES(c10::complex<float>)) {
  auto tuning_ctx = at::cuda::tunable::getTuningContext();
  if (tuning_ctx->IsTunableOpEnabled()) {
    gemm_tunable<c10::complex<float>>(CUDABLAS_GEMM_ARGS(c10::complex<float>));
  }
  else {
    gemm_internal<c10::complex<float>>(CUDABLAS_GEMM_ARGS(c10::complex<float>));
  }
}

template <>
void gemm<at::Half>(CUDABLAS_GEMM_ARGTYPES(at::Half)) {
  auto tuning_ctx = at::cuda::tunable::getTuningContext();
  if (tuning_ctx->IsTunableOpEnabled()) {
    gemm_tunable<at::Half>(CUDABLAS_GEMM_ARGS(at::Half));
  }
  else {
    gemm_internal<at::Half>(CUDABLAS_GEMM_ARGS(at::Half));
  }
}

template <>
void gemm<at::BFloat16>(CUDABLAS_GEMM_ARGTYPES(at::BFloat16)) {
  auto tuning_ctx = at::cuda::tunable::getTuningContext();
  if (tuning_ctx->IsTunableOpEnabled()) {
    gemm_tunable<at::BFloat16>(CUDABLAS_GEMM_ARGS(at::BFloat16));
  }
  else {
    gemm_internal<at::BFloat16>(CUDABLAS_GEMM_ARGS(at::BFloat16));
  }
}


template <typename Dtype>
void gemm_and_bias(
    bool transpose_mat1,
    bool transpose_mat2,
    int64_t m,
    int64_t n,
    int64_t k,
    at::opmath_type<Dtype> alpha_val,
    const Dtype* mat1_ptr,
    int64_t mat1_ld,
    const Dtype* mat2_ptr,
    int64_t mat2_ld,
    const Dtype* bias,
    Dtype* result_ptr,
    int64_t result_ld,
    GEMMAndBiasActivationEpilogue activation) {
  using opmath_t = at::opmath_type<Dtype>;
  opmath_t beta_val = 0; // bias is added in epilogue

  cudaDataType_t abcType = CUDA_R_32F;
  cublasComputeType_t computeType = CUBLAS_COMPUTE_32F;
  cudaDataType_t scaleType = CUDA_R_32F;
  if constexpr (std::is_same_v<Dtype, double>) {
    abcType = CUDA_R_64F;
    computeType = CUBLAS_COMPUTE_64F;
    scaleType = CUDA_R_64F;
  } else if constexpr (std::is_same_v<Dtype, float>) {
<<<<<<< HEAD
    if (at::globalContext().float32Precision("cuda", "matmul") == "tf32") {
=======
#ifndef USE_ROCM
    if (at::globalContext().allowTF32CuBLAS()) {
>>>>>>> 4bacfd6e
      computeType = CUBLAS_COMPUTE_32F_FAST_TF32;
    }
#endif
    abcType = CUDA_R_32F;
  } else if constexpr (std::is_same_v<Dtype, at::Half>) {
    abcType = CUDA_R_16F;
  } else if constexpr (std::is_same_v<Dtype, at::BFloat16>) {
    abcType = CUDA_R_16BF;
  }

  CuBlasLtMatmulDescriptor computeDesc(computeType, scaleType);
  cublasOperation_t transa = transpose_mat1 ? CUBLAS_OP_T : CUBLAS_OP_N;
  computeDesc.setAttribute(CUBLASLT_MATMUL_DESC_TRANSA, transa);
  cublasOperation_t transb = transpose_mat2 ? CUBLAS_OP_T : CUBLAS_OP_N;
  computeDesc.setAttribute(CUBLASLT_MATMUL_DESC_TRANSB, transb);
  cublasLtEpilogue_t epilogue = CUBLASLT_EPILOGUE_BIAS;
  if (activation == GEMMAndBiasActivationEpilogue::RELU) {
    epilogue = CUBLASLT_EPILOGUE_RELU_BIAS;
  } else if (activation == GEMMAndBiasActivationEpilogue::GELU) {
#if CUDA_VERSION >= 11040 || defined(USE_ROCM)
    epilogue = CUBLASLT_EPILOGUE_GELU_BIAS;
#endif
  }

  if (bias != nullptr) {
    computeDesc.setAttribute(CUBLASLT_MATMUL_DESC_EPILOGUE, epilogue);
    computeDesc.setAttribute(CUBLASLT_MATMUL_DESC_BIAS_POINTER, bias);
  }

  CuBlasLtMatrixLayout Adesc(abcType, m, k, mat1_ld, transpose_mat1);
  CuBlasLtMatrixLayout Bdesc(abcType, k, n, mat2_ld, transpose_mat2);
  CuBlasLtMatrixLayout Cdesc(abcType, m, n, result_ld);

  CuBlasLtMatmulPreference preference;
  // See https://github.com/pytorch/pytorch/issues/73328 for reasoning behind
  // setting this to 1M.
  size_t workspaceSize = _getWorkspaceSize();
  preference.setAttribute(CUBLASLT_MATMUL_PREF_MAX_WORKSPACE_BYTES, workspaceSize);

#ifndef USE_ROCM
  uint32_t a_alignment = _getAlignment(reinterpret_cast<uintptr_t>(mat1_ptr));
  uint32_t b_alignment = _getAlignment(reinterpret_cast<uintptr_t>(mat2_ptr));
  uint32_t c_alignment = _getAlignment(reinterpret_cast<uintptr_t>(result_ptr));
  uint32_t d_alignment = _getAlignment(reinterpret_cast<uintptr_t>(bias));
  preference.setAttribute(CUBLASLT_MATMUL_PREF_MIN_ALIGNMENT_A_BYTES, a_alignment);
  preference.setAttribute(CUBLASLT_MATMUL_PREF_MIN_ALIGNMENT_B_BYTES, b_alignment);
  preference.setAttribute(CUBLASLT_MATMUL_PREF_MIN_ALIGNMENT_C_BYTES, c_alignment);
  preference.setAttribute(CUBLASLT_MATMUL_PREF_MIN_ALIGNMENT_D_BYTES, d_alignment);
#endif

  auto workspace = at::empty(workspaceSize, at::TensorOptions().dtype(at::kByte).device(at::kCUDA));

  cublasLtMatmulHeuristicResult_t heuristicResult = {};
  int returnedResult = 0;
  cublasLtHandle_t ltHandle = at::cuda::getCurrentCUDABlasLtHandle();
  TORCH_CUDABLAS_CHECK(cublasLtMatmulAlgoGetHeuristic(
      ltHandle,
      computeDesc.descriptor(),
      Adesc.descriptor(),
      Bdesc.descriptor(),
      Cdesc.descriptor(),
      Cdesc.descriptor(),
      preference.descriptor(),
      1,
      &heuristicResult,
      &returnedResult));
  if (returnedResult == 0) {
    TORCH_CUDABLAS_CHECK(CUBLAS_STATUS_NOT_SUPPORTED);
  }

  cublasStatus_t cublasStatus = cublasLtMatmul(
      ltHandle,
      computeDesc.descriptor(),
      &alpha_val,
      mat1_ptr,
      Adesc.descriptor(),
      mat2_ptr,
      Bdesc.descriptor(),
      &beta_val,
      result_ptr,
      Cdesc.descriptor(),
      result_ptr,
      Cdesc.descriptor(),
      &heuristicResult.algo,
      workspace.mutable_data_ptr(),
      workspaceSize,
      at::cuda::getCurrentCUDAStream());
  TORCH_CHECK(
      cublasStatus == CUBLAS_STATUS_SUCCESS,
      "CUDA error: ",
      at::cuda::blas::_cublasGetErrorEnum(cublasStatus),
      " when calling cublasLtMatmul with transpose_mat1 ",
      transpose_mat1,
      " transpose_mat2 ",
      transpose_mat2,
      " m ",
      m,
      " n ",
      n,
      " k ",
      k,
      " mat1_ld ",
      mat1_ld,
      " mat2_ld ",
      mat2_ld,
      " result_ld ",
      result_ld,
      " abcType ",
      abcType,
      " computeType ",
      computeType,
      " scaleType ",
      scaleType);
}

template void gemm_and_bias(
    bool transpose_mat1,
    bool transpose_mat2,
    int64_t m,
    int64_t n,
    int64_t k,
    at::opmath_type<double> alpha_val,
    const double* mat1_ptr,
    int64_t mat1_ld,
    const double* mat2_ptr,
    int64_t mat2_ld,
    const double* bias,
    double* result_ptr,
    int64_t result_ld,
    GEMMAndBiasActivationEpilogue activation);

template void gemm_and_bias(
    bool transpose_mat1,
    bool transpose_mat2,
    int64_t m,
    int64_t n,
    int64_t k,
    at::opmath_type<float> alpha_val,
    const float* mat1_ptr,
    int64_t mat1_ld,
    const float* mat2_ptr,
    int64_t mat2_ld,
    const float* bias,
    float* result_ptr,
    int64_t result_ld,
    GEMMAndBiasActivationEpilogue activation);

template void gemm_and_bias(
    bool transpose_mat1,
    bool transpose_mat2,
    int64_t m,
    int64_t n,
    int64_t k,
    at::opmath_type<at::Half> alpha_val,
    const at::Half* mat1_ptr,
    int64_t mat1_ld,
    const at::Half* mat2_ptr,
    int64_t mat2_ld,
    const at::Half* bias,
    at::Half* result_ptr,
    int64_t result_ld,
    GEMMAndBiasActivationEpilogue activation);

template void gemm_and_bias(
    bool transpose_mat1,
    bool transpose_mat2,
    int64_t m,
    int64_t n,
    int64_t k,
    at::opmath_type<at::BFloat16> alpha_val,
    const at::BFloat16* mat1_ptr,
    int64_t mat1_ld,
    const at::BFloat16* mat2_ptr,
    int64_t mat2_ld,
    const at::BFloat16* bias,
    at::BFloat16* result_ptr,
    int64_t result_ld,
    GEMMAndBiasActivationEpilogue activation);

void scaled_gemm(
    char transa,
    char transb,
    int64_t m,
    int64_t n,
    int64_t k,
    const void* mat1_ptr,
    const void* mat1_scale_ptr,
    int64_t mat1_ld,
    ScalarType mat1_dtype,
    const void* mat2_ptr,
    const void* mat2_scale_ptr,
    int64_t mat2_ld,
    ScalarType mat2_dtype,
    const void* bias_ptr,
    ScalarType bias_dtype,
    void* result_ptr,
    const void *result_scale_ptr,
    int64_t result_ld,
    ScalarType result_dtype,
    bool use_fast_accum) {
#if CUDA_VERSION >= 11080 || defined(USE_ROCM)
  const auto computeType = CUBLAS_COMPUTE_32F;
  const auto scaleType = CUDA_R_32F;
  const float alpha_val = 1.0;
  const float beta_val = 0.0;
  CuBlasLtMatmulDescriptor computeDesc(computeType, scaleType);
  computeDesc.setAttribute(CUBLASLT_MATMUL_DESC_TRANSA, _cublasOpFromChar(transa));
  computeDesc.setAttribute(CUBLASLT_MATMUL_DESC_TRANSB, _cublasOpFromChar(transb));
  computeDesc.setAttribute(CUBLASLT_MATMUL_DESC_A_SCALE_POINTER, mat1_scale_ptr);
  computeDesc.setAttribute(CUBLASLT_MATMUL_DESC_B_SCALE_POINTER, mat2_scale_ptr);
  if (result_scale_ptr != nullptr) {
    computeDesc.setAttribute(CUBLASLT_MATMUL_DESC_D_SCALE_POINTER, result_scale_ptr);
  }
#ifndef USE_ROCM
  const int8_t fastAccuMode = use_fast_accum ? 1 : 0;
  computeDesc.setAttribute(CUBLASLT_MATMUL_DESC_FAST_ACCUM, fastAccuMode);
#endif
  CuBlasLtMatrixLayout Adesc(ScalarTypeToCudaDataType(mat1_dtype), m, k, mat1_ld, transa == 't');
  CuBlasLtMatrixLayout Bdesc(ScalarTypeToCudaDataType(mat2_dtype), k, n, mat2_ld, transb == 't');
#ifdef USE_ROCM
  // Cdesc is unused, beta is 0. But hipblaslt needs this set to something reasonable.
  CuBlasLtMatrixLayout Cdesc(ScalarTypeToCudaDataType(result_dtype), m, n, result_ld);
#else
  CuBlasLtMatrixLayout Cdesc(ScalarTypeToCudaDataType(bias_dtype), m, n, result_ld);
#endif
  CuBlasLtMatrixLayout Ddesc(ScalarTypeToCudaDataType(result_dtype), m, n, result_ld);
  if (bias_ptr) {
    computeDesc.setAttribute(CUBLASLT_MATMUL_DESC_BIAS_POINTER, bias_ptr);
    computeDesc.setAttribute(CUBLASLT_MATMUL_DESC_EPILOGUE, CUBLASLT_EPILOGUE_BIAS);
    computeDesc.setAttribute(CUBLASLT_MATMUL_DESC_BIAS_DATA_TYPE, ScalarTypeToCudaDataType(bias_dtype));
  }
  size_t workspaceSize = _getWorkspaceSize();
  auto workspace = at::empty(workspaceSize, at::TensorOptions().dtype(at::kByte).device(at::kCUDA));

  CuBlasLtMatmulPreference preference;
  preference.setAttribute(CUBLASLT_MATMUL_PREF_MAX_WORKSPACE_BYTES, workspaceSize);
  cublasLtMatmulHeuristicResult_t heuristicResult = {};
  int returnedResult = 0;
  cublasLtHandle_t ltHandle = at::cuda::getCurrentCUDABlasLtHandle();
  TORCH_CUDABLAS_CHECK(cublasLtMatmulAlgoGetHeuristic(
      ltHandle,
      computeDesc.descriptor(),
      Adesc.descriptor(),
      Bdesc.descriptor(),
      Cdesc.descriptor(),
      Ddesc.descriptor(),
      preference.descriptor(),
      1,
      &heuristicResult,
      &returnedResult));
  if (returnedResult == 0) {
#ifndef USE_ROCM
    TORCH_CUDABLAS_CHECK(CUBLAS_STATUS_NOT_SUPPORTED);
#else
    // hipblaslt might be able to recover by returning all algos
    std::vector<hipblasLtMatmulHeuristicResult_t> all_algos;
    TORCH_CUDABLAS_CHECK(hipblaslt_ext::getAllAlgos(
        ltHandle,
        hipblaslt_ext::GemmType::HIPBLASLT_GEMM,
        _cublasOpFromChar(transa),
        _cublasOpFromChar(transb),
        ScalarTypeToCudaDataType(mat1_dtype),
        ScalarTypeToCudaDataType(mat2_dtype),
        // C is nullptr and beta=0, so set to something reasonable. See above.
        //ScalarTypeToCudaDataType(bias_dtype),
        ScalarTypeToCudaDataType(result_dtype),
        ScalarTypeToCudaDataType(result_dtype),
        CUBLAS_COMPUTE_32F,
        all_algos));
    if (all_algos.size() == 0) {
      TORCH_CUDABLAS_CHECK(CUBLAS_STATUS_NOT_SUPPORTED);
    }
    // pick first valid solution
    bool found = false;
    for (size_t i = 0; i < all_algos.size(); i++) {
        size_t ret_workspace_size = 0;
        auto is_valid_status = hipblaslt_ext::matmulIsAlgoSupported(
                ltHandle,
                computeDesc.descriptor(),
                &alpha_val,
                Adesc.descriptor(),
                Bdesc.descriptor(),
                &beta_val,
                Cdesc.descriptor(),
                Ddesc.descriptor(),
                all_algos[i].algo,
                ret_workspace_size);
        if (is_valid_status == HIPBLAS_STATUS_SUCCESS) {
            if (ret_workspace_size <= workspaceSize) {
                heuristicResult = all_algos[i];
                found = true;
                break;
            }
        }
    }
    TORCH_CHECK(found, "could not find valid hipblaslt solution");
#endif
  }
  cublasStatus_t cublasStatus = cublasLtMatmul(
      ltHandle,
      computeDesc.descriptor(),
      &alpha_val,
      mat1_ptr,
      Adesc.descriptor(),
      mat2_ptr,
      Bdesc.descriptor(),
      &beta_val,
#ifdef USE_ROCM
      result_ptr, // unused, since beta_val is 0, but hipblaslt can't handle nullptr
#else
      nullptr,
#endif
      Cdesc.descriptor(),
      result_ptr,
      Ddesc.descriptor(),
      &heuristicResult.algo,
      workspace.mutable_data_ptr(),
      workspaceSize,
      at::cuda::getCurrentCUDAStream());
  TORCH_CHECK(
      cublasStatus == CUBLAS_STATUS_SUCCESS,
      "CUDA error: ",
      at::cuda::blas::_cublasGetErrorEnum(cublasStatus),
      " when calling cublasLtMatmul with transpose_mat1 ",
      transa,
      " transpose_mat2 ",
      transb,
      " m ",
      m,
      " n ",
      n,
      " k ",
      k,
      " mat1_ld ",
      mat1_ld,
      " mat2_ld ",
      mat2_ld,
      " result_ld ",
      result_ld,
      " computeType ",
      computeType,
      " scaleType ",
      scaleType);
  return;
#endif // CUDA_VERSION >= 11080 || defined(USE_ROCM)
  TORCH_CHECK(false, "scaled_gemm is only supported for CUDA 11.8 and above");
}

void int8_gemm(
    bool transpose_mat1,
    bool transpose_mat2,
    int64_t m,
    int64_t n,
    int64_t k,
    const int8_t* mat1_ptr,
    int64_t mat1_ld,
    const int8_t* mat2_ptr,
    int64_t mat2_ld,
    int32_t* result_ptr,
    int64_t result_ld) {

  cublasComputeType_t computeType = CUBLAS_COMPUTE_32I;
  cudaDataType_t scaleType = CUDA_R_32I;

  cudaDataType_t abType = CUDA_R_8I;
  cudaDataType_t cType = CUDA_R_32I;

  CuBlasLtMatmulDescriptor computeDesc(computeType, scaleType);
  cublasOperation_t transa = transpose_mat1 ? CUBLAS_OP_T : CUBLAS_OP_N;
  computeDesc.setAttribute(CUBLASLT_MATMUL_DESC_TRANSA, transa);
  cublasOperation_t transb = transpose_mat2 ? CUBLAS_OP_T : CUBLAS_OP_N;
  computeDesc.setAttribute(CUBLASLT_MATMUL_DESC_TRANSB, transb);


  CuBlasLtMatrixLayout Adesc(abType, m, k, mat1_ld, transpose_mat1);
  CuBlasLtMatrixLayout Bdesc(abType, k, n, mat2_ld, transpose_mat2);
  CuBlasLtMatrixLayout Cdesc(cType, m, n, result_ld);

  // cublas team: alpha and beta need to be the same dtype as of scaleType
  at::opmath_type<int32_t> alpha_val = 1;
  int32_t beta_val = 0;
  cublasLtHandle_t ltHandle = at::cuda::getCurrentCUDABlasLtHandle();

#ifdef USE_ROCM
  CuBlasLtMatmulPreference preference;
  size_t workspaceSize = _getWorkspaceSize();
  preference.setAttribute(CUBLASLT_MATMUL_PREF_MAX_WORKSPACE_BYTES, workspaceSize);
  auto workspace = at::empty(workspaceSize, at::TensorOptions().dtype(at::kByte).device(at::kCUDA));

  cublasLtMatmulHeuristicResult_t heuristicResult = {};
  int returnedResult = 0;
  TORCH_CUDABLAS_CHECK(cublasLtMatmulAlgoGetHeuristic(
      ltHandle,
      computeDesc.descriptor(),
      Adesc.descriptor(),
      Bdesc.descriptor(),
      Cdesc.descriptor(),
      Cdesc.descriptor(),
      preference.descriptor(),
      1,
      &heuristicResult,
      &returnedResult));
  if (returnedResult == 0) {
    TORCH_CUDABLAS_CHECK(CUBLAS_STATUS_NOT_SUPPORTED);
  }
#endif

  cublasStatus_t cublasStatus = cublasLtMatmul(
      ltHandle,
      computeDesc.descriptor(),
      &alpha_val,
      mat1_ptr,
      Adesc.descriptor(),
      mat2_ptr,
      Bdesc.descriptor(),
      &beta_val,
      result_ptr,
      Cdesc.descriptor(),
      result_ptr,
      Cdesc.descriptor(),
#ifdef USE_ROCM
      &heuristicResult.algo,
#else
      nullptr, // Heuristics don't seem to work for int8
#endif
#ifdef USE_ROCM
      workspace.mutable_data_ptr(),
#else
      nullptr, // Non-zero workspace doesn't seem to work.
#endif
#ifdef USE_ROCM
      workspaceSize,
#else
      0,
#endif
      at::cuda::getCurrentCUDAStream());
  TORCH_CHECK(
      cublasStatus == CUBLAS_STATUS_SUCCESS,
      "CUDA error: ",
      at::cuda::blas::_cublasGetErrorEnum(cublasStatus),
      " when calling cublasLtMatmul with transpose_mat1 ",
      transpose_mat1,
      " transpose_mat2 ",
      transpose_mat2,
      " m ",
      m,
      " n ",
      n,
      " k ",
      k,
      " mat1_ld ",
      mat1_ld,
      " mat2_ld ",
      mat2_ld,
      " result_ld ",
      result_ld,
      " abType ",
      abType,
      " cType ",
      cType,
      " computeType ",
      computeType,
      " scaleType ",
      scaleType);
}

template <>
void trsm<float>(CUDABLAS_TRSM_ARGTYPES(float)) {
  TORCH_CUDABLAS_CHECK(cublasStrsm(
      handle, side, uplo, trans, diag, m, n, alpha, A, lda, B, ldb));
}

template <>
void trsm<double>(CUDABLAS_TRSM_ARGTYPES(double)) {
  TORCH_CUDABLAS_CHECK(cublasDtrsm(
      handle, side, uplo, trans, diag, m, n, alpha, A, lda, B, ldb));
}

template <>
void trsm<c10::complex<float>>(CUDABLAS_TRSM_ARGTYPES(c10::complex<float>)) {
  TORCH_CUDABLAS_CHECK(cublasCtrsm(
      handle,
      side,
      uplo,
      trans,
      diag,
      m,
      n,
      reinterpret_cast<const cuComplex*>(alpha),
      reinterpret_cast<const cuComplex*>(A),
      lda,
      reinterpret_cast<cuComplex*>(B),
      ldb));
}

template <>
void trsm<c10::complex<double>>(CUDABLAS_TRSM_ARGTYPES(c10::complex<double>)) {
  TORCH_CUDABLAS_CHECK(cublasZtrsm(
      handle,
      side,
      uplo,
      trans,
      diag,
      m,
      n,
      reinterpret_cast<const cuDoubleComplex*>(alpha),
      reinterpret_cast<const cuDoubleComplex*>(A),
      lda,
      reinterpret_cast<cuDoubleComplex*>(B),
      ldb));
}

template <>
// NOLINTNEXTLINE(*array*)
void trsmBatched<float>(CUDABLAS_TRSM_BATCHED_ARGTYPES(float)) {
  TORCH_CUDABLAS_CHECK(cublasStrsmBatched(
      handle,
      side,
      uplo,
      trans,
      diag,
      m,
      n,
      alpha,
      A,
      lda,
      B,
      ldb,
      batchCount));
}

template <>
// NOLINTNEXTLINE(*array*)
void trsmBatched<double>(CUDABLAS_TRSM_BATCHED_ARGTYPES(double)) {
  TORCH_CUDABLAS_CHECK(cublasDtrsmBatched(
      handle,
      side,
      uplo,
      trans,
      diag,
      m,
      n,
      alpha,
      A,
      lda,
      B,
      ldb,
      batchCount));
}

template <>
void trsmBatched<c10::complex<float>>(
// NOLINTNEXTLINE(*array*)
    CUDABLAS_TRSM_BATCHED_ARGTYPES(c10::complex<float>)) {
  TORCH_CUDABLAS_CHECK(cublasCtrsmBatched(
      handle,
      side,
      uplo,
      trans,
      diag,
      m,
      n,
      reinterpret_cast<const cuComplex*>(alpha),
      reinterpret_cast<cuComplex**>(A),
      lda,
      reinterpret_cast<cuComplex**>(B),
      ldb,
      batchCount));
}

template <>
void trsmBatched<c10::complex<double>>(
// NOLINTNEXTLINE(*array*)
    CUDABLAS_TRSM_BATCHED_ARGTYPES(c10::complex<double>)) {
  TORCH_CUDABLAS_CHECK(cublasZtrsmBatched(
      handle,
      side,
      uplo,
      trans,
      diag,
      m,
      n,
      reinterpret_cast<const cuDoubleComplex*>(alpha),
      reinterpret_cast<cuDoubleComplex**>(A),
      lda,
      reinterpret_cast<cuDoubleComplex**>(B),
      ldb,
      batchCount));
}

/* LEVEL 2 BLAS FUNCTIONS */

#define GEMV_CHECK_ARGVALUES(Dtype)           \
  do {                                        \
    CUDABLAS_NONNEGINT_CHECK(gemv<Dtype>, m); \
    CUDABLAS_NONNEGINT_CHECK(gemv<Dtype>, n); \
    CUDABLAS_POSINT_CHECK(gemv<Dtype>, lda);  \
    CUDABLAS_POSINT_CHECK(gemv<Dtype>, incx); \
    CUDABLAS_POSINT_CHECK(gemv<Dtype>, incy); \
  } while (0)

template <>
void gemv<c10::complex<double>>(CUDABLAS_GEMV_ARGTYPES(c10::complex<double>)) {
  // See Note [Writing Nondeterministic Operations]
  globalContext().alertCuBLASConfigNotDeterministic();
  cublasHandle_t handle = at::cuda::getCurrentCUDABlasHandle();
  cublasOperation_t op = _cublasOpFromChar(trans);
  _cublasAdjustLdLevel2(m, n, &lda);
  GEMV_CHECK_ARGVALUES(c10::complex<double>);
  TORCH_CUDABLAS_CHECK(
      cublasZgemv(handle, op, m, n, reinterpret_cast<const cuDoubleComplex*>(&alpha), reinterpret_cast<const cuDoubleComplex*>(a),
      lda, reinterpret_cast<const cuDoubleComplex*>(x), incx, reinterpret_cast<const cuDoubleComplex*>(&beta),
      reinterpret_cast<cuDoubleComplex*>(y), incy));
}

template <>
void gemv<c10::complex<float>>(CUDABLAS_GEMV_ARGTYPES(c10::complex<float>)) {
  // gemv is bw bound, and does not benefit from TF32. But the precision
  // loss still happens on TF32. So we disable it here.
  NoTF32Guard disable_tf32;
  // See Note [Writing Nondeterministic Operations]
  globalContext().alertCuBLASConfigNotDeterministic();
  cublasHandle_t handle = at::cuda::getCurrentCUDABlasHandle();
  cublasOperation_t op = _cublasOpFromChar(trans);
  _cublasAdjustLdLevel2(m, n, &lda);
  GEMV_CHECK_ARGVALUES(c10::complex<float>);
  TORCH_CUDABLAS_CHECK(
      cublasCgemv(handle, op, m, n, reinterpret_cast<const cuComplex*>(&alpha), reinterpret_cast<const cuComplex*>(a),
      lda, reinterpret_cast<const cuComplex*>(x), incx, reinterpret_cast<const cuComplex*>(&beta),
      reinterpret_cast<cuComplex*>(y), incy));
}

template <>
void gemv<double>(CUDABLAS_GEMV_ARGTYPES(double)) {
  // See Note [Writing Nondeterministic Operations]
  globalContext().alertCuBLASConfigNotDeterministic();
  cublasHandle_t handle = at::cuda::getCurrentCUDABlasHandle();
  cublasOperation_t op = _cublasOpFromChar(trans);
  _cublasAdjustLdLevel2(m, n, &lda);
  GEMV_CHECK_ARGVALUES(double);
  TORCH_CUDABLAS_CHECK(
      cublasDgemv(handle, op, m, n, &alpha, a, lda, x, incx, &beta, y, incy));
}

template <>
void gemv<float>(CUDABLAS_GEMV_ARGTYPES(float)) {
  // gemv is bw bound, and does not benefit from TF32. But the precision
  // loss still happens on TF32. So we disable it here.
  NoTF32Guard disable_tf32;
  // See Note [Writing Nondeterministic Operations]
  globalContext().alertCuBLASConfigNotDeterministic();
  cublasHandle_t handle = at::cuda::getCurrentCUDABlasHandle();
  cublasOperation_t op = _cublasOpFromChar(trans);
  _cublasAdjustLdLevel2(m, n, &lda);
  GEMV_CHECK_ARGVALUES(float);
  TORCH_CUDABLAS_CHECK(
      cublasSgemv(handle, op, m, n, &alpha, a, lda, x, incx, &beta, y, incy));
}

template <>
void gemv<at::Half>(CUDABLAS_GEMV_ARGTYPES(at::Half)) {
  // In general, cublas regards matrices as column-major.
  // The cublasS/Dgemv usages in cuda::blas::gemv<float>/<double> above
  // require that external blas::gemv callers obey the following convention:
  //
  // If "a" is row-major with shape (output, summed) in blas::gemv's caller,
  // caller interprets it as column-major with shape (summed, output), passes
  // summed and output respectively to our local vars m, n, and requests that cublas
  // internally transpose ("trans") the column-major interpretation of a.
  //
  // There's no such thing as "cublasHalfgemv", so here we hack gemv with a gemm.
  // However, we must allow the same calling convention, because the caller shouldn't
  // have to swap args based on whether it's calling blas::gemv<at::Half> or <float>.

  bool trans_bool = (_cublasOpFromChar(trans) != CUBLAS_OP_N);
  if (trans_bool) {
    std::swap(m, n);
  }
  // After swap, local vars m, n contain the output and summed sizes respectively,
  // regardless of whether "a" was row-major or column-major in gemv<>'s caller.

  // To handle the possibility incy > 1, interprets vector y as column-major matrix with one row
  // (shape (1, output)) and leading dim incy.
  // trans(a)*x would compute a matrix with one column (shape (output, 1)) which wouldn't match y.
  // So instead, we interpret x similarly to y, as a column-major matrix with one row
  // (shape (1, summed)) and leading dim incx.  The gemm then carries out x*transpose(trans(a)) to
  // produce a matrix with one row (shape (1, output)), matching y.
  char trans_flipped = (trans_bool ? 'n' : 't');
  gemm<at::Half>(
      'n', trans_flipped, 1, m, n, alpha, x, incx, a, lda, beta, y, incy);
}

template <>
void gemv<at::BFloat16>(CUDABLAS_GEMV_ARGTYPES(at::BFloat16)) {
  bool trans_bool = (_cublasOpFromChar(trans) != CUBLAS_OP_N);
  if (trans_bool) {
    std::swap(m, n);
  }
  char trans_flipped = (trans_bool ? 'n' : 't');
  gemm<at::BFloat16>(
      'n', trans_flipped, 1, m, n, alpha, x, incx, a, lda, beta, y, incy);
}

/* LEVEL 1 BLAS FUNCTIONS */

template <>
void dot<double>(CUDABLAS_DOT_ARGTYPES(double)) {
  TORCH_CUDABLAS_CHECK(cublasDdot(handle, n, x, incx, y, incy, result));
}

template <>
void dot<float>(CUDABLAS_DOT_ARGTYPES(float)) {
  TORCH_CUDABLAS_CHECK(cublasSdot(handle, n, x, incx, y, incy, result));
}

template <>
void dot<c10::complex<double>>(CUDABLAS_DOT_ARGTYPES(c10::complex<double>)) {
  TORCH_CUDABLAS_CHECK(cublasZdotu(handle, n, reinterpret_cast<const cuDoubleComplex*>(x),
                                   incx, reinterpret_cast<const cuDoubleComplex*>(y), incy,
                                   reinterpret_cast<cuDoubleComplex*>(result)));
}

template <>
void dot<c10::complex<float>>(CUDABLAS_DOT_ARGTYPES(c10::complex<float>)) {
  TORCH_CUDABLAS_CHECK(cublasCdotu(handle, n, reinterpret_cast<const cuComplex*>(x),
                                   incx, reinterpret_cast<const cuComplex*>(y), incy,
                                   reinterpret_cast<cuComplex*>(result)));
}

template <>
void dot<at::Half>(CUDABLAS_DOT_ARGTYPES(at::Half)) {
  TORCH_CUDABLAS_CHECK(cublasDotEx(
      handle,
      n,
      x,
      CUDA_R_16F,
      incx,
      y,
      CUDA_R_16F,
      incy,
      result,
      CUDA_R_16F,
      CUDA_R_32F));
}

template <>
void dot<at::BFloat16>(CUDABLAS_DOT_ARGTYPES(at::BFloat16)) {
  TORCH_CUDABLAS_CHECK(cublasDotEx(
      handle,
      n,
      x,
      CUDA_R_16BF,
      incx,
      y,
      CUDA_R_16BF,
      incy,
      result,
      CUDA_R_16BF,
      CUDA_R_32F));
}

template <>
void vdot<c10::complex<float>>(CUDABLAS_DOT_ARGTYPES(c10::complex<float>)) {
  TORCH_CUDABLAS_CHECK(cublasCdotc(handle, n, reinterpret_cast<const cuComplex*>(x),
                                   incx, reinterpret_cast<const cuComplex*>(y), incy,
                                   reinterpret_cast<cuComplex*>(result)));
}

template <>
void vdot<c10::complex<double>>(CUDABLAS_DOT_ARGTYPES(c10::complex<double>)) {
  TORCH_CUDABLAS_CHECK(cublasZdotc(handle, n, reinterpret_cast<const cuDoubleComplex*>(x),
                                   incx, reinterpret_cast<const cuDoubleComplex*>(y), incy,
                                   reinterpret_cast<cuDoubleComplex*>(result)));
}

template <>
void getrsBatched<float>(CUDABLAS_GETRS_ARGTYPES(float)) {
  TORCH_CUDABLAS_CHECK(cublasSgetrsBatched(
      handle,
      trans,
      n,
      nrhs,
      dA_array,
      lda,
      ipiv_array,
      dB_array,
      ldb,
      info_array,
      batchsize));
}

template <>
void getrsBatched<double>(CUDABLAS_GETRS_ARGTYPES(double)) {
  TORCH_CUDABLAS_CHECK(cublasDgetrsBatched(
      handle,
      trans,
      n,
      nrhs,
      dA_array,
      lda,
      ipiv_array,
      dB_array,
      ldb,
      info_array,
      batchsize));
}

template <>
void getrsBatched<c10::complex<float>>(CUDABLAS_GETRS_ARGTYPES(c10::complex<float>)) {
  TORCH_CUDABLAS_CHECK(cublasCgetrsBatched(
      handle,
      trans,
      n,
      nrhs,
      reinterpret_cast<cuComplex**>(dA_array),
      lda,
      ipiv_array,
      reinterpret_cast<cuComplex**>(dB_array),
      ldb,
      info_array,
      batchsize));
}

template <>
void getrsBatched<c10::complex<double>>(CUDABLAS_GETRS_ARGTYPES(c10::complex<double>)) {
  TORCH_CUDABLAS_CHECK(cublasZgetrsBatched(
      handle,
      trans,
      n,
      nrhs,
      reinterpret_cast<cuDoubleComplex**>(dA_array),
      lda,
      ipiv_array,
      reinterpret_cast<cuDoubleComplex**>(dB_array),
      ldb,
      info_array,
      batchsize));
}

template <>
void geqrfBatched<float>(CUDABLAS_GEQRF_BATCHED_ARGTYPES(float)) {
  TORCH_CUDABLAS_CHECK(cublasSgeqrfBatched(
      handle, m, n, A_array, lda, tau_array, info, batchsize));
}

template <>
void geqrfBatched<double>(CUDABLAS_GEQRF_BATCHED_ARGTYPES(double)) {
  TORCH_CUDABLAS_CHECK(cublasDgeqrfBatched(
      handle, m, n, A_array, lda, tau_array, info, batchsize));
}

template <>
void geqrfBatched<c10::complex<float>>(
    CUDABLAS_GEQRF_BATCHED_ARGTYPES(c10::complex<float>)) {
  TORCH_CUDABLAS_CHECK(cublasCgeqrfBatched(
      handle,
      m,
      n,
      reinterpret_cast<cuComplex**>(A_array),
      lda,
      reinterpret_cast<cuComplex**>(tau_array),
      info,
      batchsize));
}

template <>
void geqrfBatched<c10::complex<double>>(
    CUDABLAS_GEQRF_BATCHED_ARGTYPES(c10::complex<double>)) {
  TORCH_CUDABLAS_CHECK(cublasZgeqrfBatched(
      handle,
      m,
      n,
      reinterpret_cast<cuDoubleComplex**>(A_array),
      lda,
      reinterpret_cast<cuDoubleComplex**>(tau_array),
      info,
      batchsize));
}

template <>
void getrfBatched<double>(
    int n, double** dA_array, int ldda, int* ipiv_array, int* info_array, int batchsize) {
  auto handle = at::cuda::getCurrentCUDABlasHandle();
  TORCH_CUDABLAS_CHECK(cublasDgetrfBatched(
      handle, n, dA_array, ldda, ipiv_array, info_array, batchsize));
}

template <>
void getrfBatched<float>(
    int n, float** dA_array, int ldda, int* ipiv_array, int* info_array, int batchsize) {
  auto handle = at::cuda::getCurrentCUDABlasHandle();
  TORCH_CUDABLAS_CHECK(cublasSgetrfBatched(
      handle, n, dA_array, ldda, ipiv_array, info_array, batchsize));
}

template <>
void getrfBatched<c10::complex<double>>(
    int n,
    c10::complex<double>** dA_array,
    int ldda,
    int* ipiv_array,
    int* info_array,
    int batchsize) {
  auto handle = at::cuda::getCurrentCUDABlasHandle();
  TORCH_CUDABLAS_CHECK(cublasZgetrfBatched(
      handle,
      n,
      reinterpret_cast<cuDoubleComplex**>(dA_array),
      ldda,
      ipiv_array,
      info_array,
      batchsize));
}

template <>
void getrfBatched<c10::complex<float>>(
    int n,
    c10::complex<float>** dA_array,
    int ldda,
    int* ipiv_array,
    int* info_array,
    int batchsize) {
  auto handle = at::cuda::getCurrentCUDABlasHandle();
  TORCH_CUDABLAS_CHECK(cublasCgetrfBatched(
      handle,
      n,
      reinterpret_cast<cuComplex**>(dA_array),
      ldda,
      ipiv_array,
      info_array,
      batchsize));
}


template <>
void gelsBatched<double>(CUDABLAS_GELS_BATCHED_ARGTYPES(double)) {
  TORCH_CUDABLAS_CHECK(cublasDgelsBatched(
      handle, trans, m, n, nrhs, dA_array, ldda, dC_array, lddc, info, devInfoArray, batchSize));
}

template <>
void gelsBatched<float>(CUDABLAS_GELS_BATCHED_ARGTYPES(float)) {
  TORCH_CUDABLAS_CHECK(cublasSgelsBatched(
      handle, trans, m, n, nrhs, dA_array, ldda, dC_array, lddc, info, devInfoArray, batchSize));
}

template <>
void gelsBatched<c10::complex<double>>(CUDABLAS_GELS_BATCHED_ARGTYPES(c10::complex<double>)) {
  TORCH_CUDABLAS_CHECK(cublasZgelsBatched(
      handle, trans,
      m, n, nrhs,
      reinterpret_cast<cuDoubleComplex**>(dA_array),
      ldda,
      reinterpret_cast<cuDoubleComplex**>(dC_array),
      lddc,
      info,
      devInfoArray,
      batchSize));
}

template <>
void gelsBatched<c10::complex<float>>(CUDABLAS_GELS_BATCHED_ARGTYPES(c10::complex<float>)) {
  TORCH_CUDABLAS_CHECK(cublasCgelsBatched(
      handle, trans,
      m, n, nrhs,
      reinterpret_cast<cuComplex**>(dA_array),
      ldda,
      reinterpret_cast<cuComplex**>(dC_array),
      lddc,
      info,
      devInfoArray,
      batchSize));
}

} // namespace at::cuda::blas<|MERGE_RESOLUTION|>--- conflicted
+++ resolved
@@ -336,12 +336,8 @@
     computeType = CUBLAS_COMPUTE_64F;
     scaleType = CUDA_R_64F;
   } else if constexpr (std::is_same_v<Dtype, float>) {
-<<<<<<< HEAD
+#ifndef USE_ROCM
     if (at::globalContext().float32Precision("cuda", "matmul") == "tf32") {
-=======
-#ifndef USE_ROCM
-    if (at::globalContext().allowTF32CuBLAS()) {
->>>>>>> 4bacfd6e
       computeType = CUBLAS_COMPUTE_32F_FAST_TF32;
     }
 #endif
@@ -1240,12 +1236,8 @@
     computeType = CUBLAS_COMPUTE_64F;
     scaleType = CUDA_R_64F;
   } else if constexpr (std::is_same_v<Dtype, float>) {
-<<<<<<< HEAD
+#ifndef USE_ROCM
     if (at::globalContext().float32Precision("cuda", "matmul") == "tf32") {
-=======
-#ifndef USE_ROCM
-    if (at::globalContext().allowTF32CuBLAS()) {
->>>>>>> 4bacfd6e
       computeType = CUBLAS_COMPUTE_32F_FAST_TF32;
     }
 #endif
