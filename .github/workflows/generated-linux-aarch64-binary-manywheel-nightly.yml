# @generated DO NOT EDIT MANUALLY

# Template is at:    .github/templates/linux_binary_build_workflow.yml.j2
# Generation script: .github/scripts/generate_ci_workflows.py
name: linux-aarch64-binary-manywheel


on:
  push:
    # NOTE: Meta Employees can trigger new nightlies using: https://fburl.com/trigger_pytorch_nightly_build
    branches:
      - nightly
    tags:
      # NOTE: Binary build pipelines should only get triggered on release candidate builds
      # Release candidate tags look like: v1.11.0-rc1
      - v[0-9]+.[0-9]+.[0-9]+-rc[0-9]+
      - 'ciflow/binaries/*'
      - 'ciflow/binaries_wheel/*'
  workflow_dispatch:

env:
  # Needed for conda builds
  ALPINE_IMAGE: "arm64v8/alpine"
  AWS_DEFAULT_REGION: us-east-1
  BINARY_ENV_FILE: /tmp/env
  BUILD_ENVIRONMENT: linux-aarch64-binary-manywheel
  GITHUB_TOKEN: ${{ secrets.GITHUB_TOKEN }}
  PR_NUMBER: ${{ github.event.pull_request.number }}
  PYTORCH_FINAL_PACKAGE_DIR: /artifacts
  PYTORCH_ROOT: /pytorch
  SHA1: ${{ github.event.pull_request.head.sha || github.sha }}
  SKIP_ALL_TESTS: 0
concurrency:
  group: linux-aarch64-binary-manywheel-${{ github.event.pull_request.number || github.ref_name }}-${{ github.ref_type == 'branch' && github.sha }}-${{ github.event_name == 'workflow_dispatch' }}
  cancel-in-progress: true

jobs:
  get-label-type:
    if: github.repository_owner == 'pytorch'
    name: get-label-type
    uses: pytorch/pytorch/.github/workflows/_runner-determinator.yml@main
    with:
      triggering_actor: ${{ github.triggering_actor }}
      issue_owner: ${{ github.event.pull_request.user.login || github.event.issue.user.login }}
      curr_branch: ${{ github.head_ref || github.ref_name }}
      curr_ref_type: ${{ github.ref_type }}
  manywheel-py3_9-cpu-aarch64-build:
    if: ${{ github.repository_owner == 'pytorch' }}
    uses: ./.github/workflows/_binary-build-linux.yml
    needs: get-label-type
    with:
      PYTORCH_ROOT: /pytorch
      PACKAGE_TYPE: manywheel
      # TODO: This is a legacy variable that we eventually want to get rid of in
      #       favor of GPU_ARCH_VERSION
      DESIRED_CUDA: cpu
      GPU_ARCH_TYPE: cpu-aarch64
      DOCKER_IMAGE: pytorch/manylinux2_28_aarch64-builder:cpu-aarch64-main
      use_split_build: False
      DESIRED_PYTHON: "3.9"
      runner_prefix: "${{ needs.get-label-type.outputs.label-type }}"
      runs_on: linux.arm64.m7g.4xlarge.ephemeral
      ALPINE_IMAGE: "arm64v8/alpine"
      build_name: manywheel-py3_9-cpu-aarch64
      build_environment: linux-aarch64-binary-manywheel
<<<<<<< HEAD
      PYTORCH_EXTRA_INSTALL_REQUIREMENTS: nvidia-cuda-nvrtc-cu12==12.4.127; platform_system == 'Linux' and platform_machine == 'x86_64' | nvidia-cuda-runtime-cu12==12.4.127; platform_system == 'Linux' and platform_machine == 'x86_64' | nvidia-cuda-cupti-cu12==12.4.127; platform_system == 'Linux' and platform_machine == 'x86_64' | nvidia-cudnn-cu12==9.1.0.70; platform_system == 'Linux' and platform_machine == 'x86_64' | nvidia-cublas-cu12==12.4.5.8; platform_system == 'Linux' and platform_machine == 'x86_64' | nvidia-cufft-cu12==11.2.1.3; platform_system == 'Linux' and platform_machine == 'x86_64' | nvidia-curand-cu12==10.3.5.147; platform_system == 'Linux' and platform_machine == 'x86_64' | nvidia-cusolver-cu12==11.6.1.9; platform_system == 'Linux' and platform_machine == 'x86_64' | nvidia-cusparse-cu12==12.3.1.170; platform_system == 'Linux' and platform_machine == 'x86_64' | nvidia-cusparselt-cu12==0.6.2; platform_system == 'Linux' and platform_machine == 'x86_64' | nvidia-nccl-cu12==2.25.1; platform_system == 'Linux' and platform_machine == 'x86_64' | nvidia-nvtx-cu12==12.4.127; platform_system == 'Linux' and platform_machine == 'x86_64' | nvidia-nvjitlink-cu12==12.4.127; platform_system == 'Linux' and platform_machine == 'x86_64'
=======
      PYTORCH_EXTRA_INSTALL_REQUIREMENTS: nvidia-cuda-nvrtc-cu12==12.6.77; platform_system == 'Linux' and platform_machine == 'x86_64' | nvidia-cuda-runtime-cu12==12.6.77; platform_system == 'Linux' and platform_machine == 'x86_64' | nvidia-cuda-cupti-cu12==12.6.80; platform_system == 'Linux' and platform_machine == 'x86_64' | nvidia-cudnn-cu12==9.8.0.87; platform_system == 'Linux' and platform_machine == 'x86_64' | nvidia-cublas-cu12==12.6.4.1; platform_system == 'Linux' and platform_machine == 'x86_64' | nvidia-cufft-cu12==11.3.0.4; platform_system == 'Linux' and platform_machine == 'x86_64' | nvidia-curand-cu12==10.3.7.77; platform_system == 'Linux' and platform_machine == 'x86_64' | nvidia-cusolver-cu12==11.7.1.2; platform_system == 'Linux' and platform_machine == 'x86_64' | nvidia-cusparse-cu12==12.5.4.2; platform_system == 'Linux' and platform_machine == 'x86_64' | nvidia-cusparselt-cu12==0.6.3; platform_system == 'Linux' and platform_machine == 'x86_64' | nvidia-nccl-cu12==2.26.2; platform_system == 'Linux' and platform_machine == 'x86_64' | nvidia-nvtx-cu12==12.6.77; platform_system == 'Linux' and platform_machine == 'x86_64' | nvidia-nvjitlink-cu12==12.6.85; platform_system == 'Linux' and platform_machine == 'x86_64' | nvidia-cufile-cu12==1.11.1.6; platform_system == 'Linux' and platform_machine == 'x86_64'
>>>>>>> 27370998
    secrets:
      github-token: ${{ secrets.GITHUB_TOKEN }}
  manywheel-py3_9-cpu-aarch64-test:  # Testing
    if: ${{ github.repository_owner == 'pytorch' }}
    needs:
      - manywheel-py3_9-cpu-aarch64-build
      - get-label-type
    uses: ./.github/workflows/_binary-test-linux.yml
    with:
      PYTORCH_ROOT: /pytorch
      PACKAGE_TYPE: manywheel
      # TODO: This is a legacy variable that we eventually want to get rid of in
      #       favor of GPU_ARCH_VERSION
      DESIRED_CUDA: cpu
      GPU_ARCH_TYPE: cpu-aarch64
      DOCKER_IMAGE: pytorch/manylinux2_28_aarch64-builder:cpu-aarch64-main
      use_split_build: False
      DESIRED_PYTHON: "3.9"
      build_name: manywheel-py3_9-cpu-aarch64
      build_environment: linux-aarch64-binary-manywheel
      runner_prefix: "${{ needs.get-label-type.outputs.label-type }}"
      runs_on: linux.arm64.2xlarge
      ALPINE_IMAGE: "arm64v8/alpine"
    secrets:
      github-token: ${{ secrets.GITHUB_TOKEN }}
  manywheel-py3_9-cpu-aarch64-upload:  # Uploading
    if: ${{ github.repository_owner == 'pytorch' }}
    permissions:
      id-token: write
      contents: read
    needs: manywheel-py3_9-cpu-aarch64-test
    with:
      PYTORCH_ROOT: /pytorch
      PACKAGE_TYPE: manywheel
      # TODO: This is a legacy variable that we eventually want to get rid of in
      #       favor of GPU_ARCH_VERSION
      DESIRED_CUDA: cpu
      GPU_ARCH_TYPE: cpu-aarch64
      DOCKER_IMAGE: pytorch/manylinux2_28_aarch64-builder:cpu-aarch64-main
      use_split_build: False
      DESIRED_PYTHON: "3.9"
      build_name: manywheel-py3_9-cpu-aarch64
    secrets:
      github-token: ${{ secrets.GITHUB_TOKEN }}
    uses: ./.github/workflows/_binary-upload.yml

  manywheel-py3_9-cuda-aarch64-12_6-build:
    if: ${{ github.repository_owner == 'pytorch' }}
    uses: ./.github/workflows/_binary-build-linux.yml
    needs: get-label-type
    with:
      PYTORCH_ROOT: /pytorch
      PACKAGE_TYPE: manywheel
      # TODO: This is a legacy variable that we eventually want to get rid of in
      #       favor of GPU_ARCH_VERSION
      DESIRED_CUDA: cu126
      GPU_ARCH_VERSION: 12.6-aarch64
      GPU_ARCH_TYPE: cuda-aarch64
      DOCKER_IMAGE: pytorch/manylinuxaarch64-builder:cuda12.6-main
      DESIRED_DEVTOOLSET: cxx11-abi
      use_split_build: False
      DESIRED_PYTHON: "3.9"
      runner_prefix: "${{ needs.get-label-type.outputs.label-type }}"
      runs_on: linux.arm64.m7g.4xlarge.ephemeral
      ALPINE_IMAGE: "arm64v8/alpine"
      build_name: manywheel-py3_9-cuda-aarch64-12_6
      build_environment: linux-aarch64-binary-manywheel
      timeout-minutes: 420
    secrets:
      github-token: ${{ secrets.GITHUB_TOKEN }}
  manywheel-py3_9-cuda-aarch64-12_6-upload:  # Uploading
    if: ${{ github.repository_owner == 'pytorch' }}
    permissions:
      id-token: write
      contents: read
    needs: manywheel-py3_9-cuda-aarch64-12_6-build
    with:
      PYTORCH_ROOT: /pytorch
      PACKAGE_TYPE: manywheel
      # TODO: This is a legacy variable that we eventually want to get rid of in
      #       favor of GPU_ARCH_VERSION
      DESIRED_CUDA: cu126
      GPU_ARCH_VERSION: 12.6-aarch64
      GPU_ARCH_TYPE: cuda-aarch64
      DOCKER_IMAGE: pytorch/manylinuxaarch64-builder:cuda12.6-main
      DESIRED_DEVTOOLSET: cxx11-abi
      use_split_build: False
      DESIRED_PYTHON: "3.9"
      build_name: manywheel-py3_9-cuda-aarch64-12_6
    secrets:
      github-token: ${{ secrets.GITHUB_TOKEN }}
    uses: ./.github/workflows/_binary-upload.yml

  manywheel-py3_9-cuda-aarch64-12_8-build:
    if: ${{ github.repository_owner == 'pytorch' }}
    uses: ./.github/workflows/_binary-build-linux.yml
    needs: get-label-type
    with:
      PYTORCH_ROOT: /pytorch
      PACKAGE_TYPE: manywheel
      # TODO: This is a legacy variable that we eventually want to get rid of in
      #       favor of GPU_ARCH_VERSION
      DESIRED_CUDA: cu128
      GPU_ARCH_VERSION: 12.8-aarch64
      GPU_ARCH_TYPE: cuda-aarch64
      DOCKER_IMAGE: pytorch/manylinuxaarch64-builder:cuda12.8-main
      use_split_build: False
      DESIRED_PYTHON: "3.9"
      runner_prefix: "${{ needs.get-label-type.outputs.label-type }}"
      runs_on: linux.arm64.m7g.4xlarge.ephemeral
      ALPINE_IMAGE: "arm64v8/alpine"
      build_name: manywheel-py3_9-cuda-aarch64-12_8
      build_environment: linux-aarch64-binary-manywheel
<<<<<<< HEAD
=======
      PYTORCH_EXTRA_INSTALL_REQUIREMENTS: nvidia-cuda-nvrtc-cu12==12.8.61; platform_system == 'Linux' and platform_machine == 'x86_64' | nvidia-cuda-runtime-cu12==12.8.57; platform_system == 'Linux' and platform_machine == 'x86_64' | nvidia-cuda-cupti-cu12==12.8.57; platform_system == 'Linux' and platform_machine == 'x86_64' | nvidia-cudnn-cu12==9.8.0.87; platform_system == 'Linux' and platform_machine == 'x86_64' | nvidia-cublas-cu12==12.8.3.14; platform_system == 'Linux' and platform_machine == 'x86_64' | nvidia-cufft-cu12==11.3.3.41; platform_system == 'Linux' and platform_machine == 'x86_64' | nvidia-curand-cu12==10.3.9.55; platform_system == 'Linux' and platform_machine == 'x86_64' | nvidia-cusolver-cu12==11.7.2.55; platform_system == 'Linux' and platform_machine == 'x86_64' | nvidia-cusparse-cu12==12.5.7.53; platform_system == 'Linux' and platform_machine == 'x86_64' | nvidia-cusparselt-cu12==0.6.3; platform_system == 'Linux' and platform_machine == 'x86_64' | nvidia-nccl-cu12==2.26.2; platform_system == 'Linux' and platform_machine == 'x86_64' | nvidia-nvtx-cu12==12.8.55; platform_system == 'Linux' and platform_machine == 'x86_64' | nvidia-nvjitlink-cu12==12.8.61; platform_system == 'Linux' and platform_machine == 'x86_64' | nvidia-cufile-cu12==1.13.0.11; platform_system == 'Linux' and platform_machine == 'x86_64'
>>>>>>> 27370998
      timeout-minutes: 420
    secrets:
      github-token: ${{ secrets.GITHUB_TOKEN }}
  manywheel-py3_9-cuda-aarch64-12_8-upload:  # Uploading
    if: ${{ github.repository_owner == 'pytorch' }}
    permissions:
      id-token: write
      contents: read
    needs: manywheel-py3_9-cuda-aarch64-12_8-build
    with:
      PYTORCH_ROOT: /pytorch
      PACKAGE_TYPE: manywheel
      # TODO: This is a legacy variable that we eventually want to get rid of in
      #       favor of GPU_ARCH_VERSION
      DESIRED_CUDA: cu128
      GPU_ARCH_VERSION: 12.8-aarch64
      GPU_ARCH_TYPE: cuda-aarch64
      DOCKER_IMAGE: pytorch/manylinuxaarch64-builder:cuda12.8-main
      use_split_build: False
      DESIRED_PYTHON: "3.9"
      build_name: manywheel-py3_9-cuda-aarch64-12_8
    secrets:
      github-token: ${{ secrets.GITHUB_TOKEN }}
    uses: ./.github/workflows/_binary-upload.yml

  manywheel-py3_10-cpu-aarch64-build:
    if: ${{ github.repository_owner == 'pytorch' }}
    uses: ./.github/workflows/_binary-build-linux.yml
    needs: get-label-type
    with:
      PYTORCH_ROOT: /pytorch
      PACKAGE_TYPE: manywheel
      # TODO: This is a legacy variable that we eventually want to get rid of in
      #       favor of GPU_ARCH_VERSION
      DESIRED_CUDA: cpu
      GPU_ARCH_TYPE: cpu-aarch64
      DOCKER_IMAGE: pytorch/manylinux2_28_aarch64-builder:cpu-aarch64-main
      use_split_build: False
      DESIRED_PYTHON: "3.10"
      runner_prefix: "${{ needs.get-label-type.outputs.label-type }}"
      runs_on: linux.arm64.m7g.4xlarge.ephemeral
      ALPINE_IMAGE: "arm64v8/alpine"
      build_name: manywheel-py3_10-cpu-aarch64
      build_environment: linux-aarch64-binary-manywheel
<<<<<<< HEAD
      PYTORCH_EXTRA_INSTALL_REQUIREMENTS: nvidia-cuda-nvrtc-cu12==12.4.127; platform_system == 'Linux' and platform_machine == 'x86_64' | nvidia-cuda-runtime-cu12==12.4.127; platform_system == 'Linux' and platform_machine == 'x86_64' | nvidia-cuda-cupti-cu12==12.4.127; platform_system == 'Linux' and platform_machine == 'x86_64' | nvidia-cudnn-cu12==9.1.0.70; platform_system == 'Linux' and platform_machine == 'x86_64' | nvidia-cublas-cu12==12.4.5.8; platform_system == 'Linux' and platform_machine == 'x86_64' | nvidia-cufft-cu12==11.2.1.3; platform_system == 'Linux' and platform_machine == 'x86_64' | nvidia-curand-cu12==10.3.5.147; platform_system == 'Linux' and platform_machine == 'x86_64' | nvidia-cusolver-cu12==11.6.1.9; platform_system == 'Linux' and platform_machine == 'x86_64' | nvidia-cusparse-cu12==12.3.1.170; platform_system == 'Linux' and platform_machine == 'x86_64' | nvidia-cusparselt-cu12==0.6.2; platform_system == 'Linux' and platform_machine == 'x86_64' | nvidia-nccl-cu12==2.25.1; platform_system == 'Linux' and platform_machine == 'x86_64' | nvidia-nvtx-cu12==12.4.127; platform_system == 'Linux' and platform_machine == 'x86_64' | nvidia-nvjitlink-cu12==12.4.127; platform_system == 'Linux' and platform_machine == 'x86_64'
=======
      PYTORCH_EXTRA_INSTALL_REQUIREMENTS: nvidia-cuda-nvrtc-cu12==12.6.77; platform_system == 'Linux' and platform_machine == 'x86_64' | nvidia-cuda-runtime-cu12==12.6.77; platform_system == 'Linux' and platform_machine == 'x86_64' | nvidia-cuda-cupti-cu12==12.6.80; platform_system == 'Linux' and platform_machine == 'x86_64' | nvidia-cudnn-cu12==9.8.0.87; platform_system == 'Linux' and platform_machine == 'x86_64' | nvidia-cublas-cu12==12.6.4.1; platform_system == 'Linux' and platform_machine == 'x86_64' | nvidia-cufft-cu12==11.3.0.4; platform_system == 'Linux' and platform_machine == 'x86_64' | nvidia-curand-cu12==10.3.7.77; platform_system == 'Linux' and platform_machine == 'x86_64' | nvidia-cusolver-cu12==11.7.1.2; platform_system == 'Linux' and platform_machine == 'x86_64' | nvidia-cusparse-cu12==12.5.4.2; platform_system == 'Linux' and platform_machine == 'x86_64' | nvidia-cusparselt-cu12==0.6.3; platform_system == 'Linux' and platform_machine == 'x86_64' | nvidia-nccl-cu12==2.26.2; platform_system == 'Linux' and platform_machine == 'x86_64' | nvidia-nvtx-cu12==12.6.77; platform_system == 'Linux' and platform_machine == 'x86_64' | nvidia-nvjitlink-cu12==12.6.85; platform_system == 'Linux' and platform_machine == 'x86_64' | nvidia-cufile-cu12==1.11.1.6; platform_system == 'Linux' and platform_machine == 'x86_64'
>>>>>>> 27370998
    secrets:
      github-token: ${{ secrets.GITHUB_TOKEN }}
  manywheel-py3_10-cpu-aarch64-test:  # Testing
    if: ${{ github.repository_owner == 'pytorch' }}
    needs:
      - manywheel-py3_10-cpu-aarch64-build
      - get-label-type
    uses: ./.github/workflows/_binary-test-linux.yml
    with:
      PYTORCH_ROOT: /pytorch
      PACKAGE_TYPE: manywheel
      # TODO: This is a legacy variable that we eventually want to get rid of in
      #       favor of GPU_ARCH_VERSION
      DESIRED_CUDA: cpu
      GPU_ARCH_TYPE: cpu-aarch64
      DOCKER_IMAGE: pytorch/manylinux2_28_aarch64-builder:cpu-aarch64-main
      use_split_build: False
      DESIRED_PYTHON: "3.10"
      build_name: manywheel-py3_10-cpu-aarch64
      build_environment: linux-aarch64-binary-manywheel
      runner_prefix: "${{ needs.get-label-type.outputs.label-type }}"
      runs_on: linux.arm64.2xlarge
      ALPINE_IMAGE: "arm64v8/alpine"
    secrets:
      github-token: ${{ secrets.GITHUB_TOKEN }}
  manywheel-py3_10-cpu-aarch64-upload:  # Uploading
    if: ${{ github.repository_owner == 'pytorch' }}
    permissions:
      id-token: write
      contents: read
    needs: manywheel-py3_10-cpu-aarch64-test
    with:
      PYTORCH_ROOT: /pytorch
      PACKAGE_TYPE: manywheel
      # TODO: This is a legacy variable that we eventually want to get rid of in
      #       favor of GPU_ARCH_VERSION
      DESIRED_CUDA: cpu
      GPU_ARCH_TYPE: cpu-aarch64
      DOCKER_IMAGE: pytorch/manylinux2_28_aarch64-builder:cpu-aarch64-main
      use_split_build: False
      DESIRED_PYTHON: "3.10"
      build_name: manywheel-py3_10-cpu-aarch64
    secrets:
      github-token: ${{ secrets.GITHUB_TOKEN }}
    uses: ./.github/workflows/_binary-upload.yml

  manywheel-py3_10-cuda-aarch64-12_6-build:
    if: ${{ github.repository_owner == 'pytorch' }}
    uses: ./.github/workflows/_binary-build-linux.yml
    needs: get-label-type
    with:
      PYTORCH_ROOT: /pytorch
      PACKAGE_TYPE: manywheel
      # TODO: This is a legacy variable that we eventually want to get rid of in
      #       favor of GPU_ARCH_VERSION
      DESIRED_CUDA: cu126
      GPU_ARCH_VERSION: 12.6-aarch64
      GPU_ARCH_TYPE: cuda-aarch64
      DOCKER_IMAGE: pytorch/manylinuxaarch64-builder:cuda12.6-main
      DESIRED_DEVTOOLSET: cxx11-abi
      use_split_build: False
      DESIRED_PYTHON: "3.10"
      runner_prefix: "${{ needs.get-label-type.outputs.label-type }}"
      runs_on: linux.arm64.m7g.4xlarge.ephemeral
      ALPINE_IMAGE: "arm64v8/alpine"
      build_name: manywheel-py3_10-cuda-aarch64-12_6
      build_environment: linux-aarch64-binary-manywheel
      timeout-minutes: 420
    secrets:
      github-token: ${{ secrets.GITHUB_TOKEN }}
  manywheel-py3_10-cuda-aarch64-12_6-upload:  # Uploading
    if: ${{ github.repository_owner == 'pytorch' }}
    permissions:
      id-token: write
      contents: read
    needs: manywheel-py3_10-cuda-aarch64-12_6-build
    with:
      PYTORCH_ROOT: /pytorch
      PACKAGE_TYPE: manywheel
      # TODO: This is a legacy variable that we eventually want to get rid of in
      #       favor of GPU_ARCH_VERSION
      DESIRED_CUDA: cu126
      GPU_ARCH_VERSION: 12.6-aarch64
      GPU_ARCH_TYPE: cuda-aarch64
      DOCKER_IMAGE: pytorch/manylinuxaarch64-builder:cuda12.6-main
      DESIRED_DEVTOOLSET: cxx11-abi
      use_split_build: False
      DESIRED_PYTHON: "3.10"
      build_name: manywheel-py3_10-cuda-aarch64-12_6
    secrets:
      github-token: ${{ secrets.GITHUB_TOKEN }}
    uses: ./.github/workflows/_binary-upload.yml

  manywheel-py3_10-cuda-aarch64-12_8-build:
    if: ${{ github.repository_owner == 'pytorch' }}
    uses: ./.github/workflows/_binary-build-linux.yml
    needs: get-label-type
    with:
      PYTORCH_ROOT: /pytorch
      PACKAGE_TYPE: manywheel
      # TODO: This is a legacy variable that we eventually want to get rid of in
      #       favor of GPU_ARCH_VERSION
      DESIRED_CUDA: cu128
      GPU_ARCH_VERSION: 12.8-aarch64
      GPU_ARCH_TYPE: cuda-aarch64
      DOCKER_IMAGE: pytorch/manylinuxaarch64-builder:cuda12.8-main
      use_split_build: False
      DESIRED_PYTHON: "3.10"
      runner_prefix: "${{ needs.get-label-type.outputs.label-type }}"
      runs_on: linux.arm64.m7g.4xlarge.ephemeral
      ALPINE_IMAGE: "arm64v8/alpine"
      build_name: manywheel-py3_10-cuda-aarch64-12_8
      build_environment: linux-aarch64-binary-manywheel
<<<<<<< HEAD
=======
      PYTORCH_EXTRA_INSTALL_REQUIREMENTS: nvidia-cuda-nvrtc-cu12==12.8.61; platform_system == 'Linux' and platform_machine == 'x86_64' | nvidia-cuda-runtime-cu12==12.8.57; platform_system == 'Linux' and platform_machine == 'x86_64' | nvidia-cuda-cupti-cu12==12.8.57; platform_system == 'Linux' and platform_machine == 'x86_64' | nvidia-cudnn-cu12==9.8.0.87; platform_system == 'Linux' and platform_machine == 'x86_64' | nvidia-cublas-cu12==12.8.3.14; platform_system == 'Linux' and platform_machine == 'x86_64' | nvidia-cufft-cu12==11.3.3.41; platform_system == 'Linux' and platform_machine == 'x86_64' | nvidia-curand-cu12==10.3.9.55; platform_system == 'Linux' and platform_machine == 'x86_64' | nvidia-cusolver-cu12==11.7.2.55; platform_system == 'Linux' and platform_machine == 'x86_64' | nvidia-cusparse-cu12==12.5.7.53; platform_system == 'Linux' and platform_machine == 'x86_64' | nvidia-cusparselt-cu12==0.6.3; platform_system == 'Linux' and platform_machine == 'x86_64' | nvidia-nccl-cu12==2.26.2; platform_system == 'Linux' and platform_machine == 'x86_64' | nvidia-nvtx-cu12==12.8.55; platform_system == 'Linux' and platform_machine == 'x86_64' | nvidia-nvjitlink-cu12==12.8.61; platform_system == 'Linux' and platform_machine == 'x86_64' | nvidia-cufile-cu12==1.13.0.11; platform_system == 'Linux' and platform_machine == 'x86_64'
>>>>>>> 27370998
      timeout-minutes: 420
    secrets:
      github-token: ${{ secrets.GITHUB_TOKEN }}
  manywheel-py3_10-cuda-aarch64-12_8-upload:  # Uploading
    if: ${{ github.repository_owner == 'pytorch' }}
    permissions:
      id-token: write
      contents: read
    needs: manywheel-py3_10-cuda-aarch64-12_8-build
    with:
      PYTORCH_ROOT: /pytorch
      PACKAGE_TYPE: manywheel
      # TODO: This is a legacy variable that we eventually want to get rid of in
      #       favor of GPU_ARCH_VERSION
      DESIRED_CUDA: cu128
      GPU_ARCH_VERSION: 12.8-aarch64
      GPU_ARCH_TYPE: cuda-aarch64
      DOCKER_IMAGE: pytorch/manylinuxaarch64-builder:cuda12.8-main
      use_split_build: False
      DESIRED_PYTHON: "3.10"
      build_name: manywheel-py3_10-cuda-aarch64-12_8
    secrets:
      github-token: ${{ secrets.GITHUB_TOKEN }}
    uses: ./.github/workflows/_binary-upload.yml

  manywheel-py3_11-cpu-aarch64-build:
    if: ${{ github.repository_owner == 'pytorch' }}
    uses: ./.github/workflows/_binary-build-linux.yml
    needs: get-label-type
    with:
      PYTORCH_ROOT: /pytorch
      PACKAGE_TYPE: manywheel
      # TODO: This is a legacy variable that we eventually want to get rid of in
      #       favor of GPU_ARCH_VERSION
      DESIRED_CUDA: cpu
      GPU_ARCH_TYPE: cpu-aarch64
      DOCKER_IMAGE: pytorch/manylinux2_28_aarch64-builder:cpu-aarch64-main
      use_split_build: False
      DESIRED_PYTHON: "3.11"
      runner_prefix: "${{ needs.get-label-type.outputs.label-type }}"
      runs_on: linux.arm64.m7g.4xlarge.ephemeral
      ALPINE_IMAGE: "arm64v8/alpine"
      build_name: manywheel-py3_11-cpu-aarch64
      build_environment: linux-aarch64-binary-manywheel
<<<<<<< HEAD
      PYTORCH_EXTRA_INSTALL_REQUIREMENTS: nvidia-cuda-nvrtc-cu12==12.4.127; platform_system == 'Linux' and platform_machine == 'x86_64' | nvidia-cuda-runtime-cu12==12.4.127; platform_system == 'Linux' and platform_machine == 'x86_64' | nvidia-cuda-cupti-cu12==12.4.127; platform_system == 'Linux' and platform_machine == 'x86_64' | nvidia-cudnn-cu12==9.1.0.70; platform_system == 'Linux' and platform_machine == 'x86_64' | nvidia-cublas-cu12==12.4.5.8; platform_system == 'Linux' and platform_machine == 'x86_64' | nvidia-cufft-cu12==11.2.1.3; platform_system == 'Linux' and platform_machine == 'x86_64' | nvidia-curand-cu12==10.3.5.147; platform_system == 'Linux' and platform_machine == 'x86_64' | nvidia-cusolver-cu12==11.6.1.9; platform_system == 'Linux' and platform_machine == 'x86_64' | nvidia-cusparse-cu12==12.3.1.170; platform_system == 'Linux' and platform_machine == 'x86_64' | nvidia-cusparselt-cu12==0.6.2; platform_system == 'Linux' and platform_machine == 'x86_64' | nvidia-nccl-cu12==2.25.1; platform_system == 'Linux' and platform_machine == 'x86_64' | nvidia-nvtx-cu12==12.4.127; platform_system == 'Linux' and platform_machine == 'x86_64' | nvidia-nvjitlink-cu12==12.4.127; platform_system == 'Linux' and platform_machine == 'x86_64'
=======
      PYTORCH_EXTRA_INSTALL_REQUIREMENTS: nvidia-cuda-nvrtc-cu12==12.6.77; platform_system == 'Linux' and platform_machine == 'x86_64' | nvidia-cuda-runtime-cu12==12.6.77; platform_system == 'Linux' and platform_machine == 'x86_64' | nvidia-cuda-cupti-cu12==12.6.80; platform_system == 'Linux' and platform_machine == 'x86_64' | nvidia-cudnn-cu12==9.8.0.87; platform_system == 'Linux' and platform_machine == 'x86_64' | nvidia-cublas-cu12==12.6.4.1; platform_system == 'Linux' and platform_machine == 'x86_64' | nvidia-cufft-cu12==11.3.0.4; platform_system == 'Linux' and platform_machine == 'x86_64' | nvidia-curand-cu12==10.3.7.77; platform_system == 'Linux' and platform_machine == 'x86_64' | nvidia-cusolver-cu12==11.7.1.2; platform_system == 'Linux' and platform_machine == 'x86_64' | nvidia-cusparse-cu12==12.5.4.2; platform_system == 'Linux' and platform_machine == 'x86_64' | nvidia-cusparselt-cu12==0.6.3; platform_system == 'Linux' and platform_machine == 'x86_64' | nvidia-nccl-cu12==2.26.2; platform_system == 'Linux' and platform_machine == 'x86_64' | nvidia-nvtx-cu12==12.6.77; platform_system == 'Linux' and platform_machine == 'x86_64' | nvidia-nvjitlink-cu12==12.6.85; platform_system == 'Linux' and platform_machine == 'x86_64' | nvidia-cufile-cu12==1.11.1.6; platform_system == 'Linux' and platform_machine == 'x86_64'
>>>>>>> 27370998
    secrets:
      github-token: ${{ secrets.GITHUB_TOKEN }}
  manywheel-py3_11-cpu-aarch64-test:  # Testing
    if: ${{ github.repository_owner == 'pytorch' }}
    needs:
      - manywheel-py3_11-cpu-aarch64-build
      - get-label-type
    uses: ./.github/workflows/_binary-test-linux.yml
    with:
      PYTORCH_ROOT: /pytorch
      PACKAGE_TYPE: manywheel
      # TODO: This is a legacy variable that we eventually want to get rid of in
      #       favor of GPU_ARCH_VERSION
      DESIRED_CUDA: cpu
      GPU_ARCH_TYPE: cpu-aarch64
      DOCKER_IMAGE: pytorch/manylinux2_28_aarch64-builder:cpu-aarch64-main
      use_split_build: False
      DESIRED_PYTHON: "3.11"
      build_name: manywheel-py3_11-cpu-aarch64
      build_environment: linux-aarch64-binary-manywheel
      runner_prefix: "${{ needs.get-label-type.outputs.label-type }}"
      runs_on: linux.arm64.2xlarge
      ALPINE_IMAGE: "arm64v8/alpine"
    secrets:
      github-token: ${{ secrets.GITHUB_TOKEN }}
  manywheel-py3_11-cpu-aarch64-upload:  # Uploading
    if: ${{ github.repository_owner == 'pytorch' }}
    permissions:
      id-token: write
      contents: read
    needs: manywheel-py3_11-cpu-aarch64-test
    with:
      PYTORCH_ROOT: /pytorch
      PACKAGE_TYPE: manywheel
      # TODO: This is a legacy variable that we eventually want to get rid of in
      #       favor of GPU_ARCH_VERSION
      DESIRED_CUDA: cpu
      GPU_ARCH_TYPE: cpu-aarch64
      DOCKER_IMAGE: pytorch/manylinux2_28_aarch64-builder:cpu-aarch64-main
      use_split_build: False
      DESIRED_PYTHON: "3.11"
      build_name: manywheel-py3_11-cpu-aarch64
    secrets:
      github-token: ${{ secrets.GITHUB_TOKEN }}
    uses: ./.github/workflows/_binary-upload.yml

  manywheel-py3_11-cuda-aarch64-12_6-build:
    if: ${{ github.repository_owner == 'pytorch' }}
    uses: ./.github/workflows/_binary-build-linux.yml
    needs: get-label-type
    with:
      PYTORCH_ROOT: /pytorch
      PACKAGE_TYPE: manywheel
      # TODO: This is a legacy variable that we eventually want to get rid of in
      #       favor of GPU_ARCH_VERSION
      DESIRED_CUDA: cu126
      GPU_ARCH_VERSION: 12.6-aarch64
      GPU_ARCH_TYPE: cuda-aarch64
      DOCKER_IMAGE: pytorch/manylinuxaarch64-builder:cuda12.6-main
      DESIRED_DEVTOOLSET: cxx11-abi
      use_split_build: False
      DESIRED_PYTHON: "3.11"
      runner_prefix: "${{ needs.get-label-type.outputs.label-type }}"
      runs_on: linux.arm64.m7g.4xlarge.ephemeral
      ALPINE_IMAGE: "arm64v8/alpine"
      build_name: manywheel-py3_11-cuda-aarch64-12_6
      build_environment: linux-aarch64-binary-manywheel
      timeout-minutes: 420
    secrets:
      github-token: ${{ secrets.GITHUB_TOKEN }}
  manywheel-py3_11-cuda-aarch64-12_6-upload:  # Uploading
    if: ${{ github.repository_owner == 'pytorch' }}
    permissions:
      id-token: write
      contents: read
    needs: manywheel-py3_11-cuda-aarch64-12_6-build
    with:
      PYTORCH_ROOT: /pytorch
      PACKAGE_TYPE: manywheel
      # TODO: This is a legacy variable that we eventually want to get rid of in
      #       favor of GPU_ARCH_VERSION
      DESIRED_CUDA: cu126
      GPU_ARCH_VERSION: 12.6-aarch64
      GPU_ARCH_TYPE: cuda-aarch64
      DOCKER_IMAGE: pytorch/manylinuxaarch64-builder:cuda12.6-main
      DESIRED_DEVTOOLSET: cxx11-abi
      use_split_build: False
      DESIRED_PYTHON: "3.11"
      build_name: manywheel-py3_11-cuda-aarch64-12_6
    secrets:
      github-token: ${{ secrets.GITHUB_TOKEN }}
    uses: ./.github/workflows/_binary-upload.yml

  manywheel-py3_11-cuda-aarch64-12_8-build:
    if: ${{ github.repository_owner == 'pytorch' }}
    uses: ./.github/workflows/_binary-build-linux.yml
    needs: get-label-type
    with:
      PYTORCH_ROOT: /pytorch
      PACKAGE_TYPE: manywheel
      # TODO: This is a legacy variable that we eventually want to get rid of in
      #       favor of GPU_ARCH_VERSION
      DESIRED_CUDA: cu128
      GPU_ARCH_VERSION: 12.8-aarch64
      GPU_ARCH_TYPE: cuda-aarch64
      DOCKER_IMAGE: pytorch/manylinuxaarch64-builder:cuda12.8-main
      use_split_build: False
      DESIRED_PYTHON: "3.11"
      runner_prefix: "${{ needs.get-label-type.outputs.label-type }}"
      runs_on: linux.arm64.m7g.4xlarge.ephemeral
      ALPINE_IMAGE: "arm64v8/alpine"
      build_name: manywheel-py3_11-cuda-aarch64-12_8
      build_environment: linux-aarch64-binary-manywheel
<<<<<<< HEAD
=======
      PYTORCH_EXTRA_INSTALL_REQUIREMENTS: nvidia-cuda-nvrtc-cu12==12.8.61; platform_system == 'Linux' and platform_machine == 'x86_64' | nvidia-cuda-runtime-cu12==12.8.57; platform_system == 'Linux' and platform_machine == 'x86_64' | nvidia-cuda-cupti-cu12==12.8.57; platform_system == 'Linux' and platform_machine == 'x86_64' | nvidia-cudnn-cu12==9.8.0.87; platform_system == 'Linux' and platform_machine == 'x86_64' | nvidia-cublas-cu12==12.8.3.14; platform_system == 'Linux' and platform_machine == 'x86_64' | nvidia-cufft-cu12==11.3.3.41; platform_system == 'Linux' and platform_machine == 'x86_64' | nvidia-curand-cu12==10.3.9.55; platform_system == 'Linux' and platform_machine == 'x86_64' | nvidia-cusolver-cu12==11.7.2.55; platform_system == 'Linux' and platform_machine == 'x86_64' | nvidia-cusparse-cu12==12.5.7.53; platform_system == 'Linux' and platform_machine == 'x86_64' | nvidia-cusparselt-cu12==0.6.3; platform_system == 'Linux' and platform_machine == 'x86_64' | nvidia-nccl-cu12==2.26.2; platform_system == 'Linux' and platform_machine == 'x86_64' | nvidia-nvtx-cu12==12.8.55; platform_system == 'Linux' and platform_machine == 'x86_64' | nvidia-nvjitlink-cu12==12.8.61; platform_system == 'Linux' and platform_machine == 'x86_64' | nvidia-cufile-cu12==1.13.0.11; platform_system == 'Linux' and platform_machine == 'x86_64'
>>>>>>> 27370998
      timeout-minutes: 420
    secrets:
      github-token: ${{ secrets.GITHUB_TOKEN }}
  manywheel-py3_11-cuda-aarch64-12_8-upload:  # Uploading
    if: ${{ github.repository_owner == 'pytorch' }}
    permissions:
      id-token: write
      contents: read
    needs: manywheel-py3_11-cuda-aarch64-12_8-build
    with:
      PYTORCH_ROOT: /pytorch
      PACKAGE_TYPE: manywheel
      # TODO: This is a legacy variable that we eventually want to get rid of in
      #       favor of GPU_ARCH_VERSION
      DESIRED_CUDA: cu128
      GPU_ARCH_VERSION: 12.8-aarch64
      GPU_ARCH_TYPE: cuda-aarch64
      DOCKER_IMAGE: pytorch/manylinuxaarch64-builder:cuda12.8-main
      use_split_build: False
      DESIRED_PYTHON: "3.11"
      build_name: manywheel-py3_11-cuda-aarch64-12_8
    secrets:
      github-token: ${{ secrets.GITHUB_TOKEN }}
    uses: ./.github/workflows/_binary-upload.yml

  manywheel-py3_12-cpu-aarch64-build:
    if: ${{ github.repository_owner == 'pytorch' }}
    uses: ./.github/workflows/_binary-build-linux.yml
    needs: get-label-type
    with:
      PYTORCH_ROOT: /pytorch
      PACKAGE_TYPE: manywheel
      # TODO: This is a legacy variable that we eventually want to get rid of in
      #       favor of GPU_ARCH_VERSION
      DESIRED_CUDA: cpu
      GPU_ARCH_TYPE: cpu-aarch64
      DOCKER_IMAGE: pytorch/manylinux2_28_aarch64-builder:cpu-aarch64-main
      use_split_build: False
      DESIRED_PYTHON: "3.12"
      runner_prefix: "${{ needs.get-label-type.outputs.label-type }}"
      runs_on: linux.arm64.m7g.4xlarge.ephemeral
      ALPINE_IMAGE: "arm64v8/alpine"
      build_name: manywheel-py3_12-cpu-aarch64
      build_environment: linux-aarch64-binary-manywheel
<<<<<<< HEAD
      PYTORCH_EXTRA_INSTALL_REQUIREMENTS: nvidia-cuda-nvrtc-cu12==12.4.127; platform_system == 'Linux' and platform_machine == 'x86_64' | nvidia-cuda-runtime-cu12==12.4.127; platform_system == 'Linux' and platform_machine == 'x86_64' | nvidia-cuda-cupti-cu12==12.4.127; platform_system == 'Linux' and platform_machine == 'x86_64' | nvidia-cudnn-cu12==9.1.0.70; platform_system == 'Linux' and platform_machine == 'x86_64' | nvidia-cublas-cu12==12.4.5.8; platform_system == 'Linux' and platform_machine == 'x86_64' | nvidia-cufft-cu12==11.2.1.3; platform_system == 'Linux' and platform_machine == 'x86_64' | nvidia-curand-cu12==10.3.5.147; platform_system == 'Linux' and platform_machine == 'x86_64' | nvidia-cusolver-cu12==11.6.1.9; platform_system == 'Linux' and platform_machine == 'x86_64' | nvidia-cusparse-cu12==12.3.1.170; platform_system == 'Linux' and platform_machine == 'x86_64' | nvidia-cusparselt-cu12==0.6.2; platform_system == 'Linux' and platform_machine == 'x86_64' | nvidia-nccl-cu12==2.25.1; platform_system == 'Linux' and platform_machine == 'x86_64' | nvidia-nvtx-cu12==12.4.127; platform_system == 'Linux' and platform_machine == 'x86_64' | nvidia-nvjitlink-cu12==12.4.127; platform_system == 'Linux' and platform_machine == 'x86_64'
=======
      PYTORCH_EXTRA_INSTALL_REQUIREMENTS: nvidia-cuda-nvrtc-cu12==12.6.77; platform_system == 'Linux' and platform_machine == 'x86_64' | nvidia-cuda-runtime-cu12==12.6.77; platform_system == 'Linux' and platform_machine == 'x86_64' | nvidia-cuda-cupti-cu12==12.6.80; platform_system == 'Linux' and platform_machine == 'x86_64' | nvidia-cudnn-cu12==9.8.0.87; platform_system == 'Linux' and platform_machine == 'x86_64' | nvidia-cublas-cu12==12.6.4.1; platform_system == 'Linux' and platform_machine == 'x86_64' | nvidia-cufft-cu12==11.3.0.4; platform_system == 'Linux' and platform_machine == 'x86_64' | nvidia-curand-cu12==10.3.7.77; platform_system == 'Linux' and platform_machine == 'x86_64' | nvidia-cusolver-cu12==11.7.1.2; platform_system == 'Linux' and platform_machine == 'x86_64' | nvidia-cusparse-cu12==12.5.4.2; platform_system == 'Linux' and platform_machine == 'x86_64' | nvidia-cusparselt-cu12==0.6.3; platform_system == 'Linux' and platform_machine == 'x86_64' | nvidia-nccl-cu12==2.26.2; platform_system == 'Linux' and platform_machine == 'x86_64' | nvidia-nvtx-cu12==12.6.77; platform_system == 'Linux' and platform_machine == 'x86_64' | nvidia-nvjitlink-cu12==12.6.85; platform_system == 'Linux' and platform_machine == 'x86_64' | nvidia-cufile-cu12==1.11.1.6; platform_system == 'Linux' and platform_machine == 'x86_64'
>>>>>>> 27370998
    secrets:
      github-token: ${{ secrets.GITHUB_TOKEN }}
  manywheel-py3_12-cpu-aarch64-test:  # Testing
    if: ${{ github.repository_owner == 'pytorch' }}
    needs:
      - manywheel-py3_12-cpu-aarch64-build
      - get-label-type
    uses: ./.github/workflows/_binary-test-linux.yml
    with:
      PYTORCH_ROOT: /pytorch
      PACKAGE_TYPE: manywheel
      # TODO: This is a legacy variable that we eventually want to get rid of in
      #       favor of GPU_ARCH_VERSION
      DESIRED_CUDA: cpu
      GPU_ARCH_TYPE: cpu-aarch64
      DOCKER_IMAGE: pytorch/manylinux2_28_aarch64-builder:cpu-aarch64-main
      use_split_build: False
      DESIRED_PYTHON: "3.12"
      build_name: manywheel-py3_12-cpu-aarch64
      build_environment: linux-aarch64-binary-manywheel
      runner_prefix: "${{ needs.get-label-type.outputs.label-type }}"
      runs_on: linux.arm64.2xlarge
      ALPINE_IMAGE: "arm64v8/alpine"
    secrets:
      github-token: ${{ secrets.GITHUB_TOKEN }}
  manywheel-py3_12-cpu-aarch64-upload:  # Uploading
    if: ${{ github.repository_owner == 'pytorch' }}
    permissions:
      id-token: write
      contents: read
    needs: manywheel-py3_12-cpu-aarch64-test
    with:
      PYTORCH_ROOT: /pytorch
      PACKAGE_TYPE: manywheel
      # TODO: This is a legacy variable that we eventually want to get rid of in
      #       favor of GPU_ARCH_VERSION
      DESIRED_CUDA: cpu
      GPU_ARCH_TYPE: cpu-aarch64
      DOCKER_IMAGE: pytorch/manylinux2_28_aarch64-builder:cpu-aarch64-main
      use_split_build: False
      DESIRED_PYTHON: "3.12"
      build_name: manywheel-py3_12-cpu-aarch64
    secrets:
      github-token: ${{ secrets.GITHUB_TOKEN }}
    uses: ./.github/workflows/_binary-upload.yml

  manywheel-py3_12-cuda-aarch64-12_6-build:
    if: ${{ github.repository_owner == 'pytorch' }}
    uses: ./.github/workflows/_binary-build-linux.yml
    needs: get-label-type
    with:
      PYTORCH_ROOT: /pytorch
      PACKAGE_TYPE: manywheel
      # TODO: This is a legacy variable that we eventually want to get rid of in
      #       favor of GPU_ARCH_VERSION
      DESIRED_CUDA: cu126
      GPU_ARCH_VERSION: 12.6-aarch64
      GPU_ARCH_TYPE: cuda-aarch64
      DOCKER_IMAGE: pytorch/manylinuxaarch64-builder:cuda12.6-main
      DESIRED_DEVTOOLSET: cxx11-abi
      use_split_build: False
      DESIRED_PYTHON: "3.12"
      runner_prefix: "${{ needs.get-label-type.outputs.label-type }}"
      runs_on: linux.arm64.m7g.4xlarge.ephemeral
      ALPINE_IMAGE: "arm64v8/alpine"
      build_name: manywheel-py3_12-cuda-aarch64-12_6
      build_environment: linux-aarch64-binary-manywheel
      timeout-minutes: 420
    secrets:
      github-token: ${{ secrets.GITHUB_TOKEN }}
  manywheel-py3_12-cuda-aarch64-12_6-upload:  # Uploading
    if: ${{ github.repository_owner == 'pytorch' }}
    permissions:
      id-token: write
      contents: read
    needs: manywheel-py3_12-cuda-aarch64-12_6-build
    with:
      PYTORCH_ROOT: /pytorch
      PACKAGE_TYPE: manywheel
      # TODO: This is a legacy variable that we eventually want to get rid of in
      #       favor of GPU_ARCH_VERSION
      DESIRED_CUDA: cu126
      GPU_ARCH_VERSION: 12.6-aarch64
      GPU_ARCH_TYPE: cuda-aarch64
      DOCKER_IMAGE: pytorch/manylinuxaarch64-builder:cuda12.6-main
      DESIRED_DEVTOOLSET: cxx11-abi
      use_split_build: False
      DESIRED_PYTHON: "3.12"
      build_name: manywheel-py3_12-cuda-aarch64-12_6
    secrets:
      github-token: ${{ secrets.GITHUB_TOKEN }}
    uses: ./.github/workflows/_binary-upload.yml

  manywheel-py3_12-cuda-aarch64-12_8-build:
    if: ${{ github.repository_owner == 'pytorch' }}
    uses: ./.github/workflows/_binary-build-linux.yml
    needs: get-label-type
    with:
      PYTORCH_ROOT: /pytorch
      PACKAGE_TYPE: manywheel
      # TODO: This is a legacy variable that we eventually want to get rid of in
      #       favor of GPU_ARCH_VERSION
      DESIRED_CUDA: cu128
      GPU_ARCH_VERSION: 12.8-aarch64
      GPU_ARCH_TYPE: cuda-aarch64
      DOCKER_IMAGE: pytorch/manylinuxaarch64-builder:cuda12.8-main
      use_split_build: False
      DESIRED_PYTHON: "3.12"
      runner_prefix: "${{ needs.get-label-type.outputs.label-type }}"
      runs_on: linux.arm64.m7g.4xlarge.ephemeral
      ALPINE_IMAGE: "arm64v8/alpine"
      build_name: manywheel-py3_12-cuda-aarch64-12_8
      build_environment: linux-aarch64-binary-manywheel
<<<<<<< HEAD
=======
      PYTORCH_EXTRA_INSTALL_REQUIREMENTS: nvidia-cuda-nvrtc-cu12==12.8.61; platform_system == 'Linux' and platform_machine == 'x86_64' | nvidia-cuda-runtime-cu12==12.8.57; platform_system == 'Linux' and platform_machine == 'x86_64' | nvidia-cuda-cupti-cu12==12.8.57; platform_system == 'Linux' and platform_machine == 'x86_64' | nvidia-cudnn-cu12==9.8.0.87; platform_system == 'Linux' and platform_machine == 'x86_64' | nvidia-cublas-cu12==12.8.3.14; platform_system == 'Linux' and platform_machine == 'x86_64' | nvidia-cufft-cu12==11.3.3.41; platform_system == 'Linux' and platform_machine == 'x86_64' | nvidia-curand-cu12==10.3.9.55; platform_system == 'Linux' and platform_machine == 'x86_64' | nvidia-cusolver-cu12==11.7.2.55; platform_system == 'Linux' and platform_machine == 'x86_64' | nvidia-cusparse-cu12==12.5.7.53; platform_system == 'Linux' and platform_machine == 'x86_64' | nvidia-cusparselt-cu12==0.6.3; platform_system == 'Linux' and platform_machine == 'x86_64' | nvidia-nccl-cu12==2.26.2; platform_system == 'Linux' and platform_machine == 'x86_64' | nvidia-nvtx-cu12==12.8.55; platform_system == 'Linux' and platform_machine == 'x86_64' | nvidia-nvjitlink-cu12==12.8.61; platform_system == 'Linux' and platform_machine == 'x86_64' | nvidia-cufile-cu12==1.13.0.11; platform_system == 'Linux' and platform_machine == 'x86_64'
>>>>>>> 27370998
      timeout-minutes: 420
    secrets:
      github-token: ${{ secrets.GITHUB_TOKEN }}
  manywheel-py3_12-cuda-aarch64-12_8-upload:  # Uploading
    if: ${{ github.repository_owner == 'pytorch' }}
    permissions:
      id-token: write
      contents: read
    needs: manywheel-py3_12-cuda-aarch64-12_8-build
    with:
      PYTORCH_ROOT: /pytorch
      PACKAGE_TYPE: manywheel
      # TODO: This is a legacy variable that we eventually want to get rid of in
      #       favor of GPU_ARCH_VERSION
      DESIRED_CUDA: cu128
      GPU_ARCH_VERSION: 12.8-aarch64
      GPU_ARCH_TYPE: cuda-aarch64
      DOCKER_IMAGE: pytorch/manylinuxaarch64-builder:cuda12.8-main
      use_split_build: False
      DESIRED_PYTHON: "3.12"
      build_name: manywheel-py3_12-cuda-aarch64-12_8
    secrets:
      github-token: ${{ secrets.GITHUB_TOKEN }}
    uses: ./.github/workflows/_binary-upload.yml

  manywheel-py3_13-cpu-aarch64-build:
    if: ${{ github.repository_owner == 'pytorch' }}
    uses: ./.github/workflows/_binary-build-linux.yml
    needs: get-label-type
    with:
      PYTORCH_ROOT: /pytorch
      PACKAGE_TYPE: manywheel
      # TODO: This is a legacy variable that we eventually want to get rid of in
      #       favor of GPU_ARCH_VERSION
      DESIRED_CUDA: cpu
      GPU_ARCH_TYPE: cpu-aarch64
      DOCKER_IMAGE: pytorch/manylinux2_28_aarch64-builder:cpu-aarch64-main
      use_split_build: False
      DESIRED_PYTHON: "3.13"
      runner_prefix: "${{ needs.get-label-type.outputs.label-type }}"
      runs_on: linux.arm64.m7g.4xlarge.ephemeral
      ALPINE_IMAGE: "arm64v8/alpine"
      build_name: manywheel-py3_13-cpu-aarch64
      build_environment: linux-aarch64-binary-manywheel
<<<<<<< HEAD
      PYTORCH_EXTRA_INSTALL_REQUIREMENTS: nvidia-cuda-nvrtc-cu12==12.4.127; platform_system == 'Linux' and platform_machine == 'x86_64' | nvidia-cuda-runtime-cu12==12.4.127; platform_system == 'Linux' and platform_machine == 'x86_64' | nvidia-cuda-cupti-cu12==12.4.127; platform_system == 'Linux' and platform_machine == 'x86_64' | nvidia-cudnn-cu12==9.1.0.70; platform_system == 'Linux' and platform_machine == 'x86_64' | nvidia-cublas-cu12==12.4.5.8; platform_system == 'Linux' and platform_machine == 'x86_64' | nvidia-cufft-cu12==11.2.1.3; platform_system == 'Linux' and platform_machine == 'x86_64' | nvidia-curand-cu12==10.3.5.147; platform_system == 'Linux' and platform_machine == 'x86_64' | nvidia-cusolver-cu12==11.6.1.9; platform_system == 'Linux' and platform_machine == 'x86_64' | nvidia-cusparse-cu12==12.3.1.170; platform_system == 'Linux' and platform_machine == 'x86_64' | nvidia-cusparselt-cu12==0.6.2; platform_system == 'Linux' and platform_machine == 'x86_64' | nvidia-nccl-cu12==2.25.1; platform_system == 'Linux' and platform_machine == 'x86_64' | nvidia-nvtx-cu12==12.4.127; platform_system == 'Linux' and platform_machine == 'x86_64' | nvidia-nvjitlink-cu12==12.4.127; platform_system == 'Linux' and platform_machine == 'x86_64'
=======
      PYTORCH_EXTRA_INSTALL_REQUIREMENTS: nvidia-cuda-nvrtc-cu12==12.6.77; platform_system == 'Linux' and platform_machine == 'x86_64' | nvidia-cuda-runtime-cu12==12.6.77; platform_system == 'Linux' and platform_machine == 'x86_64' | nvidia-cuda-cupti-cu12==12.6.80; platform_system == 'Linux' and platform_machine == 'x86_64' | nvidia-cudnn-cu12==9.8.0.87; platform_system == 'Linux' and platform_machine == 'x86_64' | nvidia-cublas-cu12==12.6.4.1; platform_system == 'Linux' and platform_machine == 'x86_64' | nvidia-cufft-cu12==11.3.0.4; platform_system == 'Linux' and platform_machine == 'x86_64' | nvidia-curand-cu12==10.3.7.77; platform_system == 'Linux' and platform_machine == 'x86_64' | nvidia-cusolver-cu12==11.7.1.2; platform_system == 'Linux' and platform_machine == 'x86_64' | nvidia-cusparse-cu12==12.5.4.2; platform_system == 'Linux' and platform_machine == 'x86_64' | nvidia-cusparselt-cu12==0.6.3; platform_system == 'Linux' and platform_machine == 'x86_64' | nvidia-nccl-cu12==2.26.2; platform_system == 'Linux' and platform_machine == 'x86_64' | nvidia-nvtx-cu12==12.6.77; platform_system == 'Linux' and platform_machine == 'x86_64' | nvidia-nvjitlink-cu12==12.6.85; platform_system == 'Linux' and platform_machine == 'x86_64' | nvidia-cufile-cu12==1.11.1.6; platform_system == 'Linux' and platform_machine == 'x86_64'
>>>>>>> 27370998
    secrets:
      github-token: ${{ secrets.GITHUB_TOKEN }}
  manywheel-py3_13-cpu-aarch64-test:  # Testing
    if: ${{ github.repository_owner == 'pytorch' }}
    needs:
      - manywheel-py3_13-cpu-aarch64-build
      - get-label-type
    uses: ./.github/workflows/_binary-test-linux.yml
    with:
      PYTORCH_ROOT: /pytorch
      PACKAGE_TYPE: manywheel
      # TODO: This is a legacy variable that we eventually want to get rid of in
      #       favor of GPU_ARCH_VERSION
      DESIRED_CUDA: cpu
      GPU_ARCH_TYPE: cpu-aarch64
      DOCKER_IMAGE: pytorch/manylinux2_28_aarch64-builder:cpu-aarch64-main
      use_split_build: False
      DESIRED_PYTHON: "3.13"
      build_name: manywheel-py3_13-cpu-aarch64
      build_environment: linux-aarch64-binary-manywheel
      runner_prefix: "${{ needs.get-label-type.outputs.label-type }}"
      runs_on: linux.arm64.2xlarge
      ALPINE_IMAGE: "arm64v8/alpine"
    secrets:
      github-token: ${{ secrets.GITHUB_TOKEN }}
  manywheel-py3_13-cpu-aarch64-upload:  # Uploading
    if: ${{ github.repository_owner == 'pytorch' }}
    permissions:
      id-token: write
      contents: read
    needs: manywheel-py3_13-cpu-aarch64-test
    with:
      PYTORCH_ROOT: /pytorch
      PACKAGE_TYPE: manywheel
      # TODO: This is a legacy variable that we eventually want to get rid of in
      #       favor of GPU_ARCH_VERSION
      DESIRED_CUDA: cpu
      GPU_ARCH_TYPE: cpu-aarch64
      DOCKER_IMAGE: pytorch/manylinux2_28_aarch64-builder:cpu-aarch64-main
      use_split_build: False
      DESIRED_PYTHON: "3.13"
      build_name: manywheel-py3_13-cpu-aarch64
    secrets:
      github-token: ${{ secrets.GITHUB_TOKEN }}
    uses: ./.github/workflows/_binary-upload.yml

  manywheel-py3_13-cuda-aarch64-12_6-build:
    if: ${{ github.repository_owner == 'pytorch' }}
    uses: ./.github/workflows/_binary-build-linux.yml
    needs: get-label-type
    with:
      PYTORCH_ROOT: /pytorch
      PACKAGE_TYPE: manywheel
      # TODO: This is a legacy variable that we eventually want to get rid of in
      #       favor of GPU_ARCH_VERSION
      DESIRED_CUDA: cu126
      GPU_ARCH_VERSION: 12.6-aarch64
      GPU_ARCH_TYPE: cuda-aarch64
      DOCKER_IMAGE: pytorch/manylinuxaarch64-builder:cuda12.6-main
      DESIRED_DEVTOOLSET: cxx11-abi
      use_split_build: False
      DESIRED_PYTHON: "3.13"
      runner_prefix: "${{ needs.get-label-type.outputs.label-type }}"
      runs_on: linux.arm64.m7g.4xlarge.ephemeral
      ALPINE_IMAGE: "arm64v8/alpine"
      build_name: manywheel-py3_13-cuda-aarch64-12_6
      build_environment: linux-aarch64-binary-manywheel
      timeout-minutes: 420
    secrets:
      github-token: ${{ secrets.GITHUB_TOKEN }}
  manywheel-py3_13-cuda-aarch64-12_6-upload:  # Uploading
    if: ${{ github.repository_owner == 'pytorch' }}
    permissions:
      id-token: write
      contents: read
    needs: manywheel-py3_13-cuda-aarch64-12_6-build
    with:
      PYTORCH_ROOT: /pytorch
      PACKAGE_TYPE: manywheel
      # TODO: This is a legacy variable that we eventually want to get rid of in
      #       favor of GPU_ARCH_VERSION
      DESIRED_CUDA: cu126
      GPU_ARCH_VERSION: 12.6-aarch64
      GPU_ARCH_TYPE: cuda-aarch64
      DOCKER_IMAGE: pytorch/manylinuxaarch64-builder:cuda12.6-main
      DESIRED_DEVTOOLSET: cxx11-abi
      use_split_build: False
      DESIRED_PYTHON: "3.13"
      build_name: manywheel-py3_13-cuda-aarch64-12_6
    secrets:
      github-token: ${{ secrets.GITHUB_TOKEN }}
    uses: ./.github/workflows/_binary-upload.yml

  manywheel-py3_13-cuda-aarch64-12_8-build:
    if: ${{ github.repository_owner == 'pytorch' }}
    uses: ./.github/workflows/_binary-build-linux.yml
    needs: get-label-type
    with:
      PYTORCH_ROOT: /pytorch
      PACKAGE_TYPE: manywheel
      # TODO: This is a legacy variable that we eventually want to get rid of in
      #       favor of GPU_ARCH_VERSION
      DESIRED_CUDA: cu128
      GPU_ARCH_VERSION: 12.8-aarch64
      GPU_ARCH_TYPE: cuda-aarch64
      DOCKER_IMAGE: pytorch/manylinuxaarch64-builder:cuda12.8-main
      use_split_build: False
      DESIRED_PYTHON: "3.13"
      runner_prefix: "${{ needs.get-label-type.outputs.label-type }}"
      runs_on: linux.arm64.m7g.4xlarge.ephemeral
      ALPINE_IMAGE: "arm64v8/alpine"
      build_name: manywheel-py3_13-cuda-aarch64-12_8
      build_environment: linux-aarch64-binary-manywheel
<<<<<<< HEAD
=======
      PYTORCH_EXTRA_INSTALL_REQUIREMENTS: nvidia-cuda-nvrtc-cu12==12.8.61; platform_system == 'Linux' and platform_machine == 'x86_64' | nvidia-cuda-runtime-cu12==12.8.57; platform_system == 'Linux' and platform_machine == 'x86_64' | nvidia-cuda-cupti-cu12==12.8.57; platform_system == 'Linux' and platform_machine == 'x86_64' | nvidia-cudnn-cu12==9.8.0.87; platform_system == 'Linux' and platform_machine == 'x86_64' | nvidia-cublas-cu12==12.8.3.14; platform_system == 'Linux' and platform_machine == 'x86_64' | nvidia-cufft-cu12==11.3.3.41; platform_system == 'Linux' and platform_machine == 'x86_64' | nvidia-curand-cu12==10.3.9.55; platform_system == 'Linux' and platform_machine == 'x86_64' | nvidia-cusolver-cu12==11.7.2.55; platform_system == 'Linux' and platform_machine == 'x86_64' | nvidia-cusparse-cu12==12.5.7.53; platform_system == 'Linux' and platform_machine == 'x86_64' | nvidia-cusparselt-cu12==0.6.3; platform_system == 'Linux' and platform_machine == 'x86_64' | nvidia-nccl-cu12==2.26.2; platform_system == 'Linux' and platform_machine == 'x86_64' | nvidia-nvtx-cu12==12.8.55; platform_system == 'Linux' and platform_machine == 'x86_64' | nvidia-nvjitlink-cu12==12.8.61; platform_system == 'Linux' and platform_machine == 'x86_64' | nvidia-cufile-cu12==1.13.0.11; platform_system == 'Linux' and platform_machine == 'x86_64'
>>>>>>> 27370998
      timeout-minutes: 420
    secrets:
      github-token: ${{ secrets.GITHUB_TOKEN }}
  manywheel-py3_13-cuda-aarch64-12_8-upload:  # Uploading
    if: ${{ github.repository_owner == 'pytorch' }}
    permissions:
      id-token: write
      contents: read
    needs: manywheel-py3_13-cuda-aarch64-12_8-build
    with:
      PYTORCH_ROOT: /pytorch
      PACKAGE_TYPE: manywheel
      # TODO: This is a legacy variable that we eventually want to get rid of in
      #       favor of GPU_ARCH_VERSION
      DESIRED_CUDA: cu128
      GPU_ARCH_VERSION: 12.8-aarch64
      GPU_ARCH_TYPE: cuda-aarch64
      DOCKER_IMAGE: pytorch/manylinuxaarch64-builder:cuda12.8-main
      use_split_build: False
      DESIRED_PYTHON: "3.13"
      build_name: manywheel-py3_13-cuda-aarch64-12_8
    secrets:
      github-token: ${{ secrets.GITHUB_TOKEN }}
    uses: ./.github/workflows/_binary-upload.yml

  manywheel-py3_13t-cpu-aarch64-build:
    if: ${{ github.repository_owner == 'pytorch' }}
    uses: ./.github/workflows/_binary-build-linux.yml
    needs: get-label-type
    with:
      PYTORCH_ROOT: /pytorch
      PACKAGE_TYPE: manywheel
      # TODO: This is a legacy variable that we eventually want to get rid of in
      #       favor of GPU_ARCH_VERSION
      DESIRED_CUDA: cpu
      GPU_ARCH_TYPE: cpu-aarch64
      DOCKER_IMAGE: pytorch/manylinux2_28_aarch64-builder:cpu-aarch64-main
      use_split_build: False
      DESIRED_PYTHON: "3.13t"
      runner_prefix: "${{ needs.get-label-type.outputs.label-type }}"
      runs_on: linux.arm64.m7g.4xlarge.ephemeral
      ALPINE_IMAGE: "arm64v8/alpine"
      build_name: manywheel-py3_13t-cpu-aarch64
      build_environment: linux-aarch64-binary-manywheel
<<<<<<< HEAD
      PYTORCH_EXTRA_INSTALL_REQUIREMENTS: nvidia-cuda-nvrtc-cu12==12.4.127; platform_system == 'Linux' and platform_machine == 'x86_64' | nvidia-cuda-runtime-cu12==12.4.127; platform_system == 'Linux' and platform_machine == 'x86_64' | nvidia-cuda-cupti-cu12==12.4.127; platform_system == 'Linux' and platform_machine == 'x86_64' | nvidia-cudnn-cu12==9.1.0.70; platform_system == 'Linux' and platform_machine == 'x86_64' | nvidia-cublas-cu12==12.4.5.8; platform_system == 'Linux' and platform_machine == 'x86_64' | nvidia-cufft-cu12==11.2.1.3; platform_system == 'Linux' and platform_machine == 'x86_64' | nvidia-curand-cu12==10.3.5.147; platform_system == 'Linux' and platform_machine == 'x86_64' | nvidia-cusolver-cu12==11.6.1.9; platform_system == 'Linux' and platform_machine == 'x86_64' | nvidia-cusparse-cu12==12.3.1.170; platform_system == 'Linux' and platform_machine == 'x86_64' | nvidia-cusparselt-cu12==0.6.2; platform_system == 'Linux' and platform_machine == 'x86_64' | nvidia-nccl-cu12==2.25.1; platform_system == 'Linux' and platform_machine == 'x86_64' | nvidia-nvtx-cu12==12.4.127; platform_system == 'Linux' and platform_machine == 'x86_64' | nvidia-nvjitlink-cu12==12.4.127; platform_system == 'Linux' and platform_machine == 'x86_64'
=======
      PYTORCH_EXTRA_INSTALL_REQUIREMENTS: nvidia-cuda-nvrtc-cu12==12.6.77; platform_system == 'Linux' and platform_machine == 'x86_64' | nvidia-cuda-runtime-cu12==12.6.77; platform_system == 'Linux' and platform_machine == 'x86_64' | nvidia-cuda-cupti-cu12==12.6.80; platform_system == 'Linux' and platform_machine == 'x86_64' | nvidia-cudnn-cu12==9.8.0.87; platform_system == 'Linux' and platform_machine == 'x86_64' | nvidia-cublas-cu12==12.6.4.1; platform_system == 'Linux' and platform_machine == 'x86_64' | nvidia-cufft-cu12==11.3.0.4; platform_system == 'Linux' and platform_machine == 'x86_64' | nvidia-curand-cu12==10.3.7.77; platform_system == 'Linux' and platform_machine == 'x86_64' | nvidia-cusolver-cu12==11.7.1.2; platform_system == 'Linux' and platform_machine == 'x86_64' | nvidia-cusparse-cu12==12.5.4.2; platform_system == 'Linux' and platform_machine == 'x86_64' | nvidia-cusparselt-cu12==0.6.3; platform_system == 'Linux' and platform_machine == 'x86_64' | nvidia-nccl-cu12==2.26.2; platform_system == 'Linux' and platform_machine == 'x86_64' | nvidia-nvtx-cu12==12.6.77; platform_system == 'Linux' and platform_machine == 'x86_64' | nvidia-nvjitlink-cu12==12.6.85; platform_system == 'Linux' and platform_machine == 'x86_64' | nvidia-cufile-cu12==1.11.1.6; platform_system == 'Linux' and platform_machine == 'x86_64'
>>>>>>> 27370998
    secrets:
      github-token: ${{ secrets.GITHUB_TOKEN }}
  manywheel-py3_13t-cpu-aarch64-test:  # Testing
    if: ${{ github.repository_owner == 'pytorch' }}
    needs:
      - manywheel-py3_13t-cpu-aarch64-build
      - get-label-type
    uses: ./.github/workflows/_binary-test-linux.yml
    with:
      PYTORCH_ROOT: /pytorch
      PACKAGE_TYPE: manywheel
      # TODO: This is a legacy variable that we eventually want to get rid of in
      #       favor of GPU_ARCH_VERSION
      DESIRED_CUDA: cpu
      GPU_ARCH_TYPE: cpu-aarch64
      DOCKER_IMAGE: pytorch/manylinux2_28_aarch64-builder:cpu-aarch64-main
      use_split_build: False
      DESIRED_PYTHON: "3.13t"
      build_name: manywheel-py3_13t-cpu-aarch64
      build_environment: linux-aarch64-binary-manywheel
      runner_prefix: "${{ needs.get-label-type.outputs.label-type }}"
      runs_on: linux.arm64.2xlarge
      ALPINE_IMAGE: "arm64v8/alpine"
    secrets:
      github-token: ${{ secrets.GITHUB_TOKEN }}
  manywheel-py3_13t-cpu-aarch64-upload:  # Uploading
    if: ${{ github.repository_owner == 'pytorch' }}
    permissions:
      id-token: write
      contents: read
    needs: manywheel-py3_13t-cpu-aarch64-test
    with:
      PYTORCH_ROOT: /pytorch
      PACKAGE_TYPE: manywheel
      # TODO: This is a legacy variable that we eventually want to get rid of in
      #       favor of GPU_ARCH_VERSION
      DESIRED_CUDA: cpu
      GPU_ARCH_TYPE: cpu-aarch64
      DOCKER_IMAGE: pytorch/manylinux2_28_aarch64-builder:cpu-aarch64-main
      use_split_build: False
      DESIRED_PYTHON: "3.13t"
      build_name: manywheel-py3_13t-cpu-aarch64
    secrets:
      github-token: ${{ secrets.GITHUB_TOKEN }}
    uses: ./.github/workflows/_binary-upload.yml

  manywheel-py3_13t-cuda-aarch64-12_6-build:
    if: ${{ github.repository_owner == 'pytorch' }}
    uses: ./.github/workflows/_binary-build-linux.yml
    needs: get-label-type
    with:
      PYTORCH_ROOT: /pytorch
      PACKAGE_TYPE: manywheel
      # TODO: This is a legacy variable that we eventually want to get rid of in
      #       favor of GPU_ARCH_VERSION
      DESIRED_CUDA: cu126
      GPU_ARCH_VERSION: 12.6-aarch64
      GPU_ARCH_TYPE: cuda-aarch64
      DOCKER_IMAGE: pytorch/manylinuxaarch64-builder:cuda12.6-main
      DESIRED_DEVTOOLSET: cxx11-abi
      use_split_build: False
      DESIRED_PYTHON: "3.13t"
      runner_prefix: "${{ needs.get-label-type.outputs.label-type }}"
      runs_on: linux.arm64.m7g.4xlarge.ephemeral
      ALPINE_IMAGE: "arm64v8/alpine"
      build_name: manywheel-py3_13t-cuda-aarch64-12_6
      build_environment: linux-aarch64-binary-manywheel
      timeout-minutes: 420
    secrets:
      github-token: ${{ secrets.GITHUB_TOKEN }}
  manywheel-py3_13t-cuda-aarch64-12_6-upload:  # Uploading
    if: ${{ github.repository_owner == 'pytorch' }}
    permissions:
      id-token: write
      contents: read
    needs: manywheel-py3_13t-cuda-aarch64-12_6-build
    with:
      PYTORCH_ROOT: /pytorch
      PACKAGE_TYPE: manywheel
      # TODO: This is a legacy variable that we eventually want to get rid of in
      #       favor of GPU_ARCH_VERSION
      DESIRED_CUDA: cu126
      GPU_ARCH_VERSION: 12.6-aarch64
      GPU_ARCH_TYPE: cuda-aarch64
      DOCKER_IMAGE: pytorch/manylinuxaarch64-builder:cuda12.6-main
      DESIRED_DEVTOOLSET: cxx11-abi
      use_split_build: False
      DESIRED_PYTHON: "3.13t"
      build_name: manywheel-py3_13t-cuda-aarch64-12_6
    secrets:
      github-token: ${{ secrets.GITHUB_TOKEN }}
    uses: ./.github/workflows/_binary-upload.yml

  manywheel-py3_13t-cuda-aarch64-12_8-build:
    if: ${{ github.repository_owner == 'pytorch' }}
    uses: ./.github/workflows/_binary-build-linux.yml
    needs: get-label-type
    with:
      PYTORCH_ROOT: /pytorch
      PACKAGE_TYPE: manywheel
      # TODO: This is a legacy variable that we eventually want to get rid of in
      #       favor of GPU_ARCH_VERSION
      DESIRED_CUDA: cu128
      GPU_ARCH_VERSION: 12.8-aarch64
      GPU_ARCH_TYPE: cuda-aarch64
      DOCKER_IMAGE: pytorch/manylinuxaarch64-builder:cuda12.8-main
      use_split_build: False
      DESIRED_PYTHON: "3.13t"
      runner_prefix: "${{ needs.get-label-type.outputs.label-type }}"
      runs_on: linux.arm64.m7g.4xlarge.ephemeral
      ALPINE_IMAGE: "arm64v8/alpine"
      build_name: manywheel-py3_13t-cuda-aarch64-12_8
      build_environment: linux-aarch64-binary-manywheel
<<<<<<< HEAD
=======
      PYTORCH_EXTRA_INSTALL_REQUIREMENTS: nvidia-cuda-nvrtc-cu12==12.8.61; platform_system == 'Linux' and platform_machine == 'x86_64' | nvidia-cuda-runtime-cu12==12.8.57; platform_system == 'Linux' and platform_machine == 'x86_64' | nvidia-cuda-cupti-cu12==12.8.57; platform_system == 'Linux' and platform_machine == 'x86_64' | nvidia-cudnn-cu12==9.8.0.87; platform_system == 'Linux' and platform_machine == 'x86_64' | nvidia-cublas-cu12==12.8.3.14; platform_system == 'Linux' and platform_machine == 'x86_64' | nvidia-cufft-cu12==11.3.3.41; platform_system == 'Linux' and platform_machine == 'x86_64' | nvidia-curand-cu12==10.3.9.55; platform_system == 'Linux' and platform_machine == 'x86_64' | nvidia-cusolver-cu12==11.7.2.55; platform_system == 'Linux' and platform_machine == 'x86_64' | nvidia-cusparse-cu12==12.5.7.53; platform_system == 'Linux' and platform_machine == 'x86_64' | nvidia-cusparselt-cu12==0.6.3; platform_system == 'Linux' and platform_machine == 'x86_64' | nvidia-nccl-cu12==2.26.2; platform_system == 'Linux' and platform_machine == 'x86_64' | nvidia-nvtx-cu12==12.8.55; platform_system == 'Linux' and platform_machine == 'x86_64' | nvidia-nvjitlink-cu12==12.8.61; platform_system == 'Linux' and platform_machine == 'x86_64' | nvidia-cufile-cu12==1.13.0.11; platform_system == 'Linux' and platform_machine == 'x86_64'
>>>>>>> 27370998
      timeout-minutes: 420
    secrets:
      github-token: ${{ secrets.GITHUB_TOKEN }}
  manywheel-py3_13t-cuda-aarch64-12_8-upload:  # Uploading
    if: ${{ github.repository_owner == 'pytorch' }}
    permissions:
      id-token: write
      contents: read
    needs: manywheel-py3_13t-cuda-aarch64-12_8-build
    with:
      PYTORCH_ROOT: /pytorch
      PACKAGE_TYPE: manywheel
      # TODO: This is a legacy variable that we eventually want to get rid of in
      #       favor of GPU_ARCH_VERSION
      DESIRED_CUDA: cu128
      GPU_ARCH_VERSION: 12.8-aarch64
      GPU_ARCH_TYPE: cuda-aarch64
      DOCKER_IMAGE: pytorch/manylinuxaarch64-builder:cuda12.8-main
      use_split_build: False
      DESIRED_PYTHON: "3.13t"
      build_name: manywheel-py3_13t-cuda-aarch64-12_8
    secrets:
      github-token: ${{ secrets.GITHUB_TOKEN }}
    uses: ./.github/workflows/_binary-upload.yml<|MERGE_RESOLUTION|>--- conflicted
+++ resolved
@@ -63,11 +63,7 @@
       ALPINE_IMAGE: "arm64v8/alpine"
       build_name: manywheel-py3_9-cpu-aarch64
       build_environment: linux-aarch64-binary-manywheel
-<<<<<<< HEAD
-      PYTORCH_EXTRA_INSTALL_REQUIREMENTS: nvidia-cuda-nvrtc-cu12==12.4.127; platform_system == 'Linux' and platform_machine == 'x86_64' | nvidia-cuda-runtime-cu12==12.4.127; platform_system == 'Linux' and platform_machine == 'x86_64' | nvidia-cuda-cupti-cu12==12.4.127; platform_system == 'Linux' and platform_machine == 'x86_64' | nvidia-cudnn-cu12==9.1.0.70; platform_system == 'Linux' and platform_machine == 'x86_64' | nvidia-cublas-cu12==12.4.5.8; platform_system == 'Linux' and platform_machine == 'x86_64' | nvidia-cufft-cu12==11.2.1.3; platform_system == 'Linux' and platform_machine == 'x86_64' | nvidia-curand-cu12==10.3.5.147; platform_system == 'Linux' and platform_machine == 'x86_64' | nvidia-cusolver-cu12==11.6.1.9; platform_system == 'Linux' and platform_machine == 'x86_64' | nvidia-cusparse-cu12==12.3.1.170; platform_system == 'Linux' and platform_machine == 'x86_64' | nvidia-cusparselt-cu12==0.6.2; platform_system == 'Linux' and platform_machine == 'x86_64' | nvidia-nccl-cu12==2.25.1; platform_system == 'Linux' and platform_machine == 'x86_64' | nvidia-nvtx-cu12==12.4.127; platform_system == 'Linux' and platform_machine == 'x86_64' | nvidia-nvjitlink-cu12==12.4.127; platform_system == 'Linux' and platform_machine == 'x86_64'
-=======
       PYTORCH_EXTRA_INSTALL_REQUIREMENTS: nvidia-cuda-nvrtc-cu12==12.6.77; platform_system == 'Linux' and platform_machine == 'x86_64' | nvidia-cuda-runtime-cu12==12.6.77; platform_system == 'Linux' and platform_machine == 'x86_64' | nvidia-cuda-cupti-cu12==12.6.80; platform_system == 'Linux' and platform_machine == 'x86_64' | nvidia-cudnn-cu12==9.8.0.87; platform_system == 'Linux' and platform_machine == 'x86_64' | nvidia-cublas-cu12==12.6.4.1; platform_system == 'Linux' and platform_machine == 'x86_64' | nvidia-cufft-cu12==11.3.0.4; platform_system == 'Linux' and platform_machine == 'x86_64' | nvidia-curand-cu12==10.3.7.77; platform_system == 'Linux' and platform_machine == 'x86_64' | nvidia-cusolver-cu12==11.7.1.2; platform_system == 'Linux' and platform_machine == 'x86_64' | nvidia-cusparse-cu12==12.5.4.2; platform_system == 'Linux' and platform_machine == 'x86_64' | nvidia-cusparselt-cu12==0.6.3; platform_system == 'Linux' and platform_machine == 'x86_64' | nvidia-nccl-cu12==2.26.2; platform_system == 'Linux' and platform_machine == 'x86_64' | nvidia-nvtx-cu12==12.6.77; platform_system == 'Linux' and platform_machine == 'x86_64' | nvidia-nvjitlink-cu12==12.6.85; platform_system == 'Linux' and platform_machine == 'x86_64' | nvidia-cufile-cu12==1.11.1.6; platform_system == 'Linux' and platform_machine == 'x86_64'
->>>>>>> 27370998
     secrets:
       github-token: ${{ secrets.GITHUB_TOKEN }}
   manywheel-py3_9-cpu-aarch64-test:  # Testing
@@ -114,77 +110,27 @@
       github-token: ${{ secrets.GITHUB_TOKEN }}
     uses: ./.github/workflows/_binary-upload.yml
 
-  manywheel-py3_9-cuda-aarch64-12_6-build:
-    if: ${{ github.repository_owner == 'pytorch' }}
-    uses: ./.github/workflows/_binary-build-linux.yml
-    needs: get-label-type
-    with:
-      PYTORCH_ROOT: /pytorch
-      PACKAGE_TYPE: manywheel
-      # TODO: This is a legacy variable that we eventually want to get rid of in
-      #       favor of GPU_ARCH_VERSION
-      DESIRED_CUDA: cu126
-      GPU_ARCH_VERSION: 12.6-aarch64
-      GPU_ARCH_TYPE: cuda-aarch64
-      DOCKER_IMAGE: pytorch/manylinuxaarch64-builder:cuda12.6-main
-      DESIRED_DEVTOOLSET: cxx11-abi
+  manywheel-py3_9-cuda-aarch64-12_8-build:
+    if: ${{ github.repository_owner == 'pytorch' }}
+    uses: ./.github/workflows/_binary-build-linux.yml
+    needs: get-label-type
+    with:
+      PYTORCH_ROOT: /pytorch
+      PACKAGE_TYPE: manywheel
+      # TODO: This is a legacy variable that we eventually want to get rid of in
+      #       favor of GPU_ARCH_VERSION
+      DESIRED_CUDA: cu128
+      GPU_ARCH_VERSION: 12.8-aarch64
+      GPU_ARCH_TYPE: cuda-aarch64
+      DOCKER_IMAGE: pytorch/manylinuxaarch64-builder:cuda12.8-main
       use_split_build: False
       DESIRED_PYTHON: "3.9"
       runner_prefix: "${{ needs.get-label-type.outputs.label-type }}"
       runs_on: linux.arm64.m7g.4xlarge.ephemeral
       ALPINE_IMAGE: "arm64v8/alpine"
-      build_name: manywheel-py3_9-cuda-aarch64-12_6
-      build_environment: linux-aarch64-binary-manywheel
-      timeout-minutes: 420
-    secrets:
-      github-token: ${{ secrets.GITHUB_TOKEN }}
-  manywheel-py3_9-cuda-aarch64-12_6-upload:  # Uploading
-    if: ${{ github.repository_owner == 'pytorch' }}
-    permissions:
-      id-token: write
-      contents: read
-    needs: manywheel-py3_9-cuda-aarch64-12_6-build
-    with:
-      PYTORCH_ROOT: /pytorch
-      PACKAGE_TYPE: manywheel
-      # TODO: This is a legacy variable that we eventually want to get rid of in
-      #       favor of GPU_ARCH_VERSION
-      DESIRED_CUDA: cu126
-      GPU_ARCH_VERSION: 12.6-aarch64
-      GPU_ARCH_TYPE: cuda-aarch64
-      DOCKER_IMAGE: pytorch/manylinuxaarch64-builder:cuda12.6-main
-      DESIRED_DEVTOOLSET: cxx11-abi
-      use_split_build: False
-      DESIRED_PYTHON: "3.9"
-      build_name: manywheel-py3_9-cuda-aarch64-12_6
-    secrets:
-      github-token: ${{ secrets.GITHUB_TOKEN }}
-    uses: ./.github/workflows/_binary-upload.yml
-
-  manywheel-py3_9-cuda-aarch64-12_8-build:
-    if: ${{ github.repository_owner == 'pytorch' }}
-    uses: ./.github/workflows/_binary-build-linux.yml
-    needs: get-label-type
-    with:
-      PYTORCH_ROOT: /pytorch
-      PACKAGE_TYPE: manywheel
-      # TODO: This is a legacy variable that we eventually want to get rid of in
-      #       favor of GPU_ARCH_VERSION
-      DESIRED_CUDA: cu128
-      GPU_ARCH_VERSION: 12.8-aarch64
-      GPU_ARCH_TYPE: cuda-aarch64
-      DOCKER_IMAGE: pytorch/manylinuxaarch64-builder:cuda12.8-main
-      use_split_build: False
-      DESIRED_PYTHON: "3.9"
-      runner_prefix: "${{ needs.get-label-type.outputs.label-type }}"
-      runs_on: linux.arm64.m7g.4xlarge.ephemeral
-      ALPINE_IMAGE: "arm64v8/alpine"
       build_name: manywheel-py3_9-cuda-aarch64-12_8
       build_environment: linux-aarch64-binary-manywheel
-<<<<<<< HEAD
-=======
       PYTORCH_EXTRA_INSTALL_REQUIREMENTS: nvidia-cuda-nvrtc-cu12==12.8.61; platform_system == 'Linux' and platform_machine == 'x86_64' | nvidia-cuda-runtime-cu12==12.8.57; platform_system == 'Linux' and platform_machine == 'x86_64' | nvidia-cuda-cupti-cu12==12.8.57; platform_system == 'Linux' and platform_machine == 'x86_64' | nvidia-cudnn-cu12==9.8.0.87; platform_system == 'Linux' and platform_machine == 'x86_64' | nvidia-cublas-cu12==12.8.3.14; platform_system == 'Linux' and platform_machine == 'x86_64' | nvidia-cufft-cu12==11.3.3.41; platform_system == 'Linux' and platform_machine == 'x86_64' | nvidia-curand-cu12==10.3.9.55; platform_system == 'Linux' and platform_machine == 'x86_64' | nvidia-cusolver-cu12==11.7.2.55; platform_system == 'Linux' and platform_machine == 'x86_64' | nvidia-cusparse-cu12==12.5.7.53; platform_system == 'Linux' and platform_machine == 'x86_64' | nvidia-cusparselt-cu12==0.6.3; platform_system == 'Linux' and platform_machine == 'x86_64' | nvidia-nccl-cu12==2.26.2; platform_system == 'Linux' and platform_machine == 'x86_64' | nvidia-nvtx-cu12==12.8.55; platform_system == 'Linux' and platform_machine == 'x86_64' | nvidia-nvjitlink-cu12==12.8.61; platform_system == 'Linux' and platform_machine == 'x86_64' | nvidia-cufile-cu12==1.13.0.11; platform_system == 'Linux' and platform_machine == 'x86_64'
->>>>>>> 27370998
       timeout-minutes: 420
     secrets:
       github-token: ${{ secrets.GITHUB_TOKEN }}
@@ -229,11 +175,7 @@
       ALPINE_IMAGE: "arm64v8/alpine"
       build_name: manywheel-py3_10-cpu-aarch64
       build_environment: linux-aarch64-binary-manywheel
-<<<<<<< HEAD
-      PYTORCH_EXTRA_INSTALL_REQUIREMENTS: nvidia-cuda-nvrtc-cu12==12.4.127; platform_system == 'Linux' and platform_machine == 'x86_64' | nvidia-cuda-runtime-cu12==12.4.127; platform_system == 'Linux' and platform_machine == 'x86_64' | nvidia-cuda-cupti-cu12==12.4.127; platform_system == 'Linux' and platform_machine == 'x86_64' | nvidia-cudnn-cu12==9.1.0.70; platform_system == 'Linux' and platform_machine == 'x86_64' | nvidia-cublas-cu12==12.4.5.8; platform_system == 'Linux' and platform_machine == 'x86_64' | nvidia-cufft-cu12==11.2.1.3; platform_system == 'Linux' and platform_machine == 'x86_64' | nvidia-curand-cu12==10.3.5.147; platform_system == 'Linux' and platform_machine == 'x86_64' | nvidia-cusolver-cu12==11.6.1.9; platform_system == 'Linux' and platform_machine == 'x86_64' | nvidia-cusparse-cu12==12.3.1.170; platform_system == 'Linux' and platform_machine == 'x86_64' | nvidia-cusparselt-cu12==0.6.2; platform_system == 'Linux' and platform_machine == 'x86_64' | nvidia-nccl-cu12==2.25.1; platform_system == 'Linux' and platform_machine == 'x86_64' | nvidia-nvtx-cu12==12.4.127; platform_system == 'Linux' and platform_machine == 'x86_64' | nvidia-nvjitlink-cu12==12.4.127; platform_system == 'Linux' and platform_machine == 'x86_64'
-=======
       PYTORCH_EXTRA_INSTALL_REQUIREMENTS: nvidia-cuda-nvrtc-cu12==12.6.77; platform_system == 'Linux' and platform_machine == 'x86_64' | nvidia-cuda-runtime-cu12==12.6.77; platform_system == 'Linux' and platform_machine == 'x86_64' | nvidia-cuda-cupti-cu12==12.6.80; platform_system == 'Linux' and platform_machine == 'x86_64' | nvidia-cudnn-cu12==9.8.0.87; platform_system == 'Linux' and platform_machine == 'x86_64' | nvidia-cublas-cu12==12.6.4.1; platform_system == 'Linux' and platform_machine == 'x86_64' | nvidia-cufft-cu12==11.3.0.4; platform_system == 'Linux' and platform_machine == 'x86_64' | nvidia-curand-cu12==10.3.7.77; platform_system == 'Linux' and platform_machine == 'x86_64' | nvidia-cusolver-cu12==11.7.1.2; platform_system == 'Linux' and platform_machine == 'x86_64' | nvidia-cusparse-cu12==12.5.4.2; platform_system == 'Linux' and platform_machine == 'x86_64' | nvidia-cusparselt-cu12==0.6.3; platform_system == 'Linux' and platform_machine == 'x86_64' | nvidia-nccl-cu12==2.26.2; platform_system == 'Linux' and platform_machine == 'x86_64' | nvidia-nvtx-cu12==12.6.77; platform_system == 'Linux' and platform_machine == 'x86_64' | nvidia-nvjitlink-cu12==12.6.85; platform_system == 'Linux' and platform_machine == 'x86_64' | nvidia-cufile-cu12==1.11.1.6; platform_system == 'Linux' and platform_machine == 'x86_64'
->>>>>>> 27370998
     secrets:
       github-token: ${{ secrets.GITHUB_TOKEN }}
   manywheel-py3_10-cpu-aarch64-test:  # Testing
@@ -280,77 +222,27 @@
       github-token: ${{ secrets.GITHUB_TOKEN }}
     uses: ./.github/workflows/_binary-upload.yml
 
-  manywheel-py3_10-cuda-aarch64-12_6-build:
-    if: ${{ github.repository_owner == 'pytorch' }}
-    uses: ./.github/workflows/_binary-build-linux.yml
-    needs: get-label-type
-    with:
-      PYTORCH_ROOT: /pytorch
-      PACKAGE_TYPE: manywheel
-      # TODO: This is a legacy variable that we eventually want to get rid of in
-      #       favor of GPU_ARCH_VERSION
-      DESIRED_CUDA: cu126
-      GPU_ARCH_VERSION: 12.6-aarch64
-      GPU_ARCH_TYPE: cuda-aarch64
-      DOCKER_IMAGE: pytorch/manylinuxaarch64-builder:cuda12.6-main
-      DESIRED_DEVTOOLSET: cxx11-abi
+  manywheel-py3_10-cuda-aarch64-12_8-build:
+    if: ${{ github.repository_owner == 'pytorch' }}
+    uses: ./.github/workflows/_binary-build-linux.yml
+    needs: get-label-type
+    with:
+      PYTORCH_ROOT: /pytorch
+      PACKAGE_TYPE: manywheel
+      # TODO: This is a legacy variable that we eventually want to get rid of in
+      #       favor of GPU_ARCH_VERSION
+      DESIRED_CUDA: cu128
+      GPU_ARCH_VERSION: 12.8-aarch64
+      GPU_ARCH_TYPE: cuda-aarch64
+      DOCKER_IMAGE: pytorch/manylinuxaarch64-builder:cuda12.8-main
       use_split_build: False
       DESIRED_PYTHON: "3.10"
       runner_prefix: "${{ needs.get-label-type.outputs.label-type }}"
       runs_on: linux.arm64.m7g.4xlarge.ephemeral
       ALPINE_IMAGE: "arm64v8/alpine"
-      build_name: manywheel-py3_10-cuda-aarch64-12_6
-      build_environment: linux-aarch64-binary-manywheel
-      timeout-minutes: 420
-    secrets:
-      github-token: ${{ secrets.GITHUB_TOKEN }}
-  manywheel-py3_10-cuda-aarch64-12_6-upload:  # Uploading
-    if: ${{ github.repository_owner == 'pytorch' }}
-    permissions:
-      id-token: write
-      contents: read
-    needs: manywheel-py3_10-cuda-aarch64-12_6-build
-    with:
-      PYTORCH_ROOT: /pytorch
-      PACKAGE_TYPE: manywheel
-      # TODO: This is a legacy variable that we eventually want to get rid of in
-      #       favor of GPU_ARCH_VERSION
-      DESIRED_CUDA: cu126
-      GPU_ARCH_VERSION: 12.6-aarch64
-      GPU_ARCH_TYPE: cuda-aarch64
-      DOCKER_IMAGE: pytorch/manylinuxaarch64-builder:cuda12.6-main
-      DESIRED_DEVTOOLSET: cxx11-abi
-      use_split_build: False
-      DESIRED_PYTHON: "3.10"
-      build_name: manywheel-py3_10-cuda-aarch64-12_6
-    secrets:
-      github-token: ${{ secrets.GITHUB_TOKEN }}
-    uses: ./.github/workflows/_binary-upload.yml
-
-  manywheel-py3_10-cuda-aarch64-12_8-build:
-    if: ${{ github.repository_owner == 'pytorch' }}
-    uses: ./.github/workflows/_binary-build-linux.yml
-    needs: get-label-type
-    with:
-      PYTORCH_ROOT: /pytorch
-      PACKAGE_TYPE: manywheel
-      # TODO: This is a legacy variable that we eventually want to get rid of in
-      #       favor of GPU_ARCH_VERSION
-      DESIRED_CUDA: cu128
-      GPU_ARCH_VERSION: 12.8-aarch64
-      GPU_ARCH_TYPE: cuda-aarch64
-      DOCKER_IMAGE: pytorch/manylinuxaarch64-builder:cuda12.8-main
-      use_split_build: False
-      DESIRED_PYTHON: "3.10"
-      runner_prefix: "${{ needs.get-label-type.outputs.label-type }}"
-      runs_on: linux.arm64.m7g.4xlarge.ephemeral
-      ALPINE_IMAGE: "arm64v8/alpine"
       build_name: manywheel-py3_10-cuda-aarch64-12_8
       build_environment: linux-aarch64-binary-manywheel
-<<<<<<< HEAD
-=======
       PYTORCH_EXTRA_INSTALL_REQUIREMENTS: nvidia-cuda-nvrtc-cu12==12.8.61; platform_system == 'Linux' and platform_machine == 'x86_64' | nvidia-cuda-runtime-cu12==12.8.57; platform_system == 'Linux' and platform_machine == 'x86_64' | nvidia-cuda-cupti-cu12==12.8.57; platform_system == 'Linux' and platform_machine == 'x86_64' | nvidia-cudnn-cu12==9.8.0.87; platform_system == 'Linux' and platform_machine == 'x86_64' | nvidia-cublas-cu12==12.8.3.14; platform_system == 'Linux' and platform_machine == 'x86_64' | nvidia-cufft-cu12==11.3.3.41; platform_system == 'Linux' and platform_machine == 'x86_64' | nvidia-curand-cu12==10.3.9.55; platform_system == 'Linux' and platform_machine == 'x86_64' | nvidia-cusolver-cu12==11.7.2.55; platform_system == 'Linux' and platform_machine == 'x86_64' | nvidia-cusparse-cu12==12.5.7.53; platform_system == 'Linux' and platform_machine == 'x86_64' | nvidia-cusparselt-cu12==0.6.3; platform_system == 'Linux' and platform_machine == 'x86_64' | nvidia-nccl-cu12==2.26.2; platform_system == 'Linux' and platform_machine == 'x86_64' | nvidia-nvtx-cu12==12.8.55; platform_system == 'Linux' and platform_machine == 'x86_64' | nvidia-nvjitlink-cu12==12.8.61; platform_system == 'Linux' and platform_machine == 'x86_64' | nvidia-cufile-cu12==1.13.0.11; platform_system == 'Linux' and platform_machine == 'x86_64'
->>>>>>> 27370998
       timeout-minutes: 420
     secrets:
       github-token: ${{ secrets.GITHUB_TOKEN }}
@@ -395,11 +287,7 @@
       ALPINE_IMAGE: "arm64v8/alpine"
       build_name: manywheel-py3_11-cpu-aarch64
       build_environment: linux-aarch64-binary-manywheel
-<<<<<<< HEAD
-      PYTORCH_EXTRA_INSTALL_REQUIREMENTS: nvidia-cuda-nvrtc-cu12==12.4.127; platform_system == 'Linux' and platform_machine == 'x86_64' | nvidia-cuda-runtime-cu12==12.4.127; platform_system == 'Linux' and platform_machine == 'x86_64' | nvidia-cuda-cupti-cu12==12.4.127; platform_system == 'Linux' and platform_machine == 'x86_64' | nvidia-cudnn-cu12==9.1.0.70; platform_system == 'Linux' and platform_machine == 'x86_64' | nvidia-cublas-cu12==12.4.5.8; platform_system == 'Linux' and platform_machine == 'x86_64' | nvidia-cufft-cu12==11.2.1.3; platform_system == 'Linux' and platform_machine == 'x86_64' | nvidia-curand-cu12==10.3.5.147; platform_system == 'Linux' and platform_machine == 'x86_64' | nvidia-cusolver-cu12==11.6.1.9; platform_system == 'Linux' and platform_machine == 'x86_64' | nvidia-cusparse-cu12==12.3.1.170; platform_system == 'Linux' and platform_machine == 'x86_64' | nvidia-cusparselt-cu12==0.6.2; platform_system == 'Linux' and platform_machine == 'x86_64' | nvidia-nccl-cu12==2.25.1; platform_system == 'Linux' and platform_machine == 'x86_64' | nvidia-nvtx-cu12==12.4.127; platform_system == 'Linux' and platform_machine == 'x86_64' | nvidia-nvjitlink-cu12==12.4.127; platform_system == 'Linux' and platform_machine == 'x86_64'
-=======
       PYTORCH_EXTRA_INSTALL_REQUIREMENTS: nvidia-cuda-nvrtc-cu12==12.6.77; platform_system == 'Linux' and platform_machine == 'x86_64' | nvidia-cuda-runtime-cu12==12.6.77; platform_system == 'Linux' and platform_machine == 'x86_64' | nvidia-cuda-cupti-cu12==12.6.80; platform_system == 'Linux' and platform_machine == 'x86_64' | nvidia-cudnn-cu12==9.8.0.87; platform_system == 'Linux' and platform_machine == 'x86_64' | nvidia-cublas-cu12==12.6.4.1; platform_system == 'Linux' and platform_machine == 'x86_64' | nvidia-cufft-cu12==11.3.0.4; platform_system == 'Linux' and platform_machine == 'x86_64' | nvidia-curand-cu12==10.3.7.77; platform_system == 'Linux' and platform_machine == 'x86_64' | nvidia-cusolver-cu12==11.7.1.2; platform_system == 'Linux' and platform_machine == 'x86_64' | nvidia-cusparse-cu12==12.5.4.2; platform_system == 'Linux' and platform_machine == 'x86_64' | nvidia-cusparselt-cu12==0.6.3; platform_system == 'Linux' and platform_machine == 'x86_64' | nvidia-nccl-cu12==2.26.2; platform_system == 'Linux' and platform_machine == 'x86_64' | nvidia-nvtx-cu12==12.6.77; platform_system == 'Linux' and platform_machine == 'x86_64' | nvidia-nvjitlink-cu12==12.6.85; platform_system == 'Linux' and platform_machine == 'x86_64' | nvidia-cufile-cu12==1.11.1.6; platform_system == 'Linux' and platform_machine == 'x86_64'
->>>>>>> 27370998
     secrets:
       github-token: ${{ secrets.GITHUB_TOKEN }}
   manywheel-py3_11-cpu-aarch64-test:  # Testing
@@ -446,77 +334,27 @@
       github-token: ${{ secrets.GITHUB_TOKEN }}
     uses: ./.github/workflows/_binary-upload.yml
 
-  manywheel-py3_11-cuda-aarch64-12_6-build:
-    if: ${{ github.repository_owner == 'pytorch' }}
-    uses: ./.github/workflows/_binary-build-linux.yml
-    needs: get-label-type
-    with:
-      PYTORCH_ROOT: /pytorch
-      PACKAGE_TYPE: manywheel
-      # TODO: This is a legacy variable that we eventually want to get rid of in
-      #       favor of GPU_ARCH_VERSION
-      DESIRED_CUDA: cu126
-      GPU_ARCH_VERSION: 12.6-aarch64
-      GPU_ARCH_TYPE: cuda-aarch64
-      DOCKER_IMAGE: pytorch/manylinuxaarch64-builder:cuda12.6-main
-      DESIRED_DEVTOOLSET: cxx11-abi
+  manywheel-py3_11-cuda-aarch64-12_8-build:
+    if: ${{ github.repository_owner == 'pytorch' }}
+    uses: ./.github/workflows/_binary-build-linux.yml
+    needs: get-label-type
+    with:
+      PYTORCH_ROOT: /pytorch
+      PACKAGE_TYPE: manywheel
+      # TODO: This is a legacy variable that we eventually want to get rid of in
+      #       favor of GPU_ARCH_VERSION
+      DESIRED_CUDA: cu128
+      GPU_ARCH_VERSION: 12.8-aarch64
+      GPU_ARCH_TYPE: cuda-aarch64
+      DOCKER_IMAGE: pytorch/manylinuxaarch64-builder:cuda12.8-main
       use_split_build: False
       DESIRED_PYTHON: "3.11"
       runner_prefix: "${{ needs.get-label-type.outputs.label-type }}"
       runs_on: linux.arm64.m7g.4xlarge.ephemeral
       ALPINE_IMAGE: "arm64v8/alpine"
-      build_name: manywheel-py3_11-cuda-aarch64-12_6
-      build_environment: linux-aarch64-binary-manywheel
-      timeout-minutes: 420
-    secrets:
-      github-token: ${{ secrets.GITHUB_TOKEN }}
-  manywheel-py3_11-cuda-aarch64-12_6-upload:  # Uploading
-    if: ${{ github.repository_owner == 'pytorch' }}
-    permissions:
-      id-token: write
-      contents: read
-    needs: manywheel-py3_11-cuda-aarch64-12_6-build
-    with:
-      PYTORCH_ROOT: /pytorch
-      PACKAGE_TYPE: manywheel
-      # TODO: This is a legacy variable that we eventually want to get rid of in
-      #       favor of GPU_ARCH_VERSION
-      DESIRED_CUDA: cu126
-      GPU_ARCH_VERSION: 12.6-aarch64
-      GPU_ARCH_TYPE: cuda-aarch64
-      DOCKER_IMAGE: pytorch/manylinuxaarch64-builder:cuda12.6-main
-      DESIRED_DEVTOOLSET: cxx11-abi
-      use_split_build: False
-      DESIRED_PYTHON: "3.11"
-      build_name: manywheel-py3_11-cuda-aarch64-12_6
-    secrets:
-      github-token: ${{ secrets.GITHUB_TOKEN }}
-    uses: ./.github/workflows/_binary-upload.yml
-
-  manywheel-py3_11-cuda-aarch64-12_8-build:
-    if: ${{ github.repository_owner == 'pytorch' }}
-    uses: ./.github/workflows/_binary-build-linux.yml
-    needs: get-label-type
-    with:
-      PYTORCH_ROOT: /pytorch
-      PACKAGE_TYPE: manywheel
-      # TODO: This is a legacy variable that we eventually want to get rid of in
-      #       favor of GPU_ARCH_VERSION
-      DESIRED_CUDA: cu128
-      GPU_ARCH_VERSION: 12.8-aarch64
-      GPU_ARCH_TYPE: cuda-aarch64
-      DOCKER_IMAGE: pytorch/manylinuxaarch64-builder:cuda12.8-main
-      use_split_build: False
-      DESIRED_PYTHON: "3.11"
-      runner_prefix: "${{ needs.get-label-type.outputs.label-type }}"
-      runs_on: linux.arm64.m7g.4xlarge.ephemeral
-      ALPINE_IMAGE: "arm64v8/alpine"
       build_name: manywheel-py3_11-cuda-aarch64-12_8
       build_environment: linux-aarch64-binary-manywheel
-<<<<<<< HEAD
-=======
       PYTORCH_EXTRA_INSTALL_REQUIREMENTS: nvidia-cuda-nvrtc-cu12==12.8.61; platform_system == 'Linux' and platform_machine == 'x86_64' | nvidia-cuda-runtime-cu12==12.8.57; platform_system == 'Linux' and platform_machine == 'x86_64' | nvidia-cuda-cupti-cu12==12.8.57; platform_system == 'Linux' and platform_machine == 'x86_64' | nvidia-cudnn-cu12==9.8.0.87; platform_system == 'Linux' and platform_machine == 'x86_64' | nvidia-cublas-cu12==12.8.3.14; platform_system == 'Linux' and platform_machine == 'x86_64' | nvidia-cufft-cu12==11.3.3.41; platform_system == 'Linux' and platform_machine == 'x86_64' | nvidia-curand-cu12==10.3.9.55; platform_system == 'Linux' and platform_machine == 'x86_64' | nvidia-cusolver-cu12==11.7.2.55; platform_system == 'Linux' and platform_machine == 'x86_64' | nvidia-cusparse-cu12==12.5.7.53; platform_system == 'Linux' and platform_machine == 'x86_64' | nvidia-cusparselt-cu12==0.6.3; platform_system == 'Linux' and platform_machine == 'x86_64' | nvidia-nccl-cu12==2.26.2; platform_system == 'Linux' and platform_machine == 'x86_64' | nvidia-nvtx-cu12==12.8.55; platform_system == 'Linux' and platform_machine == 'x86_64' | nvidia-nvjitlink-cu12==12.8.61; platform_system == 'Linux' and platform_machine == 'x86_64' | nvidia-cufile-cu12==1.13.0.11; platform_system == 'Linux' and platform_machine == 'x86_64'
->>>>>>> 27370998
       timeout-minutes: 420
     secrets:
       github-token: ${{ secrets.GITHUB_TOKEN }}
@@ -561,11 +399,7 @@
       ALPINE_IMAGE: "arm64v8/alpine"
       build_name: manywheel-py3_12-cpu-aarch64
       build_environment: linux-aarch64-binary-manywheel
-<<<<<<< HEAD
-      PYTORCH_EXTRA_INSTALL_REQUIREMENTS: nvidia-cuda-nvrtc-cu12==12.4.127; platform_system == 'Linux' and platform_machine == 'x86_64' | nvidia-cuda-runtime-cu12==12.4.127; platform_system == 'Linux' and platform_machine == 'x86_64' | nvidia-cuda-cupti-cu12==12.4.127; platform_system == 'Linux' and platform_machine == 'x86_64' | nvidia-cudnn-cu12==9.1.0.70; platform_system == 'Linux' and platform_machine == 'x86_64' | nvidia-cublas-cu12==12.4.5.8; platform_system == 'Linux' and platform_machine == 'x86_64' | nvidia-cufft-cu12==11.2.1.3; platform_system == 'Linux' and platform_machine == 'x86_64' | nvidia-curand-cu12==10.3.5.147; platform_system == 'Linux' and platform_machine == 'x86_64' | nvidia-cusolver-cu12==11.6.1.9; platform_system == 'Linux' and platform_machine == 'x86_64' | nvidia-cusparse-cu12==12.3.1.170; platform_system == 'Linux' and platform_machine == 'x86_64' | nvidia-cusparselt-cu12==0.6.2; platform_system == 'Linux' and platform_machine == 'x86_64' | nvidia-nccl-cu12==2.25.1; platform_system == 'Linux' and platform_machine == 'x86_64' | nvidia-nvtx-cu12==12.4.127; platform_system == 'Linux' and platform_machine == 'x86_64' | nvidia-nvjitlink-cu12==12.4.127; platform_system == 'Linux' and platform_machine == 'x86_64'
-=======
       PYTORCH_EXTRA_INSTALL_REQUIREMENTS: nvidia-cuda-nvrtc-cu12==12.6.77; platform_system == 'Linux' and platform_machine == 'x86_64' | nvidia-cuda-runtime-cu12==12.6.77; platform_system == 'Linux' and platform_machine == 'x86_64' | nvidia-cuda-cupti-cu12==12.6.80; platform_system == 'Linux' and platform_machine == 'x86_64' | nvidia-cudnn-cu12==9.8.0.87; platform_system == 'Linux' and platform_machine == 'x86_64' | nvidia-cublas-cu12==12.6.4.1; platform_system == 'Linux' and platform_machine == 'x86_64' | nvidia-cufft-cu12==11.3.0.4; platform_system == 'Linux' and platform_machine == 'x86_64' | nvidia-curand-cu12==10.3.7.77; platform_system == 'Linux' and platform_machine == 'x86_64' | nvidia-cusolver-cu12==11.7.1.2; platform_system == 'Linux' and platform_machine == 'x86_64' | nvidia-cusparse-cu12==12.5.4.2; platform_system == 'Linux' and platform_machine == 'x86_64' | nvidia-cusparselt-cu12==0.6.3; platform_system == 'Linux' and platform_machine == 'x86_64' | nvidia-nccl-cu12==2.26.2; platform_system == 'Linux' and platform_machine == 'x86_64' | nvidia-nvtx-cu12==12.6.77; platform_system == 'Linux' and platform_machine == 'x86_64' | nvidia-nvjitlink-cu12==12.6.85; platform_system == 'Linux' and platform_machine == 'x86_64' | nvidia-cufile-cu12==1.11.1.6; platform_system == 'Linux' and platform_machine == 'x86_64'
->>>>>>> 27370998
     secrets:
       github-token: ${{ secrets.GITHUB_TOKEN }}
   manywheel-py3_12-cpu-aarch64-test:  # Testing
@@ -612,77 +446,27 @@
       github-token: ${{ secrets.GITHUB_TOKEN }}
     uses: ./.github/workflows/_binary-upload.yml
 
-  manywheel-py3_12-cuda-aarch64-12_6-build:
-    if: ${{ github.repository_owner == 'pytorch' }}
-    uses: ./.github/workflows/_binary-build-linux.yml
-    needs: get-label-type
-    with:
-      PYTORCH_ROOT: /pytorch
-      PACKAGE_TYPE: manywheel
-      # TODO: This is a legacy variable that we eventually want to get rid of in
-      #       favor of GPU_ARCH_VERSION
-      DESIRED_CUDA: cu126
-      GPU_ARCH_VERSION: 12.6-aarch64
-      GPU_ARCH_TYPE: cuda-aarch64
-      DOCKER_IMAGE: pytorch/manylinuxaarch64-builder:cuda12.6-main
-      DESIRED_DEVTOOLSET: cxx11-abi
+  manywheel-py3_12-cuda-aarch64-12_8-build:
+    if: ${{ github.repository_owner == 'pytorch' }}
+    uses: ./.github/workflows/_binary-build-linux.yml
+    needs: get-label-type
+    with:
+      PYTORCH_ROOT: /pytorch
+      PACKAGE_TYPE: manywheel
+      # TODO: This is a legacy variable that we eventually want to get rid of in
+      #       favor of GPU_ARCH_VERSION
+      DESIRED_CUDA: cu128
+      GPU_ARCH_VERSION: 12.8-aarch64
+      GPU_ARCH_TYPE: cuda-aarch64
+      DOCKER_IMAGE: pytorch/manylinuxaarch64-builder:cuda12.8-main
       use_split_build: False
       DESIRED_PYTHON: "3.12"
       runner_prefix: "${{ needs.get-label-type.outputs.label-type }}"
       runs_on: linux.arm64.m7g.4xlarge.ephemeral
       ALPINE_IMAGE: "arm64v8/alpine"
-      build_name: manywheel-py3_12-cuda-aarch64-12_6
-      build_environment: linux-aarch64-binary-manywheel
-      timeout-minutes: 420
-    secrets:
-      github-token: ${{ secrets.GITHUB_TOKEN }}
-  manywheel-py3_12-cuda-aarch64-12_6-upload:  # Uploading
-    if: ${{ github.repository_owner == 'pytorch' }}
-    permissions:
-      id-token: write
-      contents: read
-    needs: manywheel-py3_12-cuda-aarch64-12_6-build
-    with:
-      PYTORCH_ROOT: /pytorch
-      PACKAGE_TYPE: manywheel
-      # TODO: This is a legacy variable that we eventually want to get rid of in
-      #       favor of GPU_ARCH_VERSION
-      DESIRED_CUDA: cu126
-      GPU_ARCH_VERSION: 12.6-aarch64
-      GPU_ARCH_TYPE: cuda-aarch64
-      DOCKER_IMAGE: pytorch/manylinuxaarch64-builder:cuda12.6-main
-      DESIRED_DEVTOOLSET: cxx11-abi
-      use_split_build: False
-      DESIRED_PYTHON: "3.12"
-      build_name: manywheel-py3_12-cuda-aarch64-12_6
-    secrets:
-      github-token: ${{ secrets.GITHUB_TOKEN }}
-    uses: ./.github/workflows/_binary-upload.yml
-
-  manywheel-py3_12-cuda-aarch64-12_8-build:
-    if: ${{ github.repository_owner == 'pytorch' }}
-    uses: ./.github/workflows/_binary-build-linux.yml
-    needs: get-label-type
-    with:
-      PYTORCH_ROOT: /pytorch
-      PACKAGE_TYPE: manywheel
-      # TODO: This is a legacy variable that we eventually want to get rid of in
-      #       favor of GPU_ARCH_VERSION
-      DESIRED_CUDA: cu128
-      GPU_ARCH_VERSION: 12.8-aarch64
-      GPU_ARCH_TYPE: cuda-aarch64
-      DOCKER_IMAGE: pytorch/manylinuxaarch64-builder:cuda12.8-main
-      use_split_build: False
-      DESIRED_PYTHON: "3.12"
-      runner_prefix: "${{ needs.get-label-type.outputs.label-type }}"
-      runs_on: linux.arm64.m7g.4xlarge.ephemeral
-      ALPINE_IMAGE: "arm64v8/alpine"
       build_name: manywheel-py3_12-cuda-aarch64-12_8
       build_environment: linux-aarch64-binary-manywheel
-<<<<<<< HEAD
-=======
       PYTORCH_EXTRA_INSTALL_REQUIREMENTS: nvidia-cuda-nvrtc-cu12==12.8.61; platform_system == 'Linux' and platform_machine == 'x86_64' | nvidia-cuda-runtime-cu12==12.8.57; platform_system == 'Linux' and platform_machine == 'x86_64' | nvidia-cuda-cupti-cu12==12.8.57; platform_system == 'Linux' and platform_machine == 'x86_64' | nvidia-cudnn-cu12==9.8.0.87; platform_system == 'Linux' and platform_machine == 'x86_64' | nvidia-cublas-cu12==12.8.3.14; platform_system == 'Linux' and platform_machine == 'x86_64' | nvidia-cufft-cu12==11.3.3.41; platform_system == 'Linux' and platform_machine == 'x86_64' | nvidia-curand-cu12==10.3.9.55; platform_system == 'Linux' and platform_machine == 'x86_64' | nvidia-cusolver-cu12==11.7.2.55; platform_system == 'Linux' and platform_machine == 'x86_64' | nvidia-cusparse-cu12==12.5.7.53; platform_system == 'Linux' and platform_machine == 'x86_64' | nvidia-cusparselt-cu12==0.6.3; platform_system == 'Linux' and platform_machine == 'x86_64' | nvidia-nccl-cu12==2.26.2; platform_system == 'Linux' and platform_machine == 'x86_64' | nvidia-nvtx-cu12==12.8.55; platform_system == 'Linux' and platform_machine == 'x86_64' | nvidia-nvjitlink-cu12==12.8.61; platform_system == 'Linux' and platform_machine == 'x86_64' | nvidia-cufile-cu12==1.13.0.11; platform_system == 'Linux' and platform_machine == 'x86_64'
->>>>>>> 27370998
       timeout-minutes: 420
     secrets:
       github-token: ${{ secrets.GITHUB_TOKEN }}
@@ -727,11 +511,7 @@
       ALPINE_IMAGE: "arm64v8/alpine"
       build_name: manywheel-py3_13-cpu-aarch64
       build_environment: linux-aarch64-binary-manywheel
-<<<<<<< HEAD
-      PYTORCH_EXTRA_INSTALL_REQUIREMENTS: nvidia-cuda-nvrtc-cu12==12.4.127; platform_system == 'Linux' and platform_machine == 'x86_64' | nvidia-cuda-runtime-cu12==12.4.127; platform_system == 'Linux' and platform_machine == 'x86_64' | nvidia-cuda-cupti-cu12==12.4.127; platform_system == 'Linux' and platform_machine == 'x86_64' | nvidia-cudnn-cu12==9.1.0.70; platform_system == 'Linux' and platform_machine == 'x86_64' | nvidia-cublas-cu12==12.4.5.8; platform_system == 'Linux' and platform_machine == 'x86_64' | nvidia-cufft-cu12==11.2.1.3; platform_system == 'Linux' and platform_machine == 'x86_64' | nvidia-curand-cu12==10.3.5.147; platform_system == 'Linux' and platform_machine == 'x86_64' | nvidia-cusolver-cu12==11.6.1.9; platform_system == 'Linux' and platform_machine == 'x86_64' | nvidia-cusparse-cu12==12.3.1.170; platform_system == 'Linux' and platform_machine == 'x86_64' | nvidia-cusparselt-cu12==0.6.2; platform_system == 'Linux' and platform_machine == 'x86_64' | nvidia-nccl-cu12==2.25.1; platform_system == 'Linux' and platform_machine == 'x86_64' | nvidia-nvtx-cu12==12.4.127; platform_system == 'Linux' and platform_machine == 'x86_64' | nvidia-nvjitlink-cu12==12.4.127; platform_system == 'Linux' and platform_machine == 'x86_64'
-=======
       PYTORCH_EXTRA_INSTALL_REQUIREMENTS: nvidia-cuda-nvrtc-cu12==12.6.77; platform_system == 'Linux' and platform_machine == 'x86_64' | nvidia-cuda-runtime-cu12==12.6.77; platform_system == 'Linux' and platform_machine == 'x86_64' | nvidia-cuda-cupti-cu12==12.6.80; platform_system == 'Linux' and platform_machine == 'x86_64' | nvidia-cudnn-cu12==9.8.0.87; platform_system == 'Linux' and platform_machine == 'x86_64' | nvidia-cublas-cu12==12.6.4.1; platform_system == 'Linux' and platform_machine == 'x86_64' | nvidia-cufft-cu12==11.3.0.4; platform_system == 'Linux' and platform_machine == 'x86_64' | nvidia-curand-cu12==10.3.7.77; platform_system == 'Linux' and platform_machine == 'x86_64' | nvidia-cusolver-cu12==11.7.1.2; platform_system == 'Linux' and platform_machine == 'x86_64' | nvidia-cusparse-cu12==12.5.4.2; platform_system == 'Linux' and platform_machine == 'x86_64' | nvidia-cusparselt-cu12==0.6.3; platform_system == 'Linux' and platform_machine == 'x86_64' | nvidia-nccl-cu12==2.26.2; platform_system == 'Linux' and platform_machine == 'x86_64' | nvidia-nvtx-cu12==12.6.77; platform_system == 'Linux' and platform_machine == 'x86_64' | nvidia-nvjitlink-cu12==12.6.85; platform_system == 'Linux' and platform_machine == 'x86_64' | nvidia-cufile-cu12==1.11.1.6; platform_system == 'Linux' and platform_machine == 'x86_64'
->>>>>>> 27370998
     secrets:
       github-token: ${{ secrets.GITHUB_TOKEN }}
   manywheel-py3_13-cpu-aarch64-test:  # Testing
@@ -778,77 +558,27 @@
       github-token: ${{ secrets.GITHUB_TOKEN }}
     uses: ./.github/workflows/_binary-upload.yml
 
-  manywheel-py3_13-cuda-aarch64-12_6-build:
-    if: ${{ github.repository_owner == 'pytorch' }}
-    uses: ./.github/workflows/_binary-build-linux.yml
-    needs: get-label-type
-    with:
-      PYTORCH_ROOT: /pytorch
-      PACKAGE_TYPE: manywheel
-      # TODO: This is a legacy variable that we eventually want to get rid of in
-      #       favor of GPU_ARCH_VERSION
-      DESIRED_CUDA: cu126
-      GPU_ARCH_VERSION: 12.6-aarch64
-      GPU_ARCH_TYPE: cuda-aarch64
-      DOCKER_IMAGE: pytorch/manylinuxaarch64-builder:cuda12.6-main
-      DESIRED_DEVTOOLSET: cxx11-abi
+  manywheel-py3_13-cuda-aarch64-12_8-build:
+    if: ${{ github.repository_owner == 'pytorch' }}
+    uses: ./.github/workflows/_binary-build-linux.yml
+    needs: get-label-type
+    with:
+      PYTORCH_ROOT: /pytorch
+      PACKAGE_TYPE: manywheel
+      # TODO: This is a legacy variable that we eventually want to get rid of in
+      #       favor of GPU_ARCH_VERSION
+      DESIRED_CUDA: cu128
+      GPU_ARCH_VERSION: 12.8-aarch64
+      GPU_ARCH_TYPE: cuda-aarch64
+      DOCKER_IMAGE: pytorch/manylinuxaarch64-builder:cuda12.8-main
       use_split_build: False
       DESIRED_PYTHON: "3.13"
       runner_prefix: "${{ needs.get-label-type.outputs.label-type }}"
       runs_on: linux.arm64.m7g.4xlarge.ephemeral
       ALPINE_IMAGE: "arm64v8/alpine"
-      build_name: manywheel-py3_13-cuda-aarch64-12_6
-      build_environment: linux-aarch64-binary-manywheel
-      timeout-minutes: 420
-    secrets:
-      github-token: ${{ secrets.GITHUB_TOKEN }}
-  manywheel-py3_13-cuda-aarch64-12_6-upload:  # Uploading
-    if: ${{ github.repository_owner == 'pytorch' }}
-    permissions:
-      id-token: write
-      contents: read
-    needs: manywheel-py3_13-cuda-aarch64-12_6-build
-    with:
-      PYTORCH_ROOT: /pytorch
-      PACKAGE_TYPE: manywheel
-      # TODO: This is a legacy variable that we eventually want to get rid of in
-      #       favor of GPU_ARCH_VERSION
-      DESIRED_CUDA: cu126
-      GPU_ARCH_VERSION: 12.6-aarch64
-      GPU_ARCH_TYPE: cuda-aarch64
-      DOCKER_IMAGE: pytorch/manylinuxaarch64-builder:cuda12.6-main
-      DESIRED_DEVTOOLSET: cxx11-abi
-      use_split_build: False
-      DESIRED_PYTHON: "3.13"
-      build_name: manywheel-py3_13-cuda-aarch64-12_6
-    secrets:
-      github-token: ${{ secrets.GITHUB_TOKEN }}
-    uses: ./.github/workflows/_binary-upload.yml
-
-  manywheel-py3_13-cuda-aarch64-12_8-build:
-    if: ${{ github.repository_owner == 'pytorch' }}
-    uses: ./.github/workflows/_binary-build-linux.yml
-    needs: get-label-type
-    with:
-      PYTORCH_ROOT: /pytorch
-      PACKAGE_TYPE: manywheel
-      # TODO: This is a legacy variable that we eventually want to get rid of in
-      #       favor of GPU_ARCH_VERSION
-      DESIRED_CUDA: cu128
-      GPU_ARCH_VERSION: 12.8-aarch64
-      GPU_ARCH_TYPE: cuda-aarch64
-      DOCKER_IMAGE: pytorch/manylinuxaarch64-builder:cuda12.8-main
-      use_split_build: False
-      DESIRED_PYTHON: "3.13"
-      runner_prefix: "${{ needs.get-label-type.outputs.label-type }}"
-      runs_on: linux.arm64.m7g.4xlarge.ephemeral
-      ALPINE_IMAGE: "arm64v8/alpine"
       build_name: manywheel-py3_13-cuda-aarch64-12_8
       build_environment: linux-aarch64-binary-manywheel
-<<<<<<< HEAD
-=======
       PYTORCH_EXTRA_INSTALL_REQUIREMENTS: nvidia-cuda-nvrtc-cu12==12.8.61; platform_system == 'Linux' and platform_machine == 'x86_64' | nvidia-cuda-runtime-cu12==12.8.57; platform_system == 'Linux' and platform_machine == 'x86_64' | nvidia-cuda-cupti-cu12==12.8.57; platform_system == 'Linux' and platform_machine == 'x86_64' | nvidia-cudnn-cu12==9.8.0.87; platform_system == 'Linux' and platform_machine == 'x86_64' | nvidia-cublas-cu12==12.8.3.14; platform_system == 'Linux' and platform_machine == 'x86_64' | nvidia-cufft-cu12==11.3.3.41; platform_system == 'Linux' and platform_machine == 'x86_64' | nvidia-curand-cu12==10.3.9.55; platform_system == 'Linux' and platform_machine == 'x86_64' | nvidia-cusolver-cu12==11.7.2.55; platform_system == 'Linux' and platform_machine == 'x86_64' | nvidia-cusparse-cu12==12.5.7.53; platform_system == 'Linux' and platform_machine == 'x86_64' | nvidia-cusparselt-cu12==0.6.3; platform_system == 'Linux' and platform_machine == 'x86_64' | nvidia-nccl-cu12==2.26.2; platform_system == 'Linux' and platform_machine == 'x86_64' | nvidia-nvtx-cu12==12.8.55; platform_system == 'Linux' and platform_machine == 'x86_64' | nvidia-nvjitlink-cu12==12.8.61; platform_system == 'Linux' and platform_machine == 'x86_64' | nvidia-cufile-cu12==1.13.0.11; platform_system == 'Linux' and platform_machine == 'x86_64'
->>>>>>> 27370998
       timeout-minutes: 420
     secrets:
       github-token: ${{ secrets.GITHUB_TOKEN }}
@@ -893,11 +623,7 @@
       ALPINE_IMAGE: "arm64v8/alpine"
       build_name: manywheel-py3_13t-cpu-aarch64
       build_environment: linux-aarch64-binary-manywheel
-<<<<<<< HEAD
-      PYTORCH_EXTRA_INSTALL_REQUIREMENTS: nvidia-cuda-nvrtc-cu12==12.4.127; platform_system == 'Linux' and platform_machine == 'x86_64' | nvidia-cuda-runtime-cu12==12.4.127; platform_system == 'Linux' and platform_machine == 'x86_64' | nvidia-cuda-cupti-cu12==12.4.127; platform_system == 'Linux' and platform_machine == 'x86_64' | nvidia-cudnn-cu12==9.1.0.70; platform_system == 'Linux' and platform_machine == 'x86_64' | nvidia-cublas-cu12==12.4.5.8; platform_system == 'Linux' and platform_machine == 'x86_64' | nvidia-cufft-cu12==11.2.1.3; platform_system == 'Linux' and platform_machine == 'x86_64' | nvidia-curand-cu12==10.3.5.147; platform_system == 'Linux' and platform_machine == 'x86_64' | nvidia-cusolver-cu12==11.6.1.9; platform_system == 'Linux' and platform_machine == 'x86_64' | nvidia-cusparse-cu12==12.3.1.170; platform_system == 'Linux' and platform_machine == 'x86_64' | nvidia-cusparselt-cu12==0.6.2; platform_system == 'Linux' and platform_machine == 'x86_64' | nvidia-nccl-cu12==2.25.1; platform_system == 'Linux' and platform_machine == 'x86_64' | nvidia-nvtx-cu12==12.4.127; platform_system == 'Linux' and platform_machine == 'x86_64' | nvidia-nvjitlink-cu12==12.4.127; platform_system == 'Linux' and platform_machine == 'x86_64'
-=======
       PYTORCH_EXTRA_INSTALL_REQUIREMENTS: nvidia-cuda-nvrtc-cu12==12.6.77; platform_system == 'Linux' and platform_machine == 'x86_64' | nvidia-cuda-runtime-cu12==12.6.77; platform_system == 'Linux' and platform_machine == 'x86_64' | nvidia-cuda-cupti-cu12==12.6.80; platform_system == 'Linux' and platform_machine == 'x86_64' | nvidia-cudnn-cu12==9.8.0.87; platform_system == 'Linux' and platform_machine == 'x86_64' | nvidia-cublas-cu12==12.6.4.1; platform_system == 'Linux' and platform_machine == 'x86_64' | nvidia-cufft-cu12==11.3.0.4; platform_system == 'Linux' and platform_machine == 'x86_64' | nvidia-curand-cu12==10.3.7.77; platform_system == 'Linux' and platform_machine == 'x86_64' | nvidia-cusolver-cu12==11.7.1.2; platform_system == 'Linux' and platform_machine == 'x86_64' | nvidia-cusparse-cu12==12.5.4.2; platform_system == 'Linux' and platform_machine == 'x86_64' | nvidia-cusparselt-cu12==0.6.3; platform_system == 'Linux' and platform_machine == 'x86_64' | nvidia-nccl-cu12==2.26.2; platform_system == 'Linux' and platform_machine == 'x86_64' | nvidia-nvtx-cu12==12.6.77; platform_system == 'Linux' and platform_machine == 'x86_64' | nvidia-nvjitlink-cu12==12.6.85; platform_system == 'Linux' and platform_machine == 'x86_64' | nvidia-cufile-cu12==1.11.1.6; platform_system == 'Linux' and platform_machine == 'x86_64'
->>>>>>> 27370998
     secrets:
       github-token: ${{ secrets.GITHUB_TOKEN }}
   manywheel-py3_13t-cpu-aarch64-test:  # Testing
@@ -944,77 +670,27 @@
       github-token: ${{ secrets.GITHUB_TOKEN }}
     uses: ./.github/workflows/_binary-upload.yml
 
-  manywheel-py3_13t-cuda-aarch64-12_6-build:
-    if: ${{ github.repository_owner == 'pytorch' }}
-    uses: ./.github/workflows/_binary-build-linux.yml
-    needs: get-label-type
-    with:
-      PYTORCH_ROOT: /pytorch
-      PACKAGE_TYPE: manywheel
-      # TODO: This is a legacy variable that we eventually want to get rid of in
-      #       favor of GPU_ARCH_VERSION
-      DESIRED_CUDA: cu126
-      GPU_ARCH_VERSION: 12.6-aarch64
-      GPU_ARCH_TYPE: cuda-aarch64
-      DOCKER_IMAGE: pytorch/manylinuxaarch64-builder:cuda12.6-main
-      DESIRED_DEVTOOLSET: cxx11-abi
+  manywheel-py3_13t-cuda-aarch64-12_8-build:
+    if: ${{ github.repository_owner == 'pytorch' }}
+    uses: ./.github/workflows/_binary-build-linux.yml
+    needs: get-label-type
+    with:
+      PYTORCH_ROOT: /pytorch
+      PACKAGE_TYPE: manywheel
+      # TODO: This is a legacy variable that we eventually want to get rid of in
+      #       favor of GPU_ARCH_VERSION
+      DESIRED_CUDA: cu128
+      GPU_ARCH_VERSION: 12.8-aarch64
+      GPU_ARCH_TYPE: cuda-aarch64
+      DOCKER_IMAGE: pytorch/manylinuxaarch64-builder:cuda12.8-main
       use_split_build: False
       DESIRED_PYTHON: "3.13t"
       runner_prefix: "${{ needs.get-label-type.outputs.label-type }}"
       runs_on: linux.arm64.m7g.4xlarge.ephemeral
       ALPINE_IMAGE: "arm64v8/alpine"
-      build_name: manywheel-py3_13t-cuda-aarch64-12_6
-      build_environment: linux-aarch64-binary-manywheel
-      timeout-minutes: 420
-    secrets:
-      github-token: ${{ secrets.GITHUB_TOKEN }}
-  manywheel-py3_13t-cuda-aarch64-12_6-upload:  # Uploading
-    if: ${{ github.repository_owner == 'pytorch' }}
-    permissions:
-      id-token: write
-      contents: read
-    needs: manywheel-py3_13t-cuda-aarch64-12_6-build
-    with:
-      PYTORCH_ROOT: /pytorch
-      PACKAGE_TYPE: manywheel
-      # TODO: This is a legacy variable that we eventually want to get rid of in
-      #       favor of GPU_ARCH_VERSION
-      DESIRED_CUDA: cu126
-      GPU_ARCH_VERSION: 12.6-aarch64
-      GPU_ARCH_TYPE: cuda-aarch64
-      DOCKER_IMAGE: pytorch/manylinuxaarch64-builder:cuda12.6-main
-      DESIRED_DEVTOOLSET: cxx11-abi
-      use_split_build: False
-      DESIRED_PYTHON: "3.13t"
-      build_name: manywheel-py3_13t-cuda-aarch64-12_6
-    secrets:
-      github-token: ${{ secrets.GITHUB_TOKEN }}
-    uses: ./.github/workflows/_binary-upload.yml
-
-  manywheel-py3_13t-cuda-aarch64-12_8-build:
-    if: ${{ github.repository_owner == 'pytorch' }}
-    uses: ./.github/workflows/_binary-build-linux.yml
-    needs: get-label-type
-    with:
-      PYTORCH_ROOT: /pytorch
-      PACKAGE_TYPE: manywheel
-      # TODO: This is a legacy variable that we eventually want to get rid of in
-      #       favor of GPU_ARCH_VERSION
-      DESIRED_CUDA: cu128
-      GPU_ARCH_VERSION: 12.8-aarch64
-      GPU_ARCH_TYPE: cuda-aarch64
-      DOCKER_IMAGE: pytorch/manylinuxaarch64-builder:cuda12.8-main
-      use_split_build: False
-      DESIRED_PYTHON: "3.13t"
-      runner_prefix: "${{ needs.get-label-type.outputs.label-type }}"
-      runs_on: linux.arm64.m7g.4xlarge.ephemeral
-      ALPINE_IMAGE: "arm64v8/alpine"
       build_name: manywheel-py3_13t-cuda-aarch64-12_8
       build_environment: linux-aarch64-binary-manywheel
-<<<<<<< HEAD
-=======
       PYTORCH_EXTRA_INSTALL_REQUIREMENTS: nvidia-cuda-nvrtc-cu12==12.8.61; platform_system == 'Linux' and platform_machine == 'x86_64' | nvidia-cuda-runtime-cu12==12.8.57; platform_system == 'Linux' and platform_machine == 'x86_64' | nvidia-cuda-cupti-cu12==12.8.57; platform_system == 'Linux' and platform_machine == 'x86_64' | nvidia-cudnn-cu12==9.8.0.87; platform_system == 'Linux' and platform_machine == 'x86_64' | nvidia-cublas-cu12==12.8.3.14; platform_system == 'Linux' and platform_machine == 'x86_64' | nvidia-cufft-cu12==11.3.3.41; platform_system == 'Linux' and platform_machine == 'x86_64' | nvidia-curand-cu12==10.3.9.55; platform_system == 'Linux' and platform_machine == 'x86_64' | nvidia-cusolver-cu12==11.7.2.55; platform_system == 'Linux' and platform_machine == 'x86_64' | nvidia-cusparse-cu12==12.5.7.53; platform_system == 'Linux' and platform_machine == 'x86_64' | nvidia-cusparselt-cu12==0.6.3; platform_system == 'Linux' and platform_machine == 'x86_64' | nvidia-nccl-cu12==2.26.2; platform_system == 'Linux' and platform_machine == 'x86_64' | nvidia-nvtx-cu12==12.8.55; platform_system == 'Linux' and platform_machine == 'x86_64' | nvidia-nvjitlink-cu12==12.8.61; platform_system == 'Linux' and platform_machine == 'x86_64' | nvidia-cufile-cu12==1.13.0.11; platform_system == 'Linux' and platform_machine == 'x86_64'
->>>>>>> 27370998
       timeout-minutes: 420
     secrets:
       github-token: ${{ secrets.GITHUB_TOKEN }}
