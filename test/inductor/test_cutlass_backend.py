--- conflicted
+++ resolved
@@ -136,6 +136,15 @@
 
         import cutlass  # noqa: F401
         import cutlass_library  # noqa: F401
+
+
+    def test_cutlass_key(self):
+        from torch._inductor.codegen.cuda.cutlass_utils import try_import_cutlass
+
+        self.assertTrue(try_import_cutlass())
+        from torch._inductor.codecache import cutlass_key
+
+        self.assertIsNotNone(cutlass_key())
 
     @unittest.skipIf(not SM90OrLater, "need sm_90")
     @mock.patch.dict(os.environ, {"PATH": _get_path_without_sccache()})
@@ -1307,15 +1316,6 @@
         ):
             _ = torch.compile(model)(B)
 
-<<<<<<< HEAD
-    def test_cutlass_key(self):
-        from torch._inductor.codegen.cuda.cutlass_utils import try_import_cutlass
-
-        self.assertTrue(try_import_cutlass())
-        from torch._inductor.codecache import cutlass_key
-
-        self.assertIsNotNone(cutlass_key())
-=======
     @unittest.skipIf(not SM90OrLater, "need sm_90")
     @mock.patch.dict(os.environ, {"PATH": _get_path_without_sccache()})
     def test_filtered_ops_cache(self):
@@ -1340,7 +1340,6 @@
         ):
             _ = torch.compile(model)(B)
         self.assertTrue(time.time() - start_time < 100)
->>>>>>> 23a4268a
 
 
 if __name__ == "__main__":
