--- conflicted
+++ resolved
@@ -36,11 +36,7 @@
 
 import torch
 
-<<<<<<< HEAD
-from .. import config, polyfills, variables
-=======
-from .. import graph_break_hints, polyfills, variables
->>>>>>> 3d73ccba
+from .. import config, graph_break_hints, polyfills, variables
 from ..bytecode_transformation import create_call_function, create_rot_n, is_generator
 from ..exc import (
     get_dynamo_observed_exception,
@@ -68,17 +64,12 @@
     istype,
     make_cell,
 )
-<<<<<<< HEAD
 from .base import (
     AsPythonConstantNotImplementedError,
     AttributeMutationNew,
-    typestr,
     ValueMutationNew,
     VariableTracker,
 )
-=======
-from .base import AttributeMutationNew, ValueMutationNew, VariableTracker
->>>>>>> 3d73ccba
 from .constant import ConstantVariable
 
 
