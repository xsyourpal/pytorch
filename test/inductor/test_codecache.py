--- conflicted
+++ resolved
@@ -1507,19 +1507,6 @@
 
             self.assertEqual(counters["inductor"]["fxgraph_cache_hit"], 1)
 
-<<<<<<< HEAD
-    @requires_gpu()
-    @requires_triton()
-    @config.patch({"fx_graph_cache": True})
-    @config.patch({"fx_graph_remote_cache": False})
-    @functorch_config.patch({"enable_autograd_cache": True})
-    def test_modify_unpacked_file(self) -> None:
-        x = torch.ones(4).cuda()
-
-        def f(x):
-            with torch.no_grad():
-                return 2 * x
-=======
     @config.patch({"fx_graph_cache": True})
     @config.patch({"fx_graph_remote_cache": False})
     @functorch_config.patch({"enable_autograd_cache": True})
@@ -1554,33 +1541,55 @@
         def f(x):
             with torch.no_grad():
                 return mod(x)
->>>>>>> 1ddecbff
 
         eager_out = f(x)
 
         with tempfile.TemporaryDirectory() as temp_dir:
-<<<<<<< HEAD
-=======
             path = os.path.join(temp_dir, "new_dir")
->>>>>>> 1ddecbff
             with fresh_inductor_cache():
                 gm, args, kwargs = self.capture(f)(x)
                 assert not kwargs
 
                 compiled_artifact = torch._inductor.standalone_compile(gm, args)
-<<<<<<< HEAD
+                compiled_artifact.save(path=path, format="unpacked")
+
+            self.assertEqual(counters["inductor"]["fxgraph_cache_hit"], 0)
+
+            with fresh_inductor_cache():
+                loaded = torch._inductor.CompiledArtifact.load(
+                    path=path, format="unpacked"
+                )
+                compiled_out = loaded(*args)[0]
+                self.assertEqual(eager_out, compiled_out)
+
+    @requires_gpu()
+    @requires_triton()
+    @config.patch({"fx_graph_cache": True})
+    @config.patch({"fx_graph_remote_cache": False})
+    @functorch_config.patch({"enable_autograd_cache": True})
+    def test_modify_unpacked_file(self) -> None:
+        x = torch.ones(4).cuda()
+
+        def f(x):
+            with torch.no_grad():
+                return 2 * x
+
+        eager_out = f(x)
+
+        with tempfile.TemporaryDirectory() as temp_dir:
+            with fresh_inductor_cache():
+                gm, args, kwargs = self.capture(f)(x)
+                assert not kwargs
+
+                compiled_artifact = torch._inductor.standalone_compile(gm, args)
                 compiled_out = compiled_artifact(*args)
                 self.assertEqual(eager_out, compiled_out)
 
                 compiled_artifact.save(path=temp_dir, format="unpacked")
-=======
-                compiled_artifact.save(path=path, format="unpacked")
->>>>>>> 1ddecbff
 
             self.assertEqual(counters["inductor"]["fxgraph_cache_hit"], 0)
 
             with fresh_inductor_cache():
-<<<<<<< HEAD
                 # Now modify the output file and expect to see the changes
                 for subdir in os.listdir(temp_dir):
                     if subdir in ["aotautograd", "fxgraph"]:
@@ -1602,13 +1611,6 @@
                 )
                 compiled_out = loaded(*args)
                 self.assertEqual(4 * eager_out, compiled_out)
-=======
-                loaded = torch._inductor.CompiledArtifact.load(
-                    path=path, format="unpacked"
-                )
-                compiled_out = loaded(*args)[0]
-                self.assertEqual(eager_out, compiled_out)
->>>>>>> 1ddecbff
 
             self.assertEqual(counters["inductor"]["fxgraph_cache_hit"], 1)
 
