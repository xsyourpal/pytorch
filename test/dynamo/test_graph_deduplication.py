--- conflicted
+++ resolved
@@ -1025,12 +1025,12 @@
     o1 = x0_1.view((10, 10));  x0_1 = None
     add_ = l_x_.add_(l_x_);  add_ = None
     add_2 = o0 + o1;  o0 = o1 = None
-    invoke_subgraph = torch.ops.higher_order.invoke_subgraph(subgraph_0, 'subgraph_0', (l_x_, l_y_))
+    invoke_subgraph = torch.ops.higher_order.invoke_subgraph(subgraph_0, 'subgraph_0', l_x_, l_y_)
     mul_ = l_y_.mul_(l_y_);  mul_ = None
     getitem = invoke_subgraph[0];  invoke_subgraph = None
     sum_5 = getitem.sum();  getitem = None
     add_3 = add_2 + sum_5;  add_2 = sum_5 = None
-    invoke_subgraph_1 = torch.ops.higher_order.invoke_subgraph(subgraph_0, 'subgraph_0', (l_x_, l_y_));  subgraph_0 = l_x_ = l_y_ = None
+    invoke_subgraph_1 = torch.ops.higher_order.invoke_subgraph(subgraph_0, 'subgraph_0', l_x_, l_y_);  subgraph_0 = l_x_ = l_y_ = None
     getitem_1 = invoke_subgraph_1[0];  invoke_subgraph_1 = None
     sum_6 = getitem_1.sum();  getitem_1 = None
     add_4 = add_3 + sum_6;  add_3 = sum_6 = None
@@ -1049,7 +1049,6 @@
         self.assertExpectedInline(
             graph_code(graph),
             """\
-<<<<<<< HEAD
 
 
 
@@ -1064,11 +1063,11 @@
     mul_ = l_y_.mul_(l_y_);  mul_ = None
     add_2 = o0 + o1;  o0 = o1 = None
     add_ = l_x_.add_(l_x_);  add_ = None
-    invoke_subgraph = torch.ops.higher_order.invoke_subgraph(subgraph_0, 'subgraph_0', (l_x_, l_y_))
+    invoke_subgraph = torch.ops.higher_order.invoke_subgraph(subgraph_0, 'subgraph_0', l_x_, l_y_)
     getitem = invoke_subgraph[0];  invoke_subgraph = None
     sum_5 = getitem.sum();  getitem = None
     add_3 = add_2 + sum_5;  add_2 = sum_5 = None
-    invoke_subgraph_1 = torch.ops.higher_order.invoke_subgraph(subgraph_0, 'subgraph_0', (l_x_, l_y_));  subgraph_0 = l_x_ = l_y_ = None
+    invoke_subgraph_1 = torch.ops.higher_order.invoke_subgraph(subgraph_0, 'subgraph_0', l_x_, l_y_);  subgraph_0 = l_x_ = l_y_ = None
     getitem_1 = invoke_subgraph_1[0];  invoke_subgraph_1 = None
     sum_6 = getitem_1.sum();  getitem_1 = None
     add_4 = add_3 + sum_6;  add_3 = sum_6 = None
@@ -1077,33 +1076,10 @@
         )
         _stable_topological_sort(
             graph, torch._dynamo.graph_deduplication.last_node_to_additional_deps
-=======
-graph():
-    %subgraph_0 : [num_users=2] = get_attr[target=subgraph_0]
-    %l_x_ : torch.Tensor [num_users=5] = placeholder[target=L_x_]
-    %l_y_ : torch.Tensor [num_users=3] = placeholder[target=L_y_]
-    %x0 : [num_users=1] = call_method[target=view](args = (%l_x_, (10, 10)), kwargs = {})
-    %mul_ : [num_users=0] = call_method[target=mul_](args = (%l_y_, %l_y_), kwargs = {})
-    %o0 : [num_users=1] = call_method[target=view](args = (%x0, (10, 10)), kwargs = {})
-    %x0_1 : [num_users=1] = call_method[target=view](args = (%l_x_, (10, 10)), kwargs = {})
-    %o1 : [num_users=1] = call_method[target=view](args = (%x0_1, (10, 10)), kwargs = {})
-    %add_ : [num_users=0] = call_method[target=add_](args = (%l_x_, %l_x_), kwargs = {})
-    %add_2 : [num_users=1] = call_function[target=operator.add](args = (%o0, %o1), kwargs = {})
-    %invoke_subgraph : [num_users=1] = call_function[target=torch.ops.higher_order.invoke_subgraph](args = (%subgraph_0, subgraph_0, %l_x_, %l_y_), kwargs = {})
-    %getitem : [num_users=1] = call_function[target=operator.getitem](args = (%invoke_subgraph, 0), kwargs = {})
-    %sum_5 : [num_users=1] = call_method[target=sum](args = (%getitem,), kwargs = {})
-    %add_3 : [num_users=1] = call_function[target=operator.add](args = (%add_2, %sum_5), kwargs = {})
-    %invoke_subgraph_1 : [num_users=1] = call_function[target=torch.ops.higher_order.invoke_subgraph](args = (%subgraph_0, subgraph_0, %l_x_, %l_y_), kwargs = {})
-    %getitem_1 : [num_users=1] = call_function[target=operator.getitem](args = (%invoke_subgraph_1, 0), kwargs = {})
-    %sum_6 : [num_users=1] = call_method[target=sum](args = (%getitem_1,), kwargs = {})
-    %add_4 : [num_users=1] = call_function[target=operator.add](args = (%add_3, %sum_6), kwargs = {})
-    return (add_4,)""",
->>>>>>> 09198fad
         )
         self.assertExpectedInline(
             graph_code(graph),
             """\
-<<<<<<< HEAD
 
 
 
@@ -1117,39 +1093,17 @@
     o1 = x0_1.view((10, 10));  x0_1 = None
     add_2 = o0 + o1;  o0 = o1 = None
     add_ = l_x_.add_(l_x_);  add_ = None
-    invoke_subgraph = torch.ops.higher_order.invoke_subgraph(subgraph_0, 'subgraph_0', (l_x_, l_y_))
+    invoke_subgraph = torch.ops.higher_order.invoke_subgraph(subgraph_0, 'subgraph_0', l_x_, l_y_)
     mul_ = l_y_.mul_(l_y_);  mul_ = None
     getitem = invoke_subgraph[0];  invoke_subgraph = None
     sum_5 = getitem.sum();  getitem = None
     add_3 = add_2 + sum_5;  add_2 = sum_5 = None
-    invoke_subgraph_1 = torch.ops.higher_order.invoke_subgraph(subgraph_0, 'subgraph_0', (l_x_, l_y_));  subgraph_0 = l_x_ = l_y_ = None
+    invoke_subgraph_1 = torch.ops.higher_order.invoke_subgraph(subgraph_0, 'subgraph_0', l_x_, l_y_);  subgraph_0 = l_x_ = l_y_ = None
     getitem_1 = invoke_subgraph_1[0];  invoke_subgraph_1 = None
     sum_6 = getitem_1.sum();  getitem_1 = None
     add_4 = add_3 + sum_6;  add_3 = sum_6 = None
     return (add_4,)
     """,
-=======
-graph():
-    %subgraph_0 : [num_users=2] = get_attr[target=subgraph_0]
-    %l_x_ : torch.Tensor [num_users=5] = placeholder[target=L_x_]
-    %l_y_ : torch.Tensor [num_users=3] = placeholder[target=L_y_]
-    %x0 : [num_users=1] = call_method[target=view](args = (%l_x_, (10, 10)), kwargs = {})
-    %o0 : [num_users=1] = call_method[target=view](args = (%x0, (10, 10)), kwargs = {})
-    %x0_1 : [num_users=1] = call_method[target=view](args = (%l_x_, (10, 10)), kwargs = {})
-    %o1 : [num_users=1] = call_method[target=view](args = (%x0_1, (10, 10)), kwargs = {})
-    %add_ : [num_users=0] = call_method[target=add_](args = (%l_x_, %l_x_), kwargs = {})
-    %add_2 : [num_users=1] = call_function[target=operator.add](args = (%o0, %o1), kwargs = {})
-    %invoke_subgraph : [num_users=1] = call_function[target=torch.ops.higher_order.invoke_subgraph](args = (%subgraph_0, subgraph_0, %l_x_, %l_y_), kwargs = {})
-    %mul_ : [num_users=0] = call_method[target=mul_](args = (%l_y_, %l_y_), kwargs = {})
-    %getitem : [num_users=1] = call_function[target=operator.getitem](args = (%invoke_subgraph, 0), kwargs = {})
-    %sum_5 : [num_users=1] = call_method[target=sum](args = (%getitem,), kwargs = {})
-    %add_3 : [num_users=1] = call_function[target=operator.add](args = (%add_2, %sum_5), kwargs = {})
-    %invoke_subgraph_1 : [num_users=1] = call_function[target=torch.ops.higher_order.invoke_subgraph](args = (%subgraph_0, subgraph_0, %l_x_, %l_y_), kwargs = {})
-    %getitem_1 : [num_users=1] = call_function[target=operator.getitem](args = (%invoke_subgraph_1, 0), kwargs = {})
-    %sum_6 : [num_users=1] = call_method[target=sum](args = (%getitem_1,), kwargs = {})
-    %add_4 : [num_users=1] = call_function[target=operator.add](args = (%add_3, %sum_6), kwargs = {})
-    return (add_4,)""",
->>>>>>> 09198fad
         )
 
 
