--- conflicted
+++ resolved
@@ -82,12 +82,7 @@
 from torch._functorch.aot_autograd import set_model_name
 from torch._inductor import config as inductor_config, metrics
 from torch._subclasses.fake_tensor import FakeTensorMode
-<<<<<<< HEAD
-from torch.utils.pytree import tree_map, tree_map_only
-=======
-from torch.utils import _pytree as pytree
-from torch.utils._pytree import tree_map, tree_map_only
->>>>>>> 66983063
+from torch.utils.pytree.python import tree_map, tree_map_only
 
 
 try:
@@ -681,7 +676,7 @@
                 print(col.ljust(width), f"mean={data[col].mean():.3f}x")
             elif col in ("accuracy"):
                 pass_rate = (data[col] == "pass").mean()
-                print(col.ljust(width), f"pass_rate={100*pass_rate:.2f}%")
+                print(col.ljust(width), f"pass_rate={100 * pass_rate:.2f}%")
             else:
                 cdata = data[col]
                 print(
@@ -4998,7 +4993,7 @@
         for i, name in enumerate(model_names):
             current_name = name
             if args.progress:
-                print(f"Running model {i+1}/{nmodels}", flush=True)
+                print(f"Running model {i + 1}/{nmodels}", flush=True)
 
             try:
                 timeout = args.timeout
