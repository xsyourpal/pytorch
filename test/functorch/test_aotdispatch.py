--- conflicted
+++ resolved
@@ -3966,7 +3966,20 @@
             str(out2.grad_fn.__class__), """<class 'ViewBackward0'>"""
         )
 
-<<<<<<< HEAD
+    def test_duplicated_arguments_on_tensor_overlap(self):
+        # Test whether we correctly handle duplicated arguments when changing the
+        # parameters, so that we take the base tensor as argument.
+        #
+        # - t0 and t1 must have storage overlap: triggers the target execution flow.
+        # - s0 and s1 must be equal: triggers the error in the target execution flow.
+
+        @torch.compile(dynamic=True)
+        def foo(t0, t1, s0, s1):
+            return t0.add_(s0), t1.add_(s1)
+
+        tensor = torch.rand(10)
+        foo(tensor, tensor[1:-1], 2, 2)
+
     @parametrize("use_autograd", [False, True])
     def test_mark_outputs_dynamic(self, use_autograd: bool):
         counters.clear()
@@ -4102,21 +4115,6 @@
         self.assertEqual(counters["aot_autograd"]["total"], 1)
         counters.clear()
         torch._dynamo.reset()
-=======
-    def test_duplicated_arguments_on_tensor_overlap(self):
-        # Test whether we correctly handle duplicated arguments when changing the
-        # parameters, so that we take the base tensor as argument.
-        #
-        # - t0 and t1 must have storage overlap: triggers the target execution flow.
-        # - s0 and s1 must be equal: triggers the error in the target execution flow.
-
-        @torch.compile(dynamic=True)
-        def foo(t0, t1, s0, s1):
-            return t0.add_(s0), t1.add_(s1)
-
-        tensor = torch.rand(10)
-        foo(tensor, tensor[1:-1], 2, 2)
->>>>>>> e872bf8f
 
 
 def extract_graph(fx_g, _, graph_cell):
