#pragma once

#include <ATen/ATen.h>

#include <torch/csrc/distributed/c10d/Store.hpp>

namespace c10d::nvshmem_extension {

void initialize_nvshmem_with_store(
    c10::intrusive_ptr<c10d::Store> store,
    int rank,
    int world_size);

void* nvshmem_malloc(size_t size);

void* nvshmem_ptr(const void* dest, int pe);

at::Tensor nvshmem_broadcast(at::Tensor& input, const std::string& group_name);

<<<<<<< HEAD
at::Tensor nvshmem_sendrecv(
    at::Tensor& input,
    at::Tensor& out,
    std::string group_name);


at::Tensor nvshmem_all_to_all(
    at::Tensor& input,
    at::Tensor& out,
    std::string group_name);

=======
>>>>>>> 9cc543d8
} // namespace c10d::nvshmem_extension<|MERGE_RESOLUTION|>--- conflicted
+++ resolved
@@ -17,18 +17,9 @@
 
 at::Tensor nvshmem_broadcast(at::Tensor& input, const std::string& group_name);
 
-<<<<<<< HEAD
-at::Tensor nvshmem_sendrecv(
-    at::Tensor& input,
-    at::Tensor& out,
-    std::string group_name);
-
-
 at::Tensor nvshmem_all_to_all(
     at::Tensor& input,
     at::Tensor& out,
     std::string group_name);
 
-=======
->>>>>>> 9cc543d8
 } // namespace c10d::nvshmem_extension