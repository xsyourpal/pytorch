--- conflicted
+++ resolved
@@ -135,44 +135,13 @@
     *,
     dtype: Optional[torch.dtype] = None,
 ) -> Tensor:
-<<<<<<< HEAD
-    from torch.fx.experimental.symbolic_shapes import guard_or_false
-
-    # Checks
-=======
->>>>>>> 0f8613bf
     check_fp_or_complex(x.dtype, "linalg.vector_norm")
 
     if isinstance(dim, Dim):
         dim = [dim]  # type: ignore[assignment]
 
-<<<<<<< HEAD
-    # The effect of guard_or_false(x.numel() == 0) here is avoid having the additional 
-    # checks that we do when x.numel() == 0.
-
-    # Alternatively, we could append to all those checks sym_or(x.numel()!= 0, ...) 
-    # by doing so we would convert the check x.numel() == 0 to a runtime checks they 
-    # checks will always be running without any deviation from backed semantics when 
-    # (x.numel() == 0)
-    if (ord < 0.0 or ord == float("inf")) and guard_or_false(x.numel() == 0):
-        torch._check(
-            dim is not None and len(dim) != 0,
-            lambda: f"linalg.vector_norm cannot compute the {ord} norm on an empty tensor "
-            "because the operation does not have an identity",
-        )
-        shape = x.shape
-        assert dim is not None  # mypy does not seem to be able to see through check?
-        for d in dim:
-            torch._check(
-                shape[d] != 0,
-                lambda: f"linalg.vector_norm cannot compute the {ord} norm on the "
-                f"dimension {d} because this dimension is empty and the "
-                "operation does not have an identity",
-            )
-=======
     _check_vector_norm_args(x, ord, dim)
 
->>>>>>> 0f8613bf
     _check_norm_dtype(dtype, x.dtype, "linalg.vector_norm")
 
     computation_dtype, result_dtype = utils.reduction_dtypes(
