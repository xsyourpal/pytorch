# mypy: allow-untyped-defs
import contextlib
import functools
import inspect
import re
import sys
import traceback
import weakref
from collections.abc import Sequence
from typing import (
    Any,
    Callable,
    Literal,
    Optional,
    overload,
    TYPE_CHECKING,
    TypeVar,
    Union,
)
from typing_extensions import deprecated, ParamSpec

import torch
import torch._library as _library
from torch._library.custom_ops import (
    _cast,
    _maybe_get_opdef,
    custom_op,
    CustomOpDef,
    device_types_t,
)
from torch._library.infer_schema import infer_schema  # noqa: F401
from torch._library.triton import triton_op, wrap_triton
from torch._ops import OpOverload
from torch.types import _dtype


__all__ = [
    "Library",
    "impl",
    "define",
    "fallthrough_kernel",
    "impl_abstract",
    "register_autocast",
    "register_fake",
    "register_torch_dispatch",
    "register_vmap",
    "get_ctx",
    "custom_op",
    "triton_op",
    "wrap_triton",
    "infer_schema",
]

_T = TypeVar("_T")
_P = ParamSpec("_P")

# Set containing the combination of (namespace, operator, DispatchKey) for which a new kernel has been registered
# The keys in the set are of the form `namespace + "/" + op_name + "/" + dispatch_key`.
# This set is maintained to ensure that two libraries don't try to override the exact same functionality to avoid
# libraries calling into kernels not intended to be called.
_impls: set[str] = set()
_defs: set[str] = set()

# prim is reserved by TorchScript interpreter
_reserved_namespaces = ["prim"]


def fallthrough_kernel():
    """
    A dummy function to pass to ``Library.impl`` in order to register a fallthrough.
    """
    raise NotImplementedError("fallthrough_kernel() should never be called.")


class Library:
    """
    A class to create libraries that can be used to register new operators or
    override operators in existing libraries from Python.
    A user can optionally pass in a dispatch keyname if they only want to register
    kernels corresponding to only one specific dispatch key.

    To create a library to override operators in an existing library (with name ns), set the kind to "IMPL".
    To create a new library (with name ns) to register new operators, set the kind to "DEF".
    To create a fragment of a possibly existing library to register operators (and bypass
    the limitation that there is only one library for a given namespace), set the kind to
    "FRAGMENT".

    Args:
        ns: library name
        kind: "DEF", "IMPL", "FRAGMENT"
        dispatch_key: PyTorch dispatch key (default: "")
    """

    def __init__(self, ns, kind, dispatch_key=""):
        from torch.fx.operator_schemas import _SCHEMA_TO_SIGNATURE_CACHE

        if kind not in ("IMPL", "DEF", "FRAGMENT"):
            raise ValueError("Unsupported kind: ", kind)

        if ns in _reserved_namespaces and (kind == "DEF" or kind == "FRAGMENT"):
            raise ValueError(
                ns,
                " is a reserved namespace. Please try creating a library with another name.",
            )
        if torch._running_with_deploy():
            _library.utils.warn_deploy()
            return

        frame = traceback.extract_stack(limit=3)[0]
        filename, lineno = frame.filename, frame.lineno
        self.m: Optional[Any] = torch._C._dispatch_library(
            kind, ns, dispatch_key, filename, lineno
        )
        self.ns = ns
        self._op_defs: set[str] = set()
        self._op_impls: set[str] = set()
        self._registration_handles: list[torch._library.utils.RegistrationHandle] = []
        self.kind = kind
        self.dispatch_key = dispatch_key
        # Use a finalizer to setup the "destructor" instead of __del__.
        # Python __del__ can lead to weird things (globals and locals may already
        # be gone when __del__ actually gets called!). finalizers help the
        # situation because it lets us capture references and keeps them alive
        weakref.finalize(
            self,
            _del_library,
            _impls,
            self._op_impls,
            _defs,
            self._op_defs,
            self._registration_handles,
            self.m,
            _SCHEMA_TO_SIGNATURE_CACHE,
        )

    def __repr__(self):
        return f"Library(kind={self.kind}, ns={self.ns}, dispatch_key={self.dispatch_key})>"

    def define(self, schema, alias_analysis="", *, tags=()):
        r"""Defines a new operator and its semantics in the ns namespace.

        Args:
            schema: function schema to define a new operator.
            alias_analysis (optional): Indicates if the aliasing properties of the operator arguments can be
                                       inferred from the schema (default behavior) or not ("CONSERVATIVE").
            tags (Tag | Sequence[Tag]): one or more torch.Tag to apply to this
                                       operator. Tagging an operator changes the operator's behavior
                                       under various PyTorch subsystems; please read the docs for the
                                       torch.Tag carefully before applying it.

        Returns:
            name of the operator as inferred from the schema.

        Example::
            >>> my_lib = Library("mylib", "DEF")
            >>> my_lib.define("sum(Tensor self) -> Tensor")
        """
        if torch._running_with_deploy():
            _library.utils.warn_deploy()
            return

        # This is added because we also want to disallow PURE_FUNCTION alias analysis which is a valid
        # AliasAnalysis type in C++
        if alias_analysis not in ["", "FROM_SCHEMA", "CONSERVATIVE"]:
            raise RuntimeError(f"Invalid alias_analysis type {alias_analysis}")
        assert self.m is not None
        if isinstance(tags, torch.Tag):
            tags = (tags,)

        name = schema.split("(")[0]
        packet_name = name.split(".")[0] if "." in name else name
        has_preexisting_packet = hasattr(torch.ops, self.ns) and hasattr(
            getattr(torch.ops, self.ns), packet_name
        )

        result = self.m.define(schema, alias_analysis, tuple(tags))
        name = schema.split("(")[0]
        qualname = self.ns + "::" + name

        # If the OpOverloadPacket exists already, then this means we're adding a
        # new OpOverload for it. Refresh the packet to include the new OpOverload.
        if has_preexisting_packet:
            ns = getattr(torch.ops, self.ns)
            packet = getattr(ns, packet_name)
            torch._ops._refresh_packet(packet)

        self._op_defs.add(qualname)
        _defs.add(qualname)
        return result

    def _register_fake(self, op_name, fn, _stacklevel=1, *, allow_override=False):
        r"""Registers the fake impl for an operator defined in the library."""
        if torch._running_with_deploy():
            _library.utils.warn_deploy()
            return

        source = torch._library.utils.get_source(_stacklevel + 1)
        frame = sys._getframe(_stacklevel)
        caller_module = inspect.getmodule(frame)
        # Can be none if you call register_fake from somewhere there isn't a module
        # (e.g. __main__)
        caller_module_name = None if caller_module is None else caller_module.__name__

        # TODO(rzou): We're gonna need to stage this change with torchvision,
        # since torchvision is github first.
        if caller_module_name is not None and caller_module_name.startswith(
            "torchvision."
        ):
            caller_module_name = None

        qualname = f"{self.ns}::{op_name}"
        entry = torch._library.simple_registry.singleton.find(qualname)
        if caller_module_name is not None:
            func_to_register = _check_pystubs_once(fn, qualname, caller_module_name)
        else:
            func_to_register = fn

        handle = entry.fake_impl.register(
            func_to_register, source, lib=self, allow_override=allow_override
        )
        self._registration_handles.append(handle)

    def _register_torch_dispatch_rule(self, op_name, torch_dispatch_class, fn):
        r"""Registers a torch_dispatch rule for the given operator and torch_dispatch_class.

        This allows for open registration to specify the behavior between the operator
        and the torch_dispatch_class without needing to modify the torch_dispatch_class
        or the operator directly.

        The torch_dispatch_class is either a Tensor subclass with `__torch_dispatch__` or a
        TorchDispatchMode.

        If it is a Tensor subclass, we expect fn to have the following signature:
        (cls, func: OpOverload, types: Tuple[type, ...], args, kwargs) -> Any

        If it is a TorchDispatchMode, we expect fn to have the following signature:
        (mode, func: OpOverload, types: Tuple[type, ...], args, kwargs) -> Any
        """
        if torch._running_with_deploy():
            _library.utils.warn_deploy()
            return

        qualname = f"{self.ns}::{op_name}"
        entry = torch._library.simple_registry.singleton.find(qualname)
        handle = entry.torch_dispatch_rules.register(torch_dispatch_class, fn)
        self._registration_handles.append(handle)

    def _impl_with_aoti_compile(self, op_name, dispatch_key=""):
        r"""Register the operator to use the AOTI-compiled implementation.

        Args:
            op_name: operator name (along with the overload) or OpOverload object.
            dispatch_key: dispatch key that the input function should be registered for. By default, it uses
                          the dispatch key that the library was created with.

        Example::
            >>> my_lib = Library("aten", "IMPL")
            >>> my_lib._impl_with_aoti_compile("div.Tensor", "CPU")
        """
        if torch._running_with_deploy():
            _library.utils.warn_deploy()
            return

        if dispatch_key == "":
            dispatch_key = self.dispatch_key
        assert torch.DispatchKeySet(dispatch_key).has(torch._C.DispatchKey.Dense)

        if isinstance(op_name, str):
            name = op_name
        elif isinstance(op_name, OpOverload):
            name = op_name._schema.name
            overload_name = op_name._schema.overload_name
            if overload_name != "":
                name = name + "." + overload_name
        else:
            raise RuntimeError(
                "_impl_with_aoti_compile should be passed either a name or an OpOverload object "
                "as the first argument"
            )

        key = self.ns + "/" + name.split("::")[-1] + "/" + dispatch_key
        if key in _impls:
            # TODO: in future, add more info about where the existing function is registered (this info is
            # today already returned by the C++ warning when _impl_with_aoti_compile is called but we error out before that)
            raise RuntimeError(
                "This is not allowed since there's already a kernel registered from python overriding {}"
                "'s behavior for {} dispatch key and {} namespace.".format(
                    name.split("::")[-1], dispatch_key, self.ns
                )
            )

        assert self.m is not None
        impl_fn: Callable = self.m.impl_with_aoti_compile
        impl_fn(self.ns, name.split("::")[-1], dispatch_key)

        _impls.add(key)
        self._op_impls.add(key)

    def impl(
        self, op_name, fn, dispatch_key="", *, with_keyset=False, allow_override=False
    ):
        r"""Registers the function implementation for an operator defined in the library.

        Args:
            op_name: operator name (along with the overload) or OpOverload object.
            fn: function that's the operator implementation for the input dispatch key or :func:`~fallthrough_kernel`
                to register a fallthrough.
            dispatch_key: dispatch key that the input function should be registered for. By default, it uses
                          the dispatch key that the library was created with.
            with_keyset: flag controlling if the current dispatcher call keyset should be passed as the first argument
                         to :attr:`fn` when calling. This should be used to create the appropriate keyset for redispatch calls.
            allow_override: Flag controlling if we want to override an
                         existing registered kernel implementation. This is by
                         default off, and will error you're trying to register a
                         kernel to a dispatch key with a kernel already
                         registered.

        Example::
            >>> my_lib = Library("aten", "IMPL")
            >>> def div_cpu(self, other):
            >>>     return self * (1 / other)
            >>> my_lib.impl("div.Tensor", div_cpu, "CPU")
        """
        if torch._running_with_deploy():
            _library.utils.warn_deploy()
            return

        if not callable(fn):
            raise TypeError(
                f"Input function is required to be a callable but found type {type(fn)}"
            )
        if dispatch_key == "":
            dispatch_key = self.dispatch_key

        if isinstance(op_name, str):
            name = op_name
        elif isinstance(op_name, OpOverload):
            name = op_name._schema.name
            overload_name = op_name._schema.overload_name
            if overload_name != "":
                name = name + "." + overload_name
        else:
            raise RuntimeError(
                "impl should be passed either a name or an OpOverload object as the first argument"
            )

        key = self.ns + "/" + name.split("::")[-1] + "/" + dispatch_key
        if (not allow_override) and key in _impls:
            # TODO: in future, add more info about where the existing function is registered (this info is
            # today already returned by the C++ warning when impl is called but we error out before that)
            raise RuntimeError(
                "This is not allowed since there's already a kernel registered from python overriding {}"
                "'s behavior for {} dispatch key and {} namespace.".format(
                    name.split("::")[-1], dispatch_key, self.ns
                )
            )

        if dispatch_key == "Meta":
            dispatcher_op_name = name
            if "::" not in dispatcher_op_name:
                dispatcher_op_name = f"{self.ns}::{dispatcher_op_name}"

            # Internally, we shouldn't be registering meta kernels for any operators that
            # have CompositeImplicitAutograd kernels.
            # Instead, we should be letting those decompositions run, and writing meta kernels
            # only for the base operators.
            if torch._C._dispatch_has_kernel_for_dispatch_key(
                dispatcher_op_name, "CompositeImplicitAutograd"
            ):
                raise RuntimeError(
                    f"We should not register a meta kernel directly to the operator '{name}',"
                    " because it has a CompositeImplicitAutograd kernel in core."
                    " Instead we should let the operator decompose, and ensure that we have meta kernels"
                    " for the base ops that it decomposes into."
                )

        assert self.m is not None
        self.m.impl(
            name,
            dispatch_key if dispatch_key != "" else "CompositeImplicitAutograd",
            fn,
            with_keyset,
        )

        _impls.add(key)
        self._op_impls.add(key)

    def fallback(self, fn, dispatch_key="", *, with_keyset=False):
        r"""Registers the function implementation as the fallback for the given key.

        This function only works for a library with global namespace ("_").

        Args:
            fn: function used as fallback for the given dispatch key or :func:`~fallthrough_kernel`
                to register a fallthrough.
            dispatch_key: dispatch key that the input function should be registered for. By default, it uses
                          the dispatch key that the library was created with.
            with_keyset: flag controlling if the current dispatcher call keyset should be passed as the first argument
                         to :attr:`fn` when calling. This should be used to create the appropriate keyset for redispatch calls.

        Example::
            >>> my_lib = Library("_", "IMPL")
            >>> def fallback_kernel(op, *args, **kwargs):
            >>>     # Handle all autocast ops generically
            >>>     # ...
            >>> my_lib.fallback(fallback_kernel, "Autocast")
        """
        if torch._running_with_deploy():
            _library.utils.warn_deploy()
            return

        if dispatch_key == "":
            dispatch_key = self.dispatch_key

        if self.ns != "_":
            raise RuntimeError(
                f"""Fallback can only be registered using libary fragment on the global namespace "_" but it is {self.ns}"""
            )

        assert dispatch_key != ""
        assert self.m is not None

        self.m.fallback(dispatch_key, fn, with_keyset)

    def _destroy(self):
        if self.m is not None:
            self.m.reset()
        self.m = None
        for handle in self._registration_handles:
            handle.destroy()
        self._registration_handles.clear()
        global _impls
        _impls -= self._op_impls
        for name in self._op_defs:
            # Delete the cached torch.ops.ns.foo if it was registered.
            # Otherwise, accessing it leads to a segfault.
            # It's possible that we only registered an overload in this Library
            # and another library owns an alive overload.
            # That's OK - the next time torch.ops.ns.foo gets called, it'll be
            # recomputed to point at the right collection of overloads.
            ns, name_with_overload = name.split("::")
            name = name_with_overload.split(".")[0]
            if not hasattr(torch.ops, ns):
                continue
            namespace = getattr(torch.ops, ns)
            if not hasattr(namespace, name):
                continue
            delattr(namespace, name)
            namespace._dir.remove(name)


def _del_library(
    captured_impls,
    op_impls,
    captured_defs,
    op_defs,
    registration_handles,
    m,
    schema_to_signature_cache,
):
<<<<<<< HEAD
    import torch.fx

=======
>>>>>>> e872bf8f
    for op_def in op_defs:
        name = op_def
        overload_name = ""
        if "." in op_def:
            name, overload_name = op_def.split(".")
        if (
            name,
            overload_name,
<<<<<<< HEAD
        ) in torch.fx.operator_schemas._SCHEMA_TO_SIGNATURE_CACHE:
            del torch.fx.operator_schemas._SCHEMA_TO_SIGNATURE_CACHE[
                (name, overload_name)
            ]
=======
        ) in schema_to_signature_cache:
            del schema_to_signature_cache[(name, overload_name)]
>>>>>>> e872bf8f

    captured_impls -= op_impls
    captured_defs -= op_defs
    for handle in registration_handles:
        handle.destroy()

    if m is not None:
        m.reset()


@contextlib.contextmanager
def _scoped_library(*args, **kwargs):
    try:
        lib = Library(*args, **kwargs)
        yield lib
    finally:
        lib._destroy()


_keep_alive: list[Library] = []


NAMELESS_SCHEMA = re.compile(r"\(.*\) -> .*")


@functools.singledispatch
def define(qualname, schema, *, lib=None, tags=()):
    r"""Defines a new operator.

    In PyTorch, defining an op (short for "operator") is a two step-process:
    - we need to define the op (by providing an operator name and schema)
    - we need to implement behavior for how the operator interacts with
    various PyTorch subsystems, like CPU/CUDA Tensors, Autograd, etc.

    This entrypoint defines the custom operator (the first step)
    you must then perform the second step by calling various
    ``impl_*`` APIs, like :func:`torch.library.impl` or
    :func:`torch.library.register_fake`.

    Args:
        qualname (str): The qualified name for the operator. Should be
            a string that looks like "namespace::name", e.g. "aten::sin".
            Operators in PyTorch need a namespace to
            avoid name collisions; a given operator may only be created once.
            If you are writing a Python library, we recommend the namespace to
            be the name of your top-level module.
        schema (str): The schema of the operator. E.g. "(Tensor x) -> Tensor"
            for an op that accepts one Tensor and returns one Tensor. It does
            not contain the operator name (that is passed in ``qualname``).
        lib (Optional[Library]): If provided, the lifetime of this operator
            will be tied to the lifetime of the Library object.
        tags (Tag | Sequence[Tag]): one or more torch.Tag to apply to this
            operator. Tagging an operator changes the operator's behavior
            under various PyTorch subsystems; please read the docs for the
            torch.Tag carefully before applying it.

    Example::
        >>> import torch
        >>> import numpy as np
        >>>
        >>> # Define the operator
        >>> torch.library.define("mylib::sin", "(Tensor x) -> Tensor")
        >>>
        >>> # Add implementations for the operator
        >>> @torch.library.impl("mylib::sin", "cpu")
        >>> def f(x):
        >>>     return torch.from_numpy(np.sin(x.numpy()))
        >>>
        >>> # Call the new operator from torch.ops.
        >>> x = torch.randn(3)
        >>> y = torch.ops.mylib.sin(x)
        >>> assert torch.allclose(y, x.sin())

    """
    if not isinstance(qualname, str):
        raise ValueError(
            f"define(qualname, schema): expected qualname "
            f"to be instance of str, got {type(qualname)}"
        )
    namespace, name = torch._library.utils.parse_namespace(qualname)
    if lib is None:
        lib = Library(namespace, "FRAGMENT")
        _keep_alive.append(lib)
    if not NAMELESS_SCHEMA.fullmatch(schema):
        raise ValueError(
            f"define(qualname, schema, ...): expected schema "
            f'to look like e.g. "(Tensor x) -> Tensor" but '
            f'got "{schema}"'
        )
    lib.define(name + schema, alias_analysis="", tags=tags)


@define.register
def _(lib: Library, schema, alias_analysis=""):
    """The old torch.library.define.
    We're keeping this around for BC reasons
    """

    def wrap(f):
        name = lib.define(schema, alias_analysis)
        lib.impl(name, f)
        return f

    return wrap


@overload
def impl(
    qualname: str,
    types: Union[str, Sequence[str]],
    func: Literal[None] = None,
    *,
    lib: Optional[Library] = None,
) -> Callable[[Callable[..., object]], None]: ...


@overload
def impl(
    qualname: str,
    types: Union[str, Sequence[str]],
    func: Callable[..., object],
    *,
    lib: Optional[Library] = None,
) -> None: ...


# Deprecated BC API
@overload
def impl(
    lib: Library,
    name: str,
    dispatch_key: str = "",
) -> Callable[[Callable[_P, _T]], Callable[_P, _T]]: ...


@functools.singledispatch
def impl(
    qualname: str,
    types: Union[str, Sequence[str]],
    func: Optional[Callable[_P, _T]] = None,
    *,
    lib: Optional[Library] = None,
) -> object:
    """Register an implementation for a device type for this operator.

    You may pass "default" for ``types`` to register this implementation as the
    default implementation for ALL device types.
    Please only use this if the implementation truly supports all device types;
    for example, this is true if it is a composition of built-in PyTorch operators.

    This API may be used as a decorator. You can use nested decorators
    with this API provided they return a function and are placed inside
    this API (see Example 2).

    Some valid types are: "cpu", "cuda", "xla", "mps", "ipu", "xpu".

    Args:
        qualname (str): Should be a string that looks like "namespace::operator_name".
        types (str | Sequence[str]): The device types to register an impl to.
        lib (Optional[Library]): If provided, the lifetime of this registration
            will be tied to the lifetime of the Library object.

    Examples:
        >>> import torch
        >>> import numpy as np
        >>> # Example 1: Register function.
        >>> # Define the operator
        >>> torch.library.define("mylib::mysin", "(Tensor x) -> Tensor")
        >>>
        >>> # Add implementations for the cpu device
        >>> @torch.library.impl("mylib::mysin", "cpu")
        >>> def f(x):
        >>>     return torch.from_numpy(np.sin(x.numpy()))
        >>>
        >>> x = torch.randn(3)
        >>> y = torch.ops.mylib.mysin(x)
        >>> assert torch.allclose(y, x.sin())
        >>>
        >>> # Example 2: Register function with decorator.
        >>> def custom_decorator(func):
        >>>     def wrapper(*args, **kwargs):
        >>>         return func(*args, **kwargs) + 1
        >>>     return wrapper
        >>>
        >>> # Define the operator
        >>> torch.library.define("mylib::sin_plus_one", "(Tensor x) -> Tensor")
        >>>
        >>> # Add implementations for the operator
        >>> @torch.library.impl("mylib::sin_plus_one", "cpu")
        >>> @custom_decorator
        >>> def f(x):
        >>>     return torch.from_numpy(np.sin(x.numpy()))
        >>>
        >>> # Call the new operator from torch.ops.
        >>> x = torch.randn(3)
        >>>
        >>> y1 = torch.ops.mylib.sin_plus_one(x)
        >>> y2 = torch.sin(x) + 1
        >>> assert torch.allclose(y1, y2)
    """
    return _impl(qualname, types, func, lib=lib, disable_dynamo=False)


if not TYPE_CHECKING:

    @impl.register
    def _(
        lib: Library, name: str, dispatch_key: str = ""
    ) -> Callable[[Callable[_P, _T]], Callable[_P, _T]]:
        """Legacy torch.library.impl API. Kept around for BC"""

        def wrap(f: Callable[_P, _T]) -> Callable[_P, _T]:
            lib.impl(name, f, dispatch_key)
            return f

        return wrap


@overload
def _impl(
    qualname: str,
    types: Union[str, Sequence[str]],
    func: Literal[None] = None,
    *,
    lib: Optional[Library] = None,
    disable_dynamo: bool = False,
) -> Callable[[Callable[..., object]], None]: ...


@overload
def _impl(
    qualname: str,
    types: Union[str, Sequence[str]],
    func: Callable[..., object],
    *,
    lib: Optional[Library] = None,
    disable_dynamo: bool = False,
) -> None: ...


def _impl(
    qualname: str,
    types: Union[str, Sequence[str]],
    func: Optional[Callable[..., object]] = None,
    *,
    lib: Optional[Library] = None,
    disable_dynamo: bool = False,
) -> Optional[Callable[[Callable[..., object]], None]]:
    # See impl()
    if isinstance(types, str):
        types = (types,)
    keys = set({})
    for typ in types:
        is_dispatch_key = torch._C._parse_dispatch_key(typ)
        if is_dispatch_key:
            # We also support passing a DispatchKey to impl. Please prefer using
            # the higher-level torch.library APIs and only pass DispatchKey to
            # torch.library.impl with caution (or even better, don't use this
            # option and file an issue on GitHub for what you need).
            # We don't advertise this to users because
            # it is very easy to shoot yourself in the foot.
            keys.add(typ)
        else:
            keys.add(_device_type_to_key(typ))

    def register_(func: Callable[..., object]) -> None:
        namespace, _ = torch._library.utils.parse_namespace(qualname)

        if lib is None:
            use_lib = Library(namespace, "FRAGMENT")
            _keep_alive.append(use_lib)
        else:
            use_lib = lib
        if disable_dynamo:

            @torch._disable_dynamo
            def func_no_dynamo(*args, **kwargs):
                return func(*args, **kwargs)

            for key in keys:
                use_lib.impl(qualname, func_no_dynamo, key)
        else:
            for key in keys:
                use_lib.impl(qualname, func, key)

    if func is None:
        return register_
    else:
        register_(func)
        return None


def _device_type_to_key(device_type: str) -> str:
    if device_type == "default":
        # This is technically not correct, because although all device_type
        # DispatchKeys are included in CompositeExplicitAutograd,
        # not everything in CompositeExplicitAutograd is associated with a
        # device_type. I don't really care that much about the difference.
        return "CompositeExplicitAutograd"
    return torch._C._dispatch_key_for_device(device_type)


@deprecated(
    "`torch.library.impl_abstract` was renamed to `torch.library.register_fake`. Please use that "
    "instead; we will remove `torch.library.impl_abstract` in a future version of PyTorch.",
    category=FutureWarning,
)
def impl_abstract(qualname, func=None, *, lib=None, _stacklevel=1):
    r"""This API was renamed to :func:`torch.library.register_fake` in PyTorch 2.4.
    Please use that instead.
    """
    if func is not None:
        _stacklevel = _stacklevel + 1
    return register_fake(qualname, func, lib=lib, _stacklevel=_stacklevel)


_op_identifier = Union[
    str, "torch._ops.OpOverload", "torch._library.custom_ops.CustomOpDef"
]


def register_kernel(
    op: _op_identifier,
    device_types: device_types_t,
    func: Optional[Callable] = None,
    /,
    *,
    lib: Optional[Library] = None,
):
    """Register an implementation for a device type for this operator.

    Some valid device_types are: "cpu", "cuda", "xla", "mps", "ipu", "xpu".
    This API may be used as a decorator.

    Args:
        op (str | OpOverload): The operator to register an impl to.
        device_types (None | str | Sequence[str]): The device_types to register an impl to.
            If None, we will register to all device types -- please only use
            this option if your implementation is truly device-type-agnostic.
        func (Callable): The function to register as the implementation for
            the given device types.
        lib (Optional[Library]): If provided, the lifetime of this registration

    Examples::
        >>> # xdoctest: +REQUIRES(env:TORCH_DOCTEST_CUDA)
        >>> import torch
        >>> from torch import Tensor
        >>> from torch.library import custom_op
        >>> import numpy as np
        >>>
        >>> # Create a custom op that works on cpu
        >>> @custom_op("mylib::numpy_sin", mutates_args=(), device_types="cpu")
        >>> def numpy_sin(x: Tensor) -> Tensor:
        >>>     x_np = x.numpy()
        >>>     y_np = np.sin(x_np)
        >>>     return torch.from_numpy(y_np)
        >>>
        >>> # Add implementations for the cuda device
        >>> @torch.library.register_kernel("mylib::numpy_sin", "cuda")
        >>> def _(x):
        >>>     x_np = x.cpu().numpy()
        >>>     y_np = np.sin(x_np)
        >>>     return torch.from_numpy(y_np).to(device=x.device)
        >>>
        >>> x_cpu = torch.randn(3)
        >>> x_cuda = x_cpu.cuda()
        >>> assert torch.allclose(numpy_sin(x_cpu), x_cpu.sin())
        >>> assert torch.allclose(numpy_sin(x_cuda), x_cuda.sin())

    """

    if not isinstance(
        op, (str, torch._ops.OpOverload, torch._library.custom_ops.CustomOpDef)
    ):
        raise ValueError(
            f"register_kernel({op}): got unexpected type for op: {type(op)}"
        )
    if isinstance(op, torch._ops.OpOverload):
        op = op._name
    opdef = _maybe_get_opdef(op)
    if opdef is not None:
        return opdef.register_kernel(device_types, func)
    assert isinstance(op, str)
    if device_types is None:
        device_types = "CompositeExplicitAutograd"

    return _impl(op, device_types, func, lib=lib, disable_dynamo=True)


def register_autocast(
    op: _op_identifier,
    device_type: str,
    cast_inputs: _dtype,
    /,
    *,
    lib: Optional[Library] = None,
):
    r"""Register an autocast dispatch rule for this custom op.

    Valid `device_type` include: "cpu" and "cuda".

    Args:
        op (str | OpOverload): The operator to register an autocast dispatch rule to.
        device_type(str):  Device type to use. 'cuda' or 'cpu'.
            The type is the same as the `type` attribute of a :class:`torch.device`.
            Thus, you may obtain the device type of a tensor using `Tensor.device.type`.
        cast_inputs (:class:`torch.dtype`): When custom op runs in an autocast-enabled region,
            casts incoming floating-point Tensors to the target dtype (non-floating-point Tensors
            are not affected), then executes custom op with autocast disabled.
        lib (Optional[Library]): If provided, the lifetime of this registration

    Examples::
        >>> # xdoctest: +REQUIRES(env:TORCH_DOCTEST_CUDA)
        >>> import torch
        >>> from torch import Tensor
        >>> from torch.library import custom_op
        >>>
        >>> # Create a custom op that works on cuda
        >>> @torch.library.custom_op("mylib::my_sin", mutates_args=())
        >>> def my_sin(x: Tensor) -> Tensor:
        >>>     return torch.sin(x)
        >>>
        >>> # Register autocast dispatch rule for the cuda device
        >>> torch.library.register_autocast("mylib::my_sin", "cuda", torch.float16)
        >>>
        >>> x = torch.randn(3, dtype=torch.float32, device="cuda")
        >>> with torch.autocast("cuda", dtype=torch.float16):
        >>>     y = torch.ops.mylib.my_sin(x)
        >>> assert y.dtype == torch.float16

    """
    if not isinstance(
        op, (str, torch._ops.OpOverload, torch._library.custom_ops.CustomOpDef)
    ):
        raise ValueError(
            f"register_autocast({op}): got unexpected type for op: {type(op)}"
        )
    if device_type not in ["cpu", "cuda"]:
        raise ValueError(f"Unknown device type: {device_type}")

    if isinstance(op, torch._ops.OpOverload):
        op = op._name
    opdef = _maybe_get_opdef(op)
    if opdef is not None:
        return opdef.register_autocast(device_type, cast_inputs)

    assert isinstance(op, str)
    qualname = op
    _op = torch._library.utils.lookup_op(qualname)

    namespace, opname = torch._library.utils.parse_namespace(qualname)
    if lib is None:
        lib = Library(namespace, "FRAGMENT")
        _keep_alive.append(lib)

    def kernel(_, *args, **kwargs):
        assert len(kwargs) == 0, "Custom ops do not support kwargs yet."
        autocast_keyset = torch._C.DispatchKeySet(
            torch._C.DispatchKey.AutocastCPU
        ) | torch._C.DispatchKeySet(torch._C.DispatchKey.AutocastCUDA)
        with torch._C._ExcludeDispatchKeyGuard(autocast_keyset):
            return _op(*_cast(args, device_type, cast_inputs))

    if device_type == "cuda":
        return lib.impl(opname, kernel, "AutocastCUDA", with_keyset=True)
    else:
        # device_type is "cpu"
        return lib.impl(opname, kernel, "AutocastCPU", with_keyset=True)


def register_fake(
    op: _op_identifier,
    func: Optional[Callable] = None,
    /,
    *,
    lib: Optional[Library] = None,
    _stacklevel: int = 1,
    allow_override: bool = False,
):
    r"""Register a FakeTensor implementation ("fake impl") for this operator.

    Also sometimes known as a "meta kernel", "abstract impl".

    An "FakeTensor implementation" specifies the behavior of this operator on
    Tensors that carry no data ("FakeTensor"). Given some input Tensors with
    certain properties (sizes/strides/storage_offset/device), it specifies
    what the properties of the output Tensors are.

    The FakeTensor implementation has the same signature as the operator.
    It is run for both FakeTensors and meta tensors. To write a FakeTensor
    implementation, assume that all Tensor inputs to the operator are
    regular CPU/CUDA/Meta tensors, but they do not have storage, and
    you are trying to return regular CPU/CUDA/Meta tensor(s) as output.
    The FakeTensor implementation must consist of only PyTorch operations
    (and may not directly access the storage or data of any input or
    intermediate Tensors).

    This API may be used as a decorator (see examples).

    For a detailed guide on custom ops, please see
    https://pytorch.org/tutorials/advanced/custom_ops_landing_page.html

    Args:
        op_name: Operator name (along with the overload) or OpOverload object.
        func: Fake tensor implementation.
        lib (Optional[Library]): Library to register the fake tensor to.
        allow_override: Flag controlling if we want to override an
                        existing registered fake impl. This is by default off,
                        and will error you're trying to register a fake impl to
                        an operator that already has a fake impl. This also only
                        applies if the custom operator was not created via
                        torch.library.custom_op, as overriding and existing fake
                        impl is already allowed.

    Examples:
        >>> import torch
        >>> import numpy as np
        >>> from torch import Tensor
        >>>
        >>> # Example 1: an operator without data-dependent output shape
        >>> @torch.library.custom_op("mylib::custom_linear", mutates_args=())
        >>> def custom_linear(x: Tensor, weight: Tensor, bias: Tensor) -> Tensor:
        >>>     raise NotImplementedError("Implementation goes here")
        >>>
        >>> @torch.library.register_fake("mylib::custom_linear")
        >>> def _(x, weight, bias):
        >>>     assert x.dim() == 2
        >>>     assert weight.dim() == 2
        >>>     assert bias.dim() == 1
        >>>     assert x.shape[1] == weight.shape[1]
        >>>     assert weight.shape[0] == bias.shape[0]
        >>>     assert x.device == weight.device
        >>>
        >>>     return (x @ weight.t()) + bias
        >>>
        >>> with torch._subclasses.fake_tensor.FakeTensorMode():
        >>>     x = torch.randn(2, 3)
        >>>     w = torch.randn(3, 3)
        >>>     b = torch.randn(3)
        >>>     y = torch.ops.mylib.custom_linear(x, w, b)
        >>>
        >>> assert y.shape == (2, 3)
        >>>
        >>> # Example 2: an operator with data-dependent output shape
        >>> @torch.library.custom_op("mylib::custom_nonzero", mutates_args=())
        >>> def custom_nonzero(x: Tensor) -> Tensor:
        >>>     x_np = x.numpy(force=True)
        >>>     res = np.stack(np.nonzero(x_np), axis=1)
        >>>     return torch.tensor(res, device=x.device)
        >>>
        >>> @torch.library.register_fake("mylib::custom_nonzero")
        >>> def _(x):
        >>> # Number of nonzero-elements is data-dependent.
        >>> # Since we cannot peek at the data in an fake impl,
        >>> # we use the ctx object to construct a new symint that
        >>> # represents the data-dependent size.
        >>>     ctx = torch.library.get_ctx()
        >>>     nnz = ctx.new_dynamic_size()
        >>>     shape = [nnz, x.dim()]
        >>>     result = x.new_empty(shape, dtype=torch.int64)
        >>>     return result
        >>>
        >>> from torch.fx.experimental.proxy_tensor import make_fx
        >>>
        >>> x = torch.tensor([0, 1, 2, 3, 4, 0])
        >>> trace = make_fx(torch.ops.mylib.custom_nonzero, tracing_mode="symbolic")(x)
        >>> trace.print_readable()
        >>>
        >>> assert torch.allclose(trace(x), torch.ops.mylib.custom_nonzero(x))

    """
    if not isinstance(
        op, (str, torch._ops.OpOverload, torch._library.custom_ops.CustomOpDef)
    ):
        raise ValueError(f"register_fake({op}): got unexpected type for op: {type(op)}")
    if isinstance(op, torch._ops.OpOverload):
        op = op._name
    opdef = _maybe_get_opdef(op)
    if opdef is not None:
        if func is None:
            return opdef.register_fake
        else:
            return opdef.register_fake(func)
    assert isinstance(op, str)

    stacklevel = _stacklevel

    def register(func):
        namespace, op_name = torch._library.utils.parse_namespace(op)
        if lib is None:
            use_lib = Library(namespace, "FRAGMENT")
            _keep_alive.append(use_lib)
        else:
            use_lib = lib
        use_lib._register_fake(
            op_name, func, _stacklevel=stacklevel + 1, allow_override=allow_override
        )
        return func

    if func is None:
        return register
    else:
        stacklevel += 1
        return register(func)


def register_autograd(
    op: _op_identifier,
    backward: Callable,
    /,
    *,
    setup_context: Optional[Callable] = None,
    lib=None,
) -> None:
    r"""Register a backward formula for this custom op.

    In order for an operator to work with autograd, you need to register
    a backward formula:
    1. You must tell us how to compute gradients during the backward pass
    by providing us a "backward" function.
    2. If you need any values from the forward to compute gradients, you can
    use `setup_context` to save values for backward.

    ``backward`` runs during the backward pass. It accepts ``(ctx, *grads)``:
    - ``grads`` is one or more gradients. The number of gradients matches
    the number of outputs of the operator.
    The ``ctx`` object is `the same ctx object <context_method_mixins>`_ used by
    :class:`torch.autograd.Function`. The semantics of ``backward_fn`` are the
    same as :meth:`torch.autograd.Function.backward`.

    ``setup_context(ctx, inputs, output)`` runs during the forward pass.
    Please save quantities needed for backward onto the ``ctx`` object via
    either :meth:`torch.autograd.function.FunctionCtx.save_for_backward`
    or assigning them as attributes of ``ctx``. If your custom op has
    kwarg-only arguments, we expect the signature of ``setup_context``
    to be ``setup_context(ctx, inputs, keyword_only_inputs, output)``.

    Both ``setup_context_fn`` and ``backward_fn`` must be traceable. That is,
    they may not directly access :meth:`torch.Tensor.data_ptr` and they must
    not depend on or mutate global state. If you need a non-traceable backward,
    you can make it a separate custom_op that you call inside ``backward_fn``.

    If you need different autograd behavior on different devices, then we
    recommend creating two different custom operators, one for each device
    that needs different behavior, and switching between them at runtime.

    Examples:
        >>> import torch
        >>> import numpy as np
        >>> from torch import Tensor
        >>>
        >>> @torch.library.custom_op("mylib::numpy_sin", mutates_args=())
        >>> def numpy_sin(x: Tensor) -> Tensor:
        >>>     x_np = x.cpu().numpy()
        >>>     y_np = np.sin(x_np)
        >>>     return torch.from_numpy(y_np).to(device=x.device)
        >>>
        >>> def setup_context(ctx, inputs, output) -> Tensor:
        >>>     x, = inputs
        >>>     ctx.save_for_backward(x)
        >>>
        >>> def backward(ctx, grad):
        >>>     x, = ctx.saved_tensors
        >>>     return grad * x.cos()
        >>>
        >>> torch.library.register_autograd(
        ...     "mylib::numpy_sin", backward, setup_context=setup_context
        ... )
        >>>
        >>> x = torch.randn(3, requires_grad=True)
        >>> y = numpy_sin(x)
        >>> (grad_x,) = torch.autograd.grad(y, x, torch.ones_like(y))
        >>> assert torch.allclose(grad_x, x.cos())
        >>>
        >>> # Example with a keyword-only arg
        >>> @torch.library.custom_op("mylib::numpy_mul", mutates_args=())
        >>> def numpy_mul(x: Tensor, *, val: float) -> Tensor:
        >>>     x_np = x.cpu().numpy()
        >>>     y_np = x_np * val
        >>>     return torch.from_numpy(y_np).to(device=x.device)
        >>>
        >>> def setup_context(ctx, inputs, keyword_only_inputs, output) -> Tensor:
        >>>     ctx.val = keyword_only_inputs["val"]
        >>>
        >>> def backward(ctx, grad):
        >>>     return grad * ctx.val
        >>>
        >>> torch.library.register_autograd(
        ...     "mylib::numpy_mul", backward, setup_context=setup_context
        ... )
        >>>
        >>> x = torch.randn(3, requires_grad=True)
        >>> y = numpy_mul(x, val=3.14)
        >>> (grad_x,) = torch.autograd.grad(y, x, torch.ones_like(y))
        >>> assert torch.allclose(grad_x, torch.full_like(x, 3.14))

    """
    if not isinstance(
        op, (str, torch._ops.OpOverload, torch._library.custom_ops.CustomOpDef)
    ):
        raise ValueError(
            f"register_autograd({op}): got unexpected type for op: {type(op)}"
        )
    if isinstance(op, torch._ops.OpOverload):
        op = op._name
    opdef = _maybe_get_opdef(op)
    if opdef is not None:
        opdef.register_autograd(backward, setup_context=setup_context)
        return

    assert isinstance(op, str)
    qualname = op
    op = torch._library.utils.lookup_op(qualname)
    schema = op._schema
    if not _library.utils.is_functional_schema(schema):
        raise RuntimeError(
            f"Cannot register autograd formula for non-functional operator "
            f"{op} with schema {schema}. Please create "
            f"a functional operator and register an autograd formula for that."
        )
    if _library.utils.has_kwarg_only_tensors(schema):
        raise NotImplementedError(
            f"register_autograd with kwarg-only Tensor args. In the original "
            f"definition of the op, please make your tensors not kwarg-only. "
            f"Got: {schema}"
        )

    info = _library.autograd.Info(backward, setup_context)
    autograd_kernel = _library.autograd.make_autograd_impl(op, info)
    namespace, opname = torch._library.utils.parse_namespace(qualname)
    if lib is None:
        lib = Library(namespace, "FRAGMENT")
        _keep_alive.append(lib)
    lib.impl(opname, autograd_kernel, "Autograd", with_keyset=True)


def register_torch_dispatch(
    op: _op_identifier,
    torch_dispatch_class: Any,
    func: Optional[Callable] = None,
    /,
    *,
    lib: Optional[Library] = None,
):
    r"""Registers a torch_dispatch rule for the given operator and ``torch_dispatch_class``.

    This allows for open registration to specify the behavior between the operator
    and the ``torch_dispatch_class`` without needing to modify the ``torch_dispatch_class``
    or the operator directly.

    The ``torch_dispatch_class`` is either a Tensor subclass with ``__torch_dispatch__`` or a
    TorchDispatchMode.

    If it is a Tensor subclass, we expect ``func`` to have the following signature:
    ``(cls, func: OpOverload, types: Tuple[type, ...], args, kwargs) -> Any``

    If it is a TorchDispatchMode, we expect ``func`` to have the following signature:
    ``(mode, func: OpOverload, types: Tuple[type, ...], args, kwargs) -> Any``

    ``args`` and ``kwargs`` will have been normalized the same way they are
    in ``__torch_dispatch__`` (see :ref:`torch-dispatch-calling-convention`).

    Examples:

        >>> import torch
        >>>
        >>> @torch.library.custom_op("mylib::foo", mutates_args={})
        >>> def foo(x: torch.Tensor) -> torch.Tensor:
        >>>     return x.clone()
        >>>
        >>> class MyMode(torch.utils._python_dispatch.TorchDispatchMode):
        >>>     def __torch_dispatch__(self, func, types, args=(), kwargs=None):
        >>>         return func(*args, **kwargs)
        >>>
        >>> @torch.library.register_torch_dispatch("mylib::foo", MyMode)
        >>> def _(mode, func, types, args, kwargs):
        >>>     x, = args
        >>>     return x + 1
        >>>
        >>> x = torch.randn(3)
        >>> y = foo(x)
        >>> assert torch.allclose(y, x)
        >>>
        >>> with MyMode():
        >>>     y = foo(x)
        >>> assert torch.allclose(y, x + 1)

    """
    if not isinstance(
        op, (str, torch._ops.OpOverload, torch._library.custom_ops.CustomOpDef)
    ):
        raise ValueError(
            f"register_torch_dispatch({op}): got unexpected type for op: {type(op)}"
        )
    if isinstance(op, torch._ops.OpOverload):
        op = op._name
    opdef = _maybe_get_opdef(op)
    if opdef is not None:
        return opdef.register_torch_dispatch(torch_dispatch_class, func)
    assert isinstance(op, str)

    def register(func):
        namespace, op_name = torch._library.utils.parse_namespace(op)
        if lib is None:
            use_lib = Library(namespace, "FRAGMENT")
            _keep_alive.append(use_lib)
        else:
            use_lib = lib
        use_lib._register_torch_dispatch_rule(op_name, torch_dispatch_class, func)
        return func

    if func is None:
        return register
    else:
        return register(func)


def register_vmap(
    op: _op_identifier,
    func: Optional[Callable] = None,
    /,
    *,
    lib=None,
):
    r"""Register a vmap implementation to support :func:`torch.vmap` for this custom op.

    This API may be used as a decorator (see examples).

    In order for an operator to work with :func:`torch.vmap`, you may need to register a
    vmap implementation in the following signature:

        ``vmap_func(info, in_dims: Tuple[Optional[int]], *args, **kwargs)``,

    where ``*args`` and ``**kwargs`` are the arguments and kwargs for ``op``.
    We do not support kwarg-only Tensor args.

    It specifies how do we compute the batched version of ``op`` given inputs with an additional
    dimension (specified by ``in_dims``).

    For each arg in ``args``, ``in_dims`` has a corresponding ``Optional[int]``. It is ``None``
    if the arg is not a Tensor or if the arg is not being vmapped over, otherwise, it is an integer
    specifying what dimension of the Tensor is being vmapped over.

    ``info`` is a collection of additional metadata that may be helpful:
    ``info.batch_size`` specifies the size of the dimension being vmapped over, while
    ``info.randomness`` is the ``randomness`` option that was passed to :func:`torch.vmap`.

    The return of the function ``func`` is a tuple of ``(output, out_dims)``. Similar to ``in_dims``,
    ``out_dims`` should be of the same structure as ``output`` and contain one ``out_dim``
    per output that specifies if the output has the vmapped dimension and what index it is in.

    Examples:
        >>> import torch
        >>> import numpy as np
        >>> from torch import Tensor
        >>> from typing import Tuple
        >>>
        >>> def to_numpy(tensor):
        >>>     return tensor.cpu().numpy()
        >>>
        >>> lib = torch.library.Library("mylib", "FRAGMENT")
        >>> @torch.library.custom_op("mylib::numpy_cube", mutates_args=())
        >>> def numpy_cube(x: Tensor) -> Tuple[Tensor, Tensor]:
        >>>     x_np = to_numpy(x)
        >>>     dx = torch.tensor(3 * x_np ** 2, device=x.device)
        >>>     return torch.tensor(x_np ** 3, device=x.device), dx
        >>>
        >>> def numpy_cube_vmap(info, in_dims, x):
        >>>     result = numpy_cube(x)
        >>>     return result, (in_dims[0], in_dims[0])
        >>>
        >>> torch.library.register_vmap(numpy_cube, numpy_cube_vmap)
        >>>
        >>> x = torch.randn(3)
        >>> torch.vmap(numpy_cube)(x)
        >>>
        >>> @torch.library.custom_op("mylib::numpy_mul", mutates_args=())
        >>> def numpy_mul(x: Tensor, y: Tensor) -> Tensor:
        >>>     return torch.tensor(to_numpy(x) * to_numpy(y), device=x.device)
        >>>
        >>> @torch.library.register_vmap("mylib::numpy_mul")
        >>> def numpy_mul_vmap(info, in_dims, x, y):
        >>>     x_bdim, y_bdim = in_dims
        >>>     x = x.movedim(x_bdim, -1) if x_bdim is not None else x.unsqueeze(-1)
        >>>     y = y.movedim(y_bdim, -1) if y_bdim is not None else y.unsqueeze(-1)
        >>>     result = x * y
        >>>     result = result.movedim(-1, 0)
        >>>     return result, 0
        >>>
        >>>
        >>> x = torch.randn(3)
        >>> y = torch.randn(3)
        >>> torch.vmap(numpy_mul)(x, y)

    .. note::
        The vmap function should aim to preserve the semantics of the entire custom operator.
        That is, ``grad(vmap(op))`` should be replaceable with a ``grad(map(op))``.

        If your custom operator has any custom behavior in the backward pass, please
        keep this in mind.

    """
    if not isinstance(
        op, (str, torch._ops.OpOverload, torch._library.custom_ops.CustomOpDef)
    ):
        raise ValueError(f"register_vmap({op}): got unexpected type for op: {type(op)}")
    if isinstance(op, torch._ops.OpOverload):
        op = op._name
    opdef = _maybe_get_opdef(op)
    if opdef is not None:
        return opdef.register_vmap(func)
    assert isinstance(op, str)
    qualname = op
    op = torch._library.utils.lookup_op(qualname)
    schema = op._schema
    if _library.utils.has_kwarg_only_tensors(schema):
        raise NotImplementedError(
            f"register_vmap with kwarg-only Tensor args. In the original "
            f"definition of the op, please make your tensors not kwarg-only. "
            f"Got: {schema}"
        )

    def register(func):
        nonlocal op, lib

        namespace, opname = torch._library.utils.parse_namespace(qualname)
        if lib is None:
            lib = Library(namespace, "FRAGMENT")
            _keep_alive.append(lib)

        from torch._functorch.autograd_function import custom_function_call_vmap_helper
        from torch._functorch.pyfunctorch import retrieve_current_functorch_interpreter

        def wrapped_func(keyset, *args, **kwargs):
            interpreter = retrieve_current_functorch_interpreter()
            return custom_function_call_vmap_helper(
                interpreter, func, op, *args, **kwargs
            )

        lib.impl(opname, wrapped_func, "FuncTorchBatched", with_keyset=True)

    if func is None:
        return register
    else:
        return register(func)


# If the op was defined in C++, then we want to make sure there was an
# m.set_python_module(module, ...) call and that the module is the
# same as the module that called torch.library.register_fake.
def _check_pystubs_once(func, qualname, actual_module_name):
    checked = False

    def inner(*args, **kwargs):
        nonlocal checked
        if checked:
            return func(*args, **kwargs)

        op = torch._library.utils.lookup_op(qualname)
        if op._defined_in_python:
            checked = True
            return func(*args, **kwargs)

        maybe_pystub = torch._C._dispatch_pystub(
            op._schema.name, op._schema.overload_name
        )
        if maybe_pystub is None:
            if torch._library.utils.requires_set_python_module():
                namespace = op.namespace
                cpp_filename = op._handle.debug()
                raise RuntimeError(
                    f"Operator '{qualname}' was defined in C++ and has a Python "
                    f"fake impl. In this situation, we require there to also be a "
                    f'companion C++ `m.set_python_module("{actual_module_name}")` '
                    f"call, but we could not find one. Please add that to "
                    f"to the top of the C++ TORCH_LIBRARY({namespace}, ...) block the "
                    f"operator was registered in ({cpp_filename})"
                )
        else:
            pystub_module = maybe_pystub[0]
            if actual_module_name != pystub_module:
                cpp_filename = op._handle.debug()
                raise RuntimeError(
                    f"Operator '{qualname}' specified that its python fake impl "
                    f"is in the Python module '{pystub_module}' but it was actually found "
                    f"in '{actual_module_name}'. Please either move the fake impl "
                    f"or correct the m.set_python_module call ({cpp_filename})"
                )
        checked = True
        return func(*args, **kwargs)

    return inner


# NOTE [ctx inside the fake implementation]
# If a user has an operator with data-dependent output shape, then when writing
# a fake implementation they must query the current ctx and use methods on the
# ctx to construct a new unbacked symint.
#
# This is done via us setting the global_ctx_getter function every time a fake
# implementation is invoked.
def get_ctx() -> "torch._library.fake_impl.FakeImplCtx":
    """get_ctx() returns the current AbstractImplCtx object.

    Calling ``get_ctx()`` is only valid inside of an fake impl
    (see :func:`torch.library.register_fake` for more usage details.
    """
    return torch._library.fake_impl.global_ctx_getter()


_OPCHECK_DEFAULT_UTILS = (
    "test_schema",
    "test_autograd_registration",
    "test_faketensor",
    "test_aot_dispatch_dynamic",
)


def opcheck(
    op: Union[torch._ops.OpOverload, torch._ops.OpOverloadPacket, CustomOpDef],
    args: tuple[Any, ...],
    kwargs: Optional[dict[str, Any]] = None,
    *,
    test_utils: Union[str, Sequence[str]] = _OPCHECK_DEFAULT_UTILS,
    raise_exception: bool = True,
    atol=None,
    rtol=None,
) -> dict[str, str]:
    """Given an operator and some sample arguments, tests if the operator is
    registered correctly.

    That is, when you use the torch.library/TORCH_LIBRARY APIs to create a
    custom op, you specified metadata (e.g. mutability info) about the custom op
    and these APIs require that the functions you pass them satisfy certain
    properties (e.g. no data pointer access in the fake/meta/abstract kernel)
    ``opcheck`` tests these metadata and properties.

    Concretely, we test the following:

    - test_schema: If the schema matches the implementation of
      the operator. For example: if the schema specifies a Tensor is mutated,
      then we check the implementation mutates the Tensor. If the schema
      specifies that we return a new Tensor, then we check that the
      implementation returns a new Tensor (instead of an existing one or
      a view of an existing one).
    - test_autograd_registration: If the operator supports training
      (autograd): we check that its autograd formula is registered via
      torch.library.register_autograd or a manual registration to one
      or more DispatchKey::Autograd keys. Any other DispatchKey-based
      registrations may lead to undefined behavior.
    - test_faketensor: If the operator has a FakeTensor kernel
      (and if it is correct). The FakeTensor kernel is necessary (
      but not sufficient) for the operator to work with PyTorch compilation
      APIs (torch.compile/export/FX). We check that a FakeTensor kernel
      (also sometimes known as a meta kernel) was registered for the
      operator and that it is correct. This test takes the result of
      running the operator on real tensors and the result of running
      the operator on FakeTensors and checks that they have the same
      Tensor metadata (sizes/strides/dtype/device/etc).
    - test_aot_dispatch_dynamic: If the operator has correct behavior
      with PyTorch compilation APIs (torch.compile/export/FX).
      This checks that the outputs (and gradients, if applicable) are the
      same under eager-mode PyTorch and torch.compile.
      This test is a superset of ``test_faketensor`` and is an e2e test;
      other things it tests are that the operator supports
      functionalization and that the backward pass (if it exists) also
      supports FakeTensor and functionalization.

    For best results, please call ``opcheck`` multiple times with a
    representative set of inputs. If your operator supports
    autograd, please use ``opcheck`` with inputs with ``requires_grad = True``;
    if your operator supports multiple devices (e.g. CPU and CUDA), please
    use ``opcheck`` with inputs on all supported devices.

    Args:
        op: The operator. Must either be a function decorated with
            :func:`torch.library.custom_op` or an OpOverload/OpOverloadPacket
            found in torch.ops.* (e.g. torch.ops.aten.sin, torch.ops.mylib.foo)
        args: The args to the operator
        kwargs: The kwargs to the operator
        test_utils: Tests that we should run. Default: all of them.
            Example: ("test_schema", "test_faketensor")
        raise_exception: If we should raise an exception on the first
            error. If False, we will return a dict with information
            on if each test passed or not.
        rtol (Optional[float]): Relative tolerance for floating point comparisons.
            If specified ``atol`` must also be specified.
            If omitted, default values based on the ``dtype`` are selected
            (see the table in :func:`torch.testing.assert_close`).
        atol (Optional[float]): Absolute tolerance for floating point comparisons.
            If specified ``rtol`` must also be specified.
            If omitted, default values based on the ``dtype`` are selected
            (see the table in :func:`torch.testing.assert_close`).

    .. warning::

        opcheck and :func:`torch.autograd.gradcheck` test different things;
        opcheck tests if your usage of torch.library APIs is correct while
        :func:`torch.autograd.gradcheck` tests if your autograd formula is
        mathematically correct. Use both to test custom ops that support
        gradient computation.

    Example:

        >>> # xdoctest: +REQUIRES(env:TORCH_DOCTEST_CUDA)
        >>> @torch.library.custom_op("mylib::numpy_mul", mutates_args=())
        >>> def numpy_mul(x: Tensor, y: float) -> Tensor:
        >>>     x_np = x.numpy(force=True)
        >>>     z_np = x_np * y
        >>>     return torch.from_numpy(z_np).to(x.device)
        >>>
        >>> @numpy_mul.register_fake
        >>> def _(x, y):
        >>>     return torch.empty_like(x)
        >>>
        >>> def setup_context(ctx, inputs, output):
        >>>     y, = inputs
        >>>     ctx.y = y
        >>>
        >>> def backward(ctx, grad):
        >>>     return grad * ctx.y, None
        >>>
        >>> numpy_mul.register_autograd(backward, setup_context=setup_context)
        >>>
        >>> sample_inputs = [
        >>>     (torch.randn(3), 3.14),
        >>>     (torch.randn(2, 3, device='cuda'), 2.718),
        >>>     (torch.randn(1, 10, requires_grad=True), 1.234),
        >>>     (torch.randn(64, 64, device='cuda', requires_grad=True), 90.18),
        >>> ]
        >>>
        >>> for args in sample_inputs:
        >>>     torch.library.opcheck(numpy_mul, args)

    """
    import torch.testing._internal.optests as optests

    return optests.opcheck(
        op,
        args,
        kwargs,
        test_utils=test_utils,
        raise_exception=raise_exception,
        rtol=rtol,
        atol=atol,
    )<|MERGE_RESOLUTION|>--- conflicted
+++ resolved
@@ -458,11 +458,6 @@
     m,
     schema_to_signature_cache,
 ):
-<<<<<<< HEAD
-    import torch.fx
-
-=======
->>>>>>> e872bf8f
     for op_def in op_defs:
         name = op_def
         overload_name = ""
@@ -471,15 +466,8 @@
         if (
             name,
             overload_name,
-<<<<<<< HEAD
-        ) in torch.fx.operator_schemas._SCHEMA_TO_SIGNATURE_CACHE:
-            del torch.fx.operator_schemas._SCHEMA_TO_SIGNATURE_CACHE[
-                (name, overload_name)
-            ]
-=======
         ) in schema_to_signature_cache:
             del schema_to_signature_cache[(name, overload_name)]
->>>>>>> e872bf8f
 
     captured_impls -= op_impls
     captured_defs -= op_defs
