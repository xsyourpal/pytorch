# mypy: allow-untyped-defs
from __future__ import annotations

import contextlib
import dataclasses
import functools
import itertools
import logging
import math
import operator
import os
import warnings
from collections import defaultdict
from collections.abc import Iterable, Sequence
from typing import Any, Callable, cast, Optional, TYPE_CHECKING, TypeVar, Union
from typing_extensions import ParamSpec
from unittest.mock import patch

import sympy

import torch
import torch.ao.quantization.fx._decomposed
import torch.fx
import torch.utils._pytree as pytree
from torch._dynamo.utils import counters
from torch._higher_order_ops.associative_scan import associative_scan_op
from torch._higher_order_ops.triton_kernel_wrap import triton_kernel_wrapper_mutation
from torch._prims_common import (
    canonicalize_dim,
    canonicalize_dims,
    check,
    dtype_to_type,
    elementwise_dtypes,
    ELEMENTWISE_TYPE_PROMOTION_KIND,
    get_computation_dtype,
    is_boolean_dtype,
    is_float_dtype,
    is_integer_dtype,
    Number,
)
from torch.fx.experimental.sym_node import magic_methods, method_to_operator
from torch.utils._ordered_set import OrderedSet
from torch.utils._sympy.functions import (
    CeilDiv,
    FloorDiv,
    Identity,
    IntTrueDiv,
    ModularIndexing,
)

from .._dynamo.utils import import_submodule
from . import config, inductor_prims, ir, test_operators  # NOQA: F401
from .decomposition import decompositions, get_decompositions
from .ir import (
    DtypeView,
    ExpandView,
    IndexingConstant,
    IRNode,
    is_triton,
    ops_wrapper,
    PermuteView,
    Pointwise,
    Reduction,
    SqueezeView,
    TensorBox,
    validate_ir,
    View,
)
from .utils import (
    ceildiv,
    decode_device,
    is_dynamic,
    is_gpu,
    is_pointwise_use,
    needs_fallback_due_to_atomic_add_limitations,
    pad_listlike,
    register_op_dtype_propagation_rules,
    sympy_product,
    use_scatter_fallback,
)
from .virtualized import ops, V


if TYPE_CHECKING:
    from .ops_handler import ReductionType


_T = TypeVar("_T")
_P = ParamSpec("_P")

# TODO(jansel): we should implement decomps or lowerings for these
# https://github.com/pytorch/torchdynamo/issues/327
FALLBACK_ALLOW_LIST = OrderedSet(
    [
        "torchvision::roi_align",
        "aten::index_add",
    ]
)

log = logging.getLogger(__name__)
lowerings: dict[Union[Callable[..., Any], str], Callable[..., Any]] = {}
# Use maybe_layout_constraints to access this dict, we lazily register tag-based layout constraints
_maybe_layout_constraints: dict[
    torch._ops.OpOverload, Optional[Callable[..., Any]]
] = {}
fallbacks = OrderedSet[torch._ops.OpOverload]()
aten = torch.ops.aten
tr_c10d = torch.ops.tr_c10d
prims = torch.ops.prims
needs_realized_inputs = OrderedSet[torch._ops.OpOverload]()
foreach_ops = OrderedSet[torch._ops.OpOverload](
    [torch._higher_order_ops._foreach_map]  # type: ignore[list-item]
)
# TODO(rec): torch._higher_order_ops._foreach_map is not an OpOverload
# so why is it in foreach_ops?
inplace_foreach_ops = OrderedSet[torch._ops.OpOverload]()
inplaceable_foreach_ops: dict[torch._ops.OpOverload, torch._ops.OpOverload] = {}
quantized_decomposed = torch.ops.quantized_decomposed


def cur_node_has_non_foreach_users():
    for node in V.graph.current_node.users:
        for user in node.users:
            if not (user.op == "call_function" and (user.target in foreach_ops)):
                return True

    return False


# group by device, whether any of the inputs are dynamic
# note arg_pairs may or may not be a pair
# foreach_map for example just passes output buffers here
def group_foreach_args(arg_pairs: Iterable[Union[tuple[Any, Any], Any]]):
    out = defaultdict(list)
    unpack_args = False
    for i, args in enumerate(arg_pairs):
        if not isinstance(args, Iterable):
            unpack_args = True
            args = (args,)
        use_foreach = (
            not is_dynamic(*args) or config.combo_kernel_foreach_dynamic_shapes
        )
        device = None
        for t in args:
            if isinstance(t, TensorBox):
                device = t.data.get_device()
                break
        assert device is not None, "foreach op should have at least one tensor arg"
        if unpack_args:
            (args,) = args
        out[(device, use_foreach)].append((i, args))
    return out


def maybe_layout_constraints(fn: Callable[..., Any]) -> Optional[Callable[..., Any]]:
    """Get layout constraints. Returns None if there are no layout constraints."""
    if not isinstance(fn, torch._ops.OpOverload):
        # Only OpOverloads have layout constraints.
        return None
    if fn in _maybe_layout_constraints:
        return _maybe_layout_constraints[fn]
    # OpOverload with custom lowerings override tag-based layout constraints
    if fn in lowerings:
        _maybe_layout_constraints[fn] = None
        return None
    # We lazily register tag-based layout constraints.

    def handle_layout_constraint_tag(tag):
        if tag is torch._C.Tag.needs_fixed_stride_order:
            _maybe_layout_constraints[fn] = constrain_to_fx_strides
            return _maybe_layout_constraints[fn]
        elif tag is torch._C.Tag.flexible_layout:
            _maybe_layout_constraints[fn] = None
            return None
        else:
            raise AssertionError(f"Unknown layout constraint tag: {tag}")

    tag = get_layout_constraint_tag(fn)
    return handle_layout_constraint_tag(tag)


def get_layout_constraint_tag(fn):
    tags_by_priority = [
        torch._C.Tag.needs_fixed_stride_order,
        torch._C.Tag.flexible_layout,
    ]
    for tag in tags_by_priority:
        if tag in fn.tags:
            return tag
    if torch._library.utils.is_builtin(fn):
        return torch._C.Tag.flexible_layout
    return getattr(torch._C.Tag, config.custom_op_default_layout_constraint)


def assert_nyi(cond, msg):
    if not cond:
        raise NotImplementedError(f"inductor does not support {msg}")


def add_needs_realized_inputs(fn):
    if isinstance(fn, (list, set, tuple, OrderedSet)):  # noqa: set_linter
        return [add_needs_realized_inputs(x) for x in fn]
    needs_realized_inputs.add(fn)
    if isinstance(fn, torch._ops.OpOverloadPacket):
        needs_realized_inputs.update(
            getattr(fn, overload) for overload in fn.overloads()
        )


def add_layout_constraint(fn, constraint):
    if isinstance(fn, torch._ops.OpOverloadPacket):
        for overload in fn.overloads():
            _maybe_layout_constraints[getattr(fn, overload)] = constraint
    else:
        _maybe_layout_constraints[fn] = constraint


add_needs_realized_inputs(
    [
        aten.as_strided,
        aten.as_strided_copy,
        aten.avg_pool2d,
        aten.avg_pool2d_backward,
        aten.bmm,
        aten.convolution,
        aten.convolution_backward,
        aten.max_pool2d_with_indices,
        aten.max_pool3d_with_indices,
        aten.max_pool2d_with_indices_backward,
        aten.mm,
        aten.upsample_nearest2d,
        aten._upsample_nearest_exact2d,
        aten._int_mm,
    ]
)

# TODO(jansel): ezyang says we won't need this in the future, try removing it
# based on https://github.com/pytorch/pytorch/blob/9e3eb329df8f701/c10/core/ScalarType.h#L28
DTYPE_ID_LOOKUP = {
    0: torch.uint8,
    1: torch.int8,
    2: torch.int16,
    3: torch.int32,
    4: torch.int64,
    5: torch.float16,
    6: torch.float32,
    7: torch.float64,
    8: torch.complex32,
    9: torch.complex64,
    10: torch.complex32,
    11: torch.bool,
    15: torch.bfloat16,
    # TODO(jansel): add quantized types?
    #  _(c10::qint8, QInt8) /* 12 */
    # _(c10::quint8, QUInt8) /* 13 */
    # _(c10::qint32, QInt32) /* 14 */
    # _(c10::quint4x2, QUInt4x2) /* 16 */
    # _(c10::quint2x4, QUInt2x4) /* 17 */
}


def decode_dtype(dtype: int):
    if not isinstance(dtype, int):
        return dtype
    assert dtype in DTYPE_ID_LOOKUP, f"id {dtype} missing from DTYPE_ID_LOOKUP"
    dtype = DTYPE_ID_LOOKUP[dtype]
    return dtype


def is_integer_type(x):
    if isinstance(x, TensorBox):
        return is_integer_dtype(x.get_dtype()) or is_boolean_dtype(x.get_dtype())
    elif isinstance(x, sympy.Expr):
        return x.is_integer is True  # type: ignore[attr-defined]
    else:
        return isinstance(x, int)


def is_boolean_type(x):
    if isinstance(x, TensorBox):
        return is_boolean_dtype(x.get_dtype())
    else:
        return isinstance(x, bool)


def get_promoted_dtype(*args, type_promotion_kind: ELEMENTWISE_TYPE_PROMOTION_KIND):
    def construct_input(inp):
        if isinstance(inp, (Number, sympy.Basic)):
            return inp
        else:
            dim = len(inp.get_size())
            # construct a tmp tensor to feed into torch.result_type
            return torch.zeros([1] * dim, dtype=inp.get_dtype())

    inps = [construct_input(arg) for arg in args]
    _, dtype = elementwise_dtypes(*inps, type_promotion_kind=type_promotion_kind)
    return dtype


def get_overloads(aten_fn):
    if not isinstance(aten_fn, (list, tuple)):
        aten_fn = [aten_fn]
    else:
        aten_fn = list(aten_fn)

    for fn in list(aten_fn):
        if isinstance(fn, torch._ops.OpOverloadPacket):
            for overload in fn.overloads():
                other_fn = getattr(fn, overload)
                if other_fn not in lowerings:
                    aten_fn.append(other_fn)

    return aten_fn


def in_namespace(op, namespace):
    if isinstance(op, torch._ops.OpOverloadPacket):
        return namespace in op._qualified_op_name
    elif isinstance(op, torch._ops.OpOverload):
        return namespace in op.name()
    return False


def transform_args(
    args: list[Any],
    kwargs: dict[str, Any],
    broadcast: bool,
    type_promotion_kind: Optional[ELEMENTWISE_TYPE_PROMOTION_KIND],
    convert_input_to_bool: bool,
) -> tuple[list[Any], dict[str, Any]]:
    args_indices = [i for i, x in enumerate(args) if isinstance(x, TensorBox)]
    kwargs_indices = [k for k, v in kwargs.items() if isinstance(v, TensorBox)]
    # check that there's something to transform
    if not args_indices and not kwargs_indices:
        return args, kwargs

    if type_promotion_kind or convert_input_to_bool:
        if convert_input_to_bool:
            dtype = torch.bool
        else:
            # FIXME this is a crude approximation for promoting args
            promoting_args = [
                a
                for a in args
                if isinstance(a, (Number, sympy.Basic)) or hasattr(a, "dtype")
            ]
            # only consider tensor kwargs for promotion, for now
            promoting_args.extend(a for a in kwargs.values() if hasattr(a, "dtype"))
            dtype = get_promoted_dtype(
                *promoting_args,
                type_promotion_kind=type_promotion_kind,  # type: ignore[arg-type]
            )

        device = (
            args[args_indices[0]] if args_indices else kwargs[kwargs_indices[0]]
        ).get_device()

        # sometimes args are an immutable list so we can't mutate them
        def promote(arg):
            if isinstance(arg, TensorBox):
                return to_dtype(arg, dtype)
            elif isinstance(arg, ir.Constant):
                return ir.Constant(value=arg.value, dtype=dtype, device=device)
            else:
                return arg

        args = [promote(a) for a in args]
        kwargs = {k: promote(v) for k, v in kwargs.items()}

    if broadcast:
        broadcasted = broadcast_tensors(
            *list(
                itertools.chain(
                    (args[i] for i in args_indices),
                    (kwargs[k] for k in kwargs_indices),
                )
            )
        )
        size = list(broadcasted[0].get_size())

        for i, x in zip(args_indices, broadcasted[: len(args_indices)]):
            args[i] = x
        for k, x in zip(kwargs_indices, broadcasted[len(args_indices) :]):
            kwargs[k] = x

        for i in range(len(args)):
            if isinstance(args[i], ir.Constant):
                args[i] = ExpandView.create(args[i], size)
        for k in kwargs:
            if isinstance(kwargs[k], ir.Constant):
                kwargs[k] = ExpandView.create(kwargs[k], size)

    return args, kwargs


def _register_foreach_lowering(aten_fn, decomp_fn):
    """
    Add a foreach lowering to lowerings dict.

    Arguments:
        aten_fn: torch.ops.aten.* fn we are lowering
        decomp_fn: alternate implementation on our IR
        broadcast: True to apply broadcasting to tensor inputs
        type_promotion_kind: kind of type promotion applied to tensor inputs, `None` means no type promotion
        convert_input_to_bool: some logical ops require inputs are converted to bool
    """

    @functools.wraps(decomp_fn)
    def wrapped(*args, **kwargs):
        assert len(args) <= 2
        out = decomp_fn(*args, **kwargs)
        validate_ir(out)
        return out

    aten_fns = get_overloads(aten_fn)
    foreach_ops.update(aten_fns)
    lowerings.update(dict.fromkeys(aten_fns, wrapped))
    return wrapped


def _register_lowering(
    aten_fn,
    decomp_fn,
    broadcast,
    type_promotion_kind: Optional[ELEMENTWISE_TYPE_PROMOTION_KIND],
    convert_input_to_bool,
):
    """
    Add a lowering to lowerings dict

    Arguments:
        aten_fn: torch.ops.aten.* fn we are lowering
        decomp_fn: alternate implementation on our IR
        broadcast: True to apply broadcasting to tensor inputs
        type_promotion_kind: kind of type promotion applied to tensor inputs, `None` means no type promotion
        convert_input_to_bool: some logical ops require inputs are converted to bool
    """

    @functools.wraps(decomp_fn)
    def wrapped(*args, **kwargs):
        args: list[Any] = list(args)
        kwargs: dict[str, Any] = dict(kwargs)
        unpacked = False
        # TODO maybe we need to use pytrees here
        if len(args) == 1 and isinstance(args[0], (list, tuple)):
            unpacked = True
            args = list(args[0])

        if not all(
            (fn in fallbacks or in_namespace(fn, "_c10d_functional")) for fn in aten_fn
        ):
            # explicitly assert for "out=" ops for better error messages
            assert not any(x == "out" for x in kwargs.keys()), (
                "out= ops aren't yet supported"
            )

        args, kwargs = transform_args(
            args, kwargs, broadcast, type_promotion_kind, convert_input_to_bool
        )

        if unpacked:
            args = [args]

        out = decomp_fn(*args, **kwargs)
        validate_ir(out)

        return out

    aten_fn = get_overloads(aten_fn)

    lowerings.update(dict.fromkeys(aten_fn, wrapped))
    return wrapped


def register_lowering(
    aten_fn,
    broadcast=False,
    type_promotion_kind: Optional[
        ELEMENTWISE_TYPE_PROMOTION_KIND
    ] = ELEMENTWISE_TYPE_PROMOTION_KIND.DEFAULT,
    convert_input_to_bool=False,
) -> Callable[[Callable[_P, _T]], Callable[_P, _T]]:
    """
    Shim to support decorator syntax.
    """
    return functools.partial(
        _register_lowering,
        aten_fn,
        broadcast=broadcast,
        type_promotion_kind=type_promotion_kind,
        convert_input_to_bool=convert_input_to_bool,
    )


def broadcast_symbolic_shapes(a, b):
    """
    Broadcasting logic based on symbolic shapes.

    We give the shapes 0 and 1 concrete values, while all other shapes
    are symbolic sympy formulas.
    """
    output = []
    for x, y in itertools.zip_longest(reversed(a), reversed(b), fillvalue=sympy.S.One):
        if V.graph.sizevars.shape_env.evaluate_expr(
            sympy.Eq(y, 1), size_oblivious=True
        ):
            output.append(x)
        elif V.graph.sizevars.shape_env.evaluate_expr(
            sympy.Eq(x, 1), size_oblivious=True
        ):
            output.append(y)
        else:
            V.graph.sizevars.guard_equals(x, y)
            if len(sympy.expand(y).free_symbols) < len(sympy.expand(x).free_symbols):
                output.append(y)  # prefer shorter formula
            else:
                output.append(x)
    return tuple(reversed(output))


def promote_constants(inputs, override_return_dtype=None, type_promotion_kind=None):
    assert override_return_dtype is None or type_promotion_kind is None, (
        "only one of override_return_dtype or type_promotion_kind may be given"
    )

    if override_return_dtype is None and type_promotion_kind is None:
        type_promotion_kind = ELEMENTWISE_TYPE_PROMOTION_KIND.DEFAULT

    if not any(isinstance(x, (sympy.Basic, int, float)) for x in inputs):
        return inputs
    if all(isinstance(x, (int, float, sympy.Basic)) for x in inputs):
        dtype = override_return_dtype or get_promoted_dtype(
            *inputs, type_promotion_kind=type_promotion_kind
        )

        def const_func(x):
            if isinstance(x, sympy.Basic):
                return ir.IndexingConstant(
                    index=x, dtype=dtype, device=decode_device(None)
                )
            else:
                return ir.Constant(value=x, dtype=dtype, device=decode_device(None))

        return [const_func(x) for x in inputs]
    ex = next(x for x in inputs if isinstance(x, (TensorBox, ExpandView, ir.Constant)))
    out = []
    for x in inputs:
        if isinstance(x, (int, float)):
            out.append(
                ExpandView.create(
                    ir.Constant(
                        value=x, dtype=ex.get_dtype(), device=ex.get_device_or_error()
                    ),
                    list(ex.get_size()),
                )
            )
        elif isinstance(x, sympy.Basic):
            out.append(
                ExpandView.create(
                    IndexingConstant(
                        index=x, dtype=ex.get_dtype(), device=ex.get_device_or_error()
                    ),
                    list(ex.get_size()),
                )
            )
        else:
            out.append(x)

    return out


def make_pointwise(
    fn,
    override_return_dtype=None,
    override_device=None,
    override_fn_when_input_bool=None,
    override_fn_when_gpu_float64=None,
    allow_alpha=False,
    triton_fallback=None,
):
    def inner(*inputs: TensorBox, alpha=None):
        if triton_fallback is not None and any(
            isinstance(inp, IRNode) and is_triton(inp) for inp in inputs
        ):
            assert not allow_alpha  # not implemented
            return triton_fallback(*inputs)

        inputs = promote_constants(inputs, override_return_dtype)
        if allow_alpha:
            if alpha is not None and alpha != 1:
                inputs = list(inputs)
                inputs[-1] = mul(inputs[-1], alpha)
        else:
            assert alpha is None
        loaders = [x.make_loader() for x in inputs]
        ranges = inputs[0].get_size()
        dtype = override_return_dtype or inputs[0].get_dtype()
        is_gpu_device = is_gpu(decode_device(inputs[0].get_device()).type)

        for other in inputs[1:]:
            assert isinstance(other, ir.BaseConstant) or len(ranges) == len(
                other.get_size()
            ), f"ndim mismatch {fn} {ranges} {other.get_size()}"

        # in tracing, we will annotate pointwise nodes that correspond to the output of
        # a pointwise node that would have been run in eager. intermediary pointwise nodes
        # during decompositions are not annotated.
        low_pr_fp = (torch.bfloat16, torch.float16)
        emulate_precision_casts = (
            V.graph is not None
            and getattr(V.graph, "current_node", None) is not None
            and V.graph.current_node.meta is not None
            and V.graph.current_node.meta.get("low_precision_pointwise_barrier", False)
            and dtype in low_pr_fp
        )

        def inner_fn(index):
            assert len(index) == len(ranges), f"wrong ndim {index} {ranges}"
            if dtype == torch.bool and override_fn_when_input_bool is not None:
                return override_fn_when_input_bool(*[load(index) for load in loaders])
            elif (
                override_fn_when_gpu_float64
                and is_gpu_device
                and dtype == torch.float64
            ):
                return override_fn_when_gpu_float64(*[load(index) for load in loaders])
            else:
                inputs_loaded = []
                for inp_index, load in enumerate(loaders):
                    out = load(index)
                    inp_dtype = inputs[inp_index].get_dtype()
                    if emulate_precision_casts and inp_dtype in low_pr_fp:
                        downcast = ops.to_dtype(out, inp_dtype, use_compute_types=False)
                        out = ops.to_dtype(downcast, inp_dtype)
                    inputs_loaded.append(out)

                out = fn(*inputs_loaded)
                if emulate_precision_casts:
                    # fp16/bf16 kernels are computed in fp32. Casting down to fp16/bf16 here,
                    # then upcasting again, to emulate casts that eager would do.
                    downcast = ops.to_dtype(out, dtype, use_compute_types=False)
                    return ops.to_dtype(downcast, dtype)
                return out

        if not override_device:
            device = None
            for i in inputs:
                if is_gpu(i.get_device().type):
                    device = i.get_device()
                    break
            if not device:
                device = inputs[0].get_device()

        device = override_device or device

        return Pointwise.create(
            device=device,  # type: ignore[arg-type]
            dtype=dtype,
            inner_fn=inner_fn,
            ranges=ranges,
        )

    return inner


def make_foreach_pointwise(pw_fn, allow_alpha=False):
    def inner(*inputs: list[list[TensorBox]], alpha=1):
        realize_outputs = (
            len(V.graph.current_node.users) == 0
            or V.graph.current_node.target in inplace_foreach_ops
            or cur_node_has_non_foreach_users()
        )

        a_list_input = None
        for input in inputs:
            if isinstance(input, (list, tuple)):
                a_list_input = input
                break
        assert a_list_input is not None, (
            "at least one input must be a list to a foreach op"
        )

        # broadcast scalar inputs to match length of list inputs
        broadcast_inputs = []
        for input in inputs:
            if not isinstance(input, (list, tuple)):
                broadcast_inputs.append([input] * len(a_list_input))
            else:
                broadcast_inputs.append(input)

        groups = group_foreach_args(zip(*broadcast_inputs))

        outputs = [None] * len(a_list_input)
        for (device, use_foreach), group in groups.items():
            operation_list: list[str] = []
            for (
                output_ind,
                args,
            ) in group:
                if allow_alpha:
                    output = pw_fn(*args, alpha=alpha)
                else:
                    output = pw_fn(*args)

                outputs[output_ind] = output

                if (
                    V.graph.has_feature(device, BackendFeature.FOREACH)
                    and use_foreach
                    and realize_outputs
                ):
                    output.realize()
                    operation_list.append(output.get_operation_name())

            if operation_list:
                V.graph.register_operation_list(operation_list)

        assert all(x is not None for x in outputs)
        return outputs

    return inner


def to_dtype(x: TensorBox, dtype: torch.dtype, copy=False):
    src_dtype = x.get_dtype()
    if src_dtype == dtype:
        return clone(x) if copy else x

    def _to_dtype(x):
        return ops.to_dtype(x, dtype, src_dtype=src_dtype)

    return make_pointwise(_to_dtype, override_return_dtype=dtype)(x)


@register_lowering(torch._higher_order_ops._foreach_map, type_promotion_kind=None)
def _foreach_map(subgraph, *args, **kwargs):
    """
    This lowers an invocation of foreach_map
    The way this works is that an arbitrary N-arg func is provided by the user, looped over by the
    polyfill with the same semantics as a foreach op (a loop applying an n-ary function to n args)
    and then traced into a subgraph by dynamo.
    This code allows us to inline the subgraph into the main graph lowering using the PontwiseSubgraphLowering.
    The graph outputs represent the vertically fused sequence of ops, and then register_operation_list
    below registers the buffers as horizontally fuseable in the scheduler.
    """
    from .subgraph_lowering import PointwiseSubgraphLowering

    inputs = args

    gm = subgraph.graph_module
    pw_subgraph = PointwiseSubgraphLowering(gm, root_graph_lowering=V.graph)
    with V.set_graph_handler(pw_subgraph):  # type: ignore[arg-type]
        pw_subgraph.run(*inputs)

    sub_outputs = pw_subgraph.graph_outputs
    # group outputs by device and register as foreach
    assert sub_outputs  # mypy lol
    groups = group_foreach_args(sub_outputs)

    outputs = [None] * len(sub_outputs)
    for (device, use_foreach), group in groups.items():
        operation_list: list[str] = []
        for (
            output_ind,
            output,
        ) in group:
            outputs[output_ind] = output

            if V.graph.has_feature(device, BackendFeature.FOREACH) and use_foreach:
                output.realize()
                operation_list.append(output.get_operation_name())

        if operation_list:
            V.graph.register_operation_list(operation_list)

    assert all(x is not None for x in outputs)
    return outputs


@register_lowering(prims.convert_element_type, type_promotion_kind=None)
def _convert_element_type(x: TensorBox, dtype: torch.dtype):
    if dtype.is_complex or x.get_dtype().is_complex:
        if x.get_size():
            # Decompose since aa aten fallback is more friendly for c++ codegen.
            # This decomposition doesn't work for empty tensor, which needs more investigation.
            dst = empty_like(x, dtype=dtype)
            ir.InplaceCopyFallback.create(dst, x)
            return dst
        else:
            return fallback_handler(
                prims.convert_element_type.default, add_to_fallback_set=False
            )(x, dtype)
    return to_dtype(x, dtype, copy=True)


def to_dtype_bitcast(x: TensorBox, dtype: torch.dtype, *, copy=False):
    x_dtype = x.get_dtype()
    if x_dtype == dtype:
        return clone(x) if copy else x

    def _get_primitive_bitwidth(dtype):
        if dtype.is_floating_point:
            return torch.finfo(dtype).bits
        else:
            return torch.iinfo(dtype).bits

    src_bits = _get_primitive_bitwidth(x_dtype)
    dst_bits = _get_primitive_bitwidth(dtype)
    if src_bits != dst_bits:
        # fallback to aten eager implementation for differing bitwidths
        return fallback_handler(aten.view.dtype)(x, dtype)
    else:
        return TensorBox(DtypeView.create(x, dtype))


@register_lowering(aten.view.dtype, type_promotion_kind=None)
def _view_dtype(x: TensorBox, dtype: torch.dtype):
    if dtype.is_complex or x.get_dtype().is_complex:
        return TensorBox.create(
            ir.ComplexView.create(torch.ops.aten.view.dtype, x, dtype)
        )
    return to_dtype_bitcast(x, dtype)


def to_device(x: TensorBox, device: torch.device, *, copy=False, non_blocking=False):
    device = decode_device(device)
    if x.get_device() == device:
        return clone(x) if copy else x
    return TensorBox.create(ir.DeviceCopy.create(x, device, non_blocking))


@register_lowering(prims.device_put, type_promotion_kind=None)
def _device_put(x: TensorBox, device: torch.device, non_blocking=False):
    return to_device(x, device, copy=True, non_blocking=non_blocking)


def register_pointwise(
    aten_fn,
    name=None,
    broadcast=True,
    type_promotion_kind=ELEMENTWISE_TYPE_PROMOTION_KIND.DEFAULT,
    convert_input_to_bool=False,
    override_return_dtype=None,
    override_fn_when_input_bool=None,
    allow_alpha=False,
    use_libdevice_for_f64=False,
    triton_fallback=None,
):
    """A pointwise function that maps ops.{name} to inputs"""
    name = name or aten_fn.__name__
    fn = ops_wrapper(name)
    if use_libdevice_for_f64:
        fn_libdevice = ops_wrapper("libdevice_" + name)
        register_op_dtype_propagation_rules(
            "libdevice_" + name, type_promotion_kind, override_return_dtype
        )

    register_op_dtype_propagation_rules(
        name, type_promotion_kind, override_return_dtype
    )

    if override_fn_when_input_bool is not None:
        override_fn_when_input_bool = ops_wrapper(override_fn_when_input_bool)

    fn = make_pointwise(
        fn,
        override_return_dtype=override_return_dtype,
        override_fn_when_input_bool=override_fn_when_input_bool,
        override_fn_when_gpu_float64=fn_libdevice if use_libdevice_for_f64 else None,  # type: ignore[possibly-undefined]
        allow_alpha=allow_alpha,
        triton_fallback=triton_fallback,
    )
    fn = register_lowering(
        aten_fn,
        broadcast=broadcast,
        type_promotion_kind=type_promotion_kind,
        convert_input_to_bool=convert_input_to_bool,
    )(fn)

    if hasattr(prims, name):
        register_lowering(
            getattr(prims, name),
            type_promotion_kind=None,
            convert_input_to_bool=convert_input_to_bool,
        )(fn)
    return fn


def register_frexp():
    """A pointwise function that maps ops.frexp to inputs"""
    name = "frexp"
    frexp = ops_wrapper("frexp")

    def frexp0(*args, **kwargs):
        return frexp(*args, **kwargs)[0]  # type: ignore[index]

    def frexp1(*args, **kwargs):
        return frexp(*args, **kwargs)[1]  # type: ignore[index]

    pw_fns = [
        make_pointwise(frexp0),
        make_pointwise(frexp1, override_return_dtype=torch.int32),
    ]

    def fn(*args, **kwargs):
        return pw_fns[0](*args, **kwargs), pw_fns[1](*args, **kwargs)

    fn = register_lowering(
        aten.frexp,
    )(fn)

    if hasattr(prims, name):
        register_lowering(
            getattr(prims, name),
            type_promotion_kind=None,
        )(fn)
    return fn


register_frexp()


def register_foreach_pointwise(
    aten_fn,
    pointwise_lowering_fn,
    allow_alpha=False,
):
    fn = make_foreach_pointwise(pointwise_lowering_fn, allow_alpha=allow_alpha)
    fn = _register_foreach_lowering(aten_fn, fn)
    return fn


@register_lowering(aten.where, broadcast=False, type_promotion_kind=None)
def where(cond, a, b):
    def fn(*args):
        return ops.where(*args)

    if isinstance(a, (float, int)):
        a = constant_like(a)(b)
    if isinstance(b, (float, int)):
        b = constant_like(b)(a)

    args = [cond, a, b]
    dtype = get_promoted_dtype(
        args[1], args[2], type_promotion_kind=ELEMENTWISE_TYPE_PROMOTION_KIND.DEFAULT
    )
    indices = [i for i, x in enumerate(args) if isinstance(x, TensorBox)]
    for i, x in zip(indices, broadcast_tensors(*[args[i] for i in indices])):
        args[i] = x
    for i in range(len(args)):
        if isinstance(args[i], ir.Constant):
            args[i] = ExpandView.create(args[i], list(args[indices[0]].get_size()))
    return make_pointwise(fn, override_return_dtype=dtype)(
        args[0], to_dtype(args[1], dtype), to_dtype(args[2], dtype)
    )


@register_lowering(aten.broadcast_tensors, broadcast=False, type_promotion_kind=None)
def broadcast_tensors(*inputs):
    if len(inputs) == 1 and isinstance(inputs[0], (list, tuple)):
        return broadcast_tensors(*inputs[0])
    target: list[sympy.Expr] = functools.reduce(
        broadcast_symbolic_shapes, [x.get_size() for x in inputs], []
    )
    outputs = []
    for x in inputs:
        sizes = x.get_size()
        if len(sizes) != len(target) or any(
            (
                (
                    V.graph.sizevars.shape_env.evaluate_expr(
                        sympy.Eq(a, 1), size_oblivious=True
                    )
                    and not V.graph.sizevars.shape_env.evaluate_expr(
                        sympy.Eq(b, 1), size_oblivious=True
                    )
                )
                or (
                    not V.graph.sizevars.shape_env.evaluate_expr(
                        sympy.Eq(a, 1), size_oblivious=True
                    )
                    and V.graph.sizevars.shape_env.evaluate_expr(
                        sympy.Eq(b, 1), size_oblivious=True
                    )
                )
            )
            for a, b in zip(sizes, target)
        ):
            x = expand(x, target)
        outputs.append(x)
    return outputs


@register_lowering([aten.alias, aten.detach, aten.detach_, aten.lift, prims.view_of])
def nop(x):
    return x  # AOT autograd handles this for us


if hasattr(aten, "lift_fresh"):
    register_lowering(aten.lift_fresh)(nop)


@register_lowering(aten.squeeze, type_promotion_kind=None)
def squeeze(x, dim=None):
    assert isinstance(x, TensorBox)
    if dim is None:
        return TensorBox(SqueezeView.create(x.data))

    dim = (
        V.graph.sizevars.evaluate_static_shape(dim)
        if isinstance(dim, (int, sympy.Expr))
        else tuple(V.graph.sizevars.evaluate_static_shape(d) for d in dim)
    )
    dim = canonicalize_dims(len(x.get_size()), dim)  # type: ignore[call-overload]
    dims = OrderedSet((dim,) if not isinstance(dim, tuple) else dim)

    new_shape = []
    for d, s in enumerate(x.get_size()):
        if not (
            d in dims
            and V.graph.sizevars.evaluate_expr(sympy.Eq(s, 1), size_oblivious=True)
        ):
            new_shape.append(s)

    # squeeze does nothing if the size isn't 1
    return view(x, new_shape) if new_shape != x.get_size() else x


@register_lowering(aten.squeeze_copy, type_promotion_kind=None)
def squeeze_copy(x, dim=None):
    return clone(squeeze(x, dim))


@register_lowering([aten.squeeze_])
def squeeze_(x, dim=None):
    val = squeeze(x, dim)
    assert isinstance(x, TensorBox)
    assert isinstance(val, TensorBox)
    x.data = val.data
    return x


@register_lowering(aten.isinf)
def isinf(x):
    if is_integer_type(x):
        return full_like(x, False, dtype=torch.bool)
    fn = ops_wrapper("isinf")
    return make_pointwise(fn, override_return_dtype=torch.bool)(x)


@register_lowering(aten.isnan)
def isnan(x):
    if is_integer_type(x):
        return full_like(x, False, dtype=torch.bool)
    fn = ops_wrapper("isnan")
    return make_pointwise(fn, override_return_dtype=torch.bool)(x)


@register_lowering(aten.ceil)
def ceil(x):
    if is_integer_type(x):
        return clone(x)
    fn = ops_wrapper("ceil")
    return make_pointwise(fn)(x)


@register_lowering(aten.floor)
def floor(x):
    if is_integer_type(x):
        return clone(x)
    fn = ops_wrapper("floor")
    return make_pointwise(fn)(x)


@register_lowering(aten.round.default)
def round(x):
    if is_integer_type(x):
        return clone(x)
    else:
        fn = ops_wrapper("round")
        return make_pointwise(fn)(x)


@register_lowering(aten.trunc)
def trunc(x):
    if is_integer_type(x):
        return clone(x)
    fn = ops_wrapper("trunc")
    return make_pointwise(fn)(x)


@register_lowering(aten.expand, type_promotion_kind=None)
def expand(x, sizes):
    from torch.fx.experimental.symbolic_shapes import free_unbacked_symbols

    (x,) = promote_constants([x])
    if isinstance(x, ir.BaseConstant):
        return ExpandView.create(x, tuple(sizes))
    assert isinstance(x, TensorBox)
    assert isinstance(sizes, (list, tuple))
    if tuple(x.get_size()) == tuple(sizes):
        return x

    if not free_unbacked_symbols(x.get_size()):
        x_size_product = V.graph.sizevars.size_hint(sympy_product(x.get_size()))
        # TODO: It would be better to realize the input if any of its sizes
        # are unbacked, because typically the size will be non-zero.  However,
        # this cannot be done directly as below as we'll choke on the size_hint
        # here
        if x_size_product > 0 and not free_unbacked_symbols(sizes):
            # maybe realize input before broadcasting it
            x.mark_reuse(
                V.graph.sizevars.size_hint(sympy_product(sizes)) // x_size_product
            )
    return TensorBox(ExpandView.create(x.data, tuple(sizes)))


@register_lowering(prims.broadcast_in_dim, type_promotion_kind=None)
def broadcast_in_dim(a, shape, broadcast_dimensions):
    s = list(shape)
    for broadcast_dimension in broadcast_dimensions:
        s[broadcast_dimension] = -1

    v = a
    for idx, x in enumerate(s):
        if x != -1:
            v = unsqueeze(v, idx)

    return expand(v, shape)


@register_lowering(aten.expand_as, type_promotion_kind=None)
def expand_as(x, y):
    return expand(x, y.get_size())


@register_lowering(aten.repeat)
def repeat(x, repeats):
    old_size = list(x.get_size())
    if len(repeats) > len(old_size):
        old_size = [sympy.S.One] * (len(repeats) - len(old_size)) + old_size
        x = view(x, list(old_size))
    assert len(repeats) == len(x.get_size())

    new_size = list(x.get_size())

    zero_tensor = False
    for i in range(len(repeats)):
        if repeats[i] == 0:
            zero_tensor = True
        new_size[i] = new_size[i] * repeats[i]

    if zero_tensor:
        return empty(new_size, dtype=x.get_dtype(), device=x.get_device())
    if all((a == 1 or b == 1) for a, b in zip(repeats, old_size)):
        return clone(expand(x, new_size))

    x_loader: Callable[[Any], Any]

    def inner_fn(index):
        assert len(index) == len(repeats)
        index = list(index)
        for i in range(len(repeats)):
            if repeats[i] != 1:
                if old_size[i] == 1:
                    index[i] = sympy.S.Zero
                else:
                    index[i] = ModularIndexing(index[i], 1, old_size[i])
        return x_loader(index)

    old_size_product = V.graph.sizevars.size_hint(sympy_product(old_size))
    if old_size_product > 0:
        # maybe realize the input
        x.mark_reuse(
            V.graph.sizevars.size_hint(sympy_product(new_size)) // old_size_product
        )

    x_loader = x.make_loader()
    return Pointwise.create(
        device=x.get_device(),
        dtype=x.get_dtype(),
        inner_fn=inner_fn,
        ranges=list(new_size),
    )


@register_lowering(aten._unsafe_view, type_promotion_kind=None)
@register_lowering(aten.view, type_promotion_kind=None)
@register_lowering(aten.reshape, type_promotion_kind=None)
def view(x, sizes):
    assert isinstance(x, TensorBox)
    assert isinstance(sizes, (list, tuple))
    return TensorBox(View.create(x.data, sizes))


@register_lowering(aten.permute, type_promotion_kind=None)
def permute(x, dims):
    assert isinstance(x, TensorBox)
    assert isinstance(dims, (list, tuple))
    return TensorBox(PermuteView.create(x.data, tuple(dims)))


@register_lowering(aten.slice, type_promotion_kind=None)
def slice_(x, dim=0, start=0, end=2**63, step=1, clamp=True):
    assert isinstance(x, TensorBox)
    dim = _validate_dim(x, dim, 0)
    return TensorBox(ir.SliceView.create(x.data, dim, start, end, step, clamp=clamp))


@register_lowering(aten.as_strided, type_promotion_kind=None)
def as_strided(x, size, stride, storage_offset=None):
    if isinstance(x, TensorBox) and isinstance(x.data, ir.BaseView):
        # as_strided ignores views
        x = x.data.unwrap_view()
    x.realize()
    if not ir.is_storage_and_layout(x):
        raise NotImplementedError(f"unrealized as_strided({x}, ...)")
    storage, old_layout = ir.as_storage_and_layout(x)
    new_layout = ir.FixedLayout(
        old_layout.device,
        old_layout.dtype,
        [sympy.expand(s) for s in size],
        [sympy.expand(s) for s in stride],
        sympy.expand(storage_offset or 0),
    )
    return TensorBox(ir.ReinterpretView(data=storage, layout=new_layout))


@register_lowering(aten.as_strided_, type_promotion_kind=None)
def as_strided_(x, size, stride, storage_offset=None):
    assert isinstance(x, TensorBox)
    x.data = as_strided(x, size, stride, storage_offset).data
    return x


@register_lowering(aten.as_strided_copy, type_promotion_kind=None)
def as_strided_copy(x, size, stride, storage_offset=None):
    result = as_strided(x, size, stride, storage_offset)
    return clone(result)


def pointwise_cat(inputs, dim=0):
    # (inclusive, exclusive)
    inputs_ranges: list[tuple[sympy.Expr, sympy.Expr]] = []
    prev_end = 0
    for inp in inputs:
        inputs_ranges.append((prev_end, prev_end + inp.get_size()[dim]))  # type: ignore[arg-type]
        prev_end = inputs_ranges[-1][-1]  # type: ignore[assignment]

    inputs_loaders = [inp.make_loader() for inp in inputs]

    def inner_fn(idx):
        idx_dim = ops.index_expr(idx[dim], torch.int64)

        masks = []
        masked_loads = []
        for i in range(len(inputs)):
            start = (
                ops.constant(0, torch.int64)
                if i == 0
                else ops.index_expr(inputs_ranges[i][0], torch.int64)
            )
            end = ops.index_expr(inputs_ranges[i][1], torch.int64)

            start_cond = ops.ge(idx_dim, start)
            end_cond = ops.lt(idx_dim, end)
            if i == 0:
                mask = end_cond
            elif i == len(inputs) - 1:
                mask = start_cond
            else:
                mask = ops.and_(start_cond, end_cond)

            masks.append(mask)
            idx_load = list(idx)

            # if we're concatting [4], [2]
            # when we index the second tensor for 5 we want to index 5 - 4
            # Use Identity to prevent expansion of index * stride to keep expression
            # in same int bitwidth as shape
            idx_load[dim] = Identity(idx_load[dim] - inputs_ranges[i][0])

            masked_loads.append(
                ops.masked(
                    mask,
                    lambda: inputs_loaders[i](idx_load),
                    0.0,  # this value should be unused
                ),
            )

        next_val = masked_loads[-1]
        for i in range((len(inputs)) - 2, -1, -1):
            next_val = ops.where(
                masks[i],
                masked_loads[i],
                next_val,
            )
        return next_val

    new_size = list(inputs[0].get_size())
    new_size[dim] = inputs_ranges[-1][-1]

    return Pointwise.create(
        device=inputs[0].get_device(),
        dtype=inputs[0].get_dtype(),
        inner_fn=inner_fn,
        ranges=new_size,
    )


@register_lowering(quantized_decomposed.quantize_per_channel, type_promotion_kind=None)
def quantized_decomposed_quantize_per_channel(
    input: TensorBox,
    scales: TensorBox,
    zero_points: TensorBox,
    axis: int,
    quant_min: int,
    quant_max: int,
    dtype: torch.dtype,
) -> TensorBox:
    assert len(scales.get_size()) == 1, "expect scales 1 dim"
    assert len(zero_points.get_size()) == 1, "expect zero_points 1 dim"

    if input.get_dtype() == torch.bfloat16:
        input = to_dtype(input, torch.float32)
    assert input.get_dtype() == torch.float32, (
        f"Expecting input to have dtype torch.float32, but got dtype: {input.get_dtype()}"
    )
    assert axis < len(input.get_size()), (
        f"Expecting axis to be < {len(input.get_size())}"
    )

    input_loader = input.make_loader()
    scales_loader = scales.make_loader()
    zero_points_loader = zero_points.make_loader()

    def inner_fn(idx):
        channel_idx = (idx[axis],)

        input = input_loader(idx)
        scale = scales_loader(channel_idx)
        zero_point = zero_points_loader(channel_idx)
        qmin, qmax = _create_constants(quant_min, quant_max, dtype=torch.float32)

        if scales.dtype != torch.float32:
            scale = ops.to_dtype(scale, torch.float32)
        if zero_points.dtype != torch.int32:
            zero_point = ops.to_dtype(zero_point, torch.int32)
        inv_scale = ops.reciprocal(scale)
        val = ops.round(input * inv_scale) + zero_point
        clamped = ops.maximum(qmin, ops.minimum(qmax, val))
        return ops.to_dtype(clamped, dtype)

    return Pointwise.create(
        device=input.get_device(),
        dtype=dtype,
        inner_fn=inner_fn,
        ranges=input.get_size(),
    )


@register_lowering(
    quantized_decomposed.dequantize_per_channel, type_promotion_kind=None
)
def quantized_decomposed_dequantize_per_channel(
    input: TensorBox,
    scales: TensorBox,
    zero_points: TensorBox,
    axis: int,
    quant_min: int,
    quant_max: int,
    dtype: torch.dtype,
    *,
    out_dtype: Optional[torch.dtype] = None,
) -> TensorBox:
    assert len(scales.get_size()) == 1, "expect scales 1 dim"
    assert len(zero_points.get_size()) == 1, "expect zero_points 1 dim"
    assert input.get_dtype() == dtype, (
        f"Expecting input to have dtype {dtype}, but got dtype: {input.get_dtype()}"
    )
    assert axis < len(input.get_size()), (
        f"Expecting axis to be < {len(input.get_size())}"
    )

    if out_dtype is None:
        out_dtype = torch.float32

    input_loader = input.make_loader()
    scales_loader = scales.make_loader()
    zero_points_loader = zero_points.make_loader()

    def inner_fn(idx):
        channel_idx = (idx[axis],)

        input = input_loader(idx)
        scale = scales_loader(channel_idx)
        zero_point = zero_points_loader(channel_idx)

        if scales.dtype != torch.float32:
            scale = ops.to_dtype(scale, torch.float32)
        if zero_points.dtype != torch.float32:
            zero_point = ops.to_dtype(zero_point, torch.float32)
        val = ops.sub(ops.to_dtype(input, torch.float32), zero_point) * scale
        val = ops.to_dtype(val, out_dtype)
        return val

    return Pointwise.create(
        device=input.get_device(),
        dtype=out_dtype,
        inner_fn=inner_fn,
        ranges=input.get_size(),
    )


@register_lowering(
    quantized_decomposed.quantize_per_tensor.default, type_promotion_kind=None
)
def quantized_decomposed_quantize_per_tensor_default(
    input: TensorBox,
    scale: float,
    zero_point: int,
    quant_min: int,
    quant_max: int,
    dtype: torch.dtype,
) -> TensorBox:
    if input.get_dtype() == torch.bfloat16:
        input = to_dtype(input, torch.float32)
    assert input.get_dtype() == torch.float32, (
        f"Expecting input to have dtype torch.float32, but got dtype: {input.get_dtype()}"
    )

    input_loader = input.make_loader()

    def inner_fn(idx, scale, zero_point):
        input = input_loader(idx)
        inv_scale, zero_point = _create_constants(
            1.0 / scale, zero_point, dtype=torch.float32
        )
        val = ops.round(input * inv_scale) + zero_point
        qmin, qmax = _create_constants(quant_min, quant_max, dtype=torch.float32)
        clamped = ops.minimum(ops.maximum(val, qmin), qmax)
        return ops.to_dtype(clamped, dtype)

    return Pointwise.create(
        device=input.get_device(),
        dtype=dtype,
        inner_fn=functools.partial(
            inner_fn, scale=float(scale), zero_point=int(zero_point)
        ),
        ranges=input.get_size(),
    )


@register_lowering(
    quantized_decomposed.dequantize_per_tensor.default, type_promotion_kind=None
)
def quantized_decomposed_dequantize_per_tensor_default(
    input: TensorBox,
    scale: float,
    zero_point: int,
    quant_min: int,
    quant_max: int,
    dtype: torch.dtype,
    *,
    out_dtype: Optional[torch.dtype] = None,
) -> TensorBox:
    assert input.get_dtype() == dtype, (
        f"Expecting input to have dtype {dtype}, but got dtype: {input.get_dtype()}"
    )

    if out_dtype is None:
        out_dtype = torch.float32

    input_loader = input.make_loader()

    def inner_fn(idx, scale, zero_point):
        input = input_loader(idx)
        scale, zero_point = _create_constants(scale, zero_point, dtype=torch.float32)
        val = ops.sub(ops.to_dtype(input, torch.float32), zero_point) * scale
        val = ops.to_dtype(val, out_dtype)
        return val

    return Pointwise.create(
        device=input.get_device(),
        dtype=out_dtype,
        inner_fn=functools.partial(
            inner_fn, scale=float(scale), zero_point=int(zero_point)
        ),
        ranges=input.get_size(),
    )


@register_lowering(
    quantized_decomposed.quantize_per_tensor.tensor, type_promotion_kind=None
)
def quantized_decomposed_quantize_per_tensor_tensor(
    input: TensorBox,
    scale: TensorBox,
    zero_point: TensorBox,
    quant_min: int,
    quant_max: int,
    dtype: torch.dtype,
) -> TensorBox:
    if input.get_dtype() == torch.bfloat16:
        input = to_dtype(input, torch.float32)
    assert input.get_dtype() == torch.float32, (
        f"Expecting input to have dtype torch.float32, but got dtype: {input.get_dtype()}"
    )
    assert len(scale.get_size()) == 0 or (
        len(scale.get_size()) == 1 and scale.get_size()[0] == 1
    ), "expect scale as scalar tensor"
    assert len(zero_point.get_size()) == 0 or (
        len(zero_point.get_size()) == 1 and zero_point.get_size()[0] == 1
    ), "expect zero_point as scalar tensor"

    input_loader = input.make_loader()
    scale_loader = scale.make_loader()
    zero_point_loader = zero_point.make_loader()

    def inner_fn(idx):
        input = input_loader(idx)
        _scale = scale_loader((0,) if len(scale.get_size()) == 1 else ())
        _zero_point = zero_point_loader((0,) if len(scale.get_size()) == 1 else ())
        if scale.dtype != torch.float32:
            _scale = ops.to_dtype(_scale, torch.float32)
        if zero_point.dtype != torch.float32:
            _zero_point = ops.to_dtype(_zero_point, torch.float32)
        val = ops.round(input * ops.reciprocal(_scale)) + _zero_point
        qmin, qmax = _create_constants(quant_min, quant_max, dtype=torch.float32)
        clamped = ops.minimum(ops.maximum(val, qmin), qmax)
        return ops.to_dtype(clamped, dtype)

    return Pointwise.create(
        device=input.get_device(),
        dtype=dtype,
        inner_fn=inner_fn,
        ranges=input.get_size(),
    )


@register_lowering(
    quantized_decomposed.dequantize_per_tensor.tensor, type_promotion_kind=None
)
def quantized_decomposed_dequantize_per_tensor_tensor(
    input: TensorBox,
    scale: TensorBox,
    zero_point: TensorBox,
    quant_min: int,
    quant_max: int,
    dtype: torch.dtype,
    *,
    out_dtype: Optional[torch.dtype] = None,
) -> TensorBox:
    assert len(scale.get_size()) == 0 or (
        len(scale.get_size()) == 1 and scale.get_size()[0] == 1
    ), "expect scale as scalar tensor"
    assert len(zero_point.get_size()) == 0 or (
        len(zero_point.get_size()) == 1 and zero_point.get_size()[0] == 1
    ), "expect zero_point as scalar tensor"
    assert input.get_dtype() == dtype, (
        f"Expecting input to have dtype {dtype}, but got dtype: {input.get_dtype()}"
    )

    if out_dtype is None:
        out_dtype = torch.float32

    input_loader = input.make_loader()
    scale_loader = scale.make_loader()
    zero_point_loader = zero_point.make_loader()

    def inner_fn(idx):
        input = input_loader(idx)
        _scale = scale_loader((0,) if len(scale.get_size()) == 1 else ())
        _zero_point = zero_point_loader((0,) if len(scale.get_size()) == 1 else ())
        if scale.dtype != torch.float32:
            _scale = ops.to_dtype(_scale, torch.float32)
        if zero_point.dtype != torch.float32:
            _zero_point = ops.to_dtype(_zero_point, torch.float32)
        val = ops.sub(ops.to_dtype(input, torch.float32), _zero_point) * _scale
        val = ops.to_dtype(val, out_dtype)
        return val

    return Pointwise.create(
        device=input.get_device(),
        dtype=out_dtype,
        inner_fn=inner_fn,
        ranges=input.get_size(),
    )


@register_lowering(aten.cat)
def cat(inputs, dim=0):
    cpu_device = inputs[0].get_device().type == "cpu"
    if cpu_device and all(
        input.get_dtype() in [torch.int8, torch.uint8] for input in inputs
    ):
        # TODO <leslie> Remove this fallback when we support vectorization
        # code gen with uint8 data type directly.
        for input in inputs:
            input.realize()
        if all(len(input.get_size()) == 4 for input in inputs):
            inputs, _ = require_channels_last(aten.cat, *inputs)
        return fallback_handler(aten.cat.default)(inputs, dim)

    if len(inputs) == 1:
        return clone(inputs[0])

    dim = _validate_dim(inputs[0], dim, 0)
    dtype = get_promoted_dtype(
        *inputs, type_promotion_kind=ELEMENTWISE_TYPE_PROMOTION_KIND.DEFAULT
    )
    inputs = [to_dtype(inp, dtype) for inp in inputs]

    def unwrap_tensor(x: Union[TensorBox, ir.StorageBox]) -> ir.IRNode:
        if isinstance(x, TensorBox):
            if isinstance(x.data, ir.BaseView):
                return x.data.unwrap_view()
            else:
                return x.data

        if isinstance(x, ir.StorageBox):
            return x.data

        return x

    def is_reduction(t):
        return isinstance(t, ir.ComputedBuffer) and isinstance(t.data, ir.Reduction)

    def can_fuse_reduction(t):
        if isinstance(t, (TensorBox, ir.StorageBox)):
            return can_fuse_reduction(unwrap_tensor(t))
        return (
            is_reduction(t)
            or isinstance(t, ir.Pointwise)
            and any(
                can_fuse_reduction(V.graph.get_buffer(read))
                for read in t.get_read_names()
            )
        )

    # fusing reducutions into computed concat buffer can cause regressions.
    fusable_reduction = any(can_fuse_reduction(t) for t in inputs)

    def should_lower_cat_input(x) -> bool:
        # Unrealized inputs will not be storage and layouts, and we dont want to realize
        # them in case we want to fuse
        if ir.is_storage_and_layout(x):
            storage, _ = ir.as_storage_and_layout(x, freeze=False)
            return not ir.ConcatKernel.can_realize_into_without_copy(storage)

        if isinstance(x, (TensorBox, ir.StorageBox)):
            return should_lower_cat_input(unwrap_tensor(x))

        if isinstance(x, ir.Pointwise):
            return True

        return False

    if config.force_pointwise_cat:
        return pointwise_cat(inputs, dim)

    # TODO: We observed negative performance impact of pointwise_cat optimization on CPU so disabled it.
    #             We will revisit this later after enabling vectorization on index_expr.
    if cpu_device:
        return TensorBox(ir.ConcatKernel.create(inputs, dim))

    def op_count(x):
        if isinstance(x, (TensorBox, ir.StorageBox)):
            return op_count(unwrap_tensor(x))

        # this will correspond to a direct memory read
        if not isinstance(x, ir.Pointwise):
            return 0

        count = x.inner_fn_opcount().num_ops
        for read in x.get_read_names():
            count += op_count(V.graph.get_buffer(read))

        return count

    # as of inputs increase, possibility for register spilling also increases
    # past a certain threshold of inputs we only fuse if the if the input kernels
    # are simple
    # not sure if we want to expose to users via config since logic may change in future
    MAX_COMPLEX_POINTWISE_CAT = 8
    MAX_SIMPLE_OP_COUNT = 2

    def additional_pointwise_ops(op: torch._ops.OpOverload):
        return op in (aten.cat.default, aten.constant_pad_nd.default)

    if len(inputs) <= MAX_COMPLEX_POINTWISE_CAT or (
        (len(inputs) <= config.max_pointwise_cat_inputs)
        and all(op_count(t) <= MAX_SIMPLE_OP_COUNT for t in inputs)
    ):
        pointwise_uses = all(
            is_pointwise_use(use, additional_pointwise_ops)
            for use in V.current_node.users
        )
        # fuse in case we will be used in a pointwise node, and there are any inputs we
        # we can prevent materialization of.
        fuse_pointwise_use = (
            any(should_lower_cat_input(inp) for inp in inputs) and pointwise_uses
        )

        # horizontal fuse in case all inputs will require a copy kernel anyway.
        # only horizontally fuse pointwise kernels
        horizontal_fuse_cat = all(
            should_lower_cat_input(inp) for inp in inputs
        ) and not any(can_fuse_reduction(t) for t in inputs)
        if fuse_pointwise_use or (horizontal_fuse_cat and not fusable_reduction):
            return pointwise_cat(inputs, dim)

    return TensorBox(ir.ConcatKernel.create(inputs, dim))


@register_lowering(aten.diagonal, type_promotion_kind=None)
def diagonal(input, offset: int = 0, dim1: int = 0, dim2: int = 1):
    original_shape = input.get_size()
    num_dims = len(original_shape)
    dim1 = canonicalize_dim(idx=dim1, rank=num_dims)
    dim2 = canonicalize_dim(idx=dim2, rank=num_dims)

    check(
        dim1 != dim2, lambda: f"diagonal dimensions cannot be identical {dim1}, {dim2}"
    )

    offset_negative = V.graph.sizevars.evaluate_expr(sympy.Lt(offset, 0))
    if offset_negative:
        diag_size = V.graph.sizevars.evaluate_max(
            V.graph.sizevars.evaluate_min(
                original_shape[dim1] + offset, original_shape[dim2]
            ),
            0,  # type: ignore[arg-type]
        )
    else:
        diag_size = V.graph.sizevars.evaluate_max(
            V.graph.sizevars.evaluate_min(
                original_shape[dim1], original_shape[dim2] - offset
            ),
            0,  # type: ignore[arg-type]
        )

    base_idx = (0, 0)
    if offset_negative:
        base_idx = (-offset, 0)
    else:
        base_idx = (0, offset)

    sizes = [s for i, s in enumerate(original_shape) if i not in (dim1, dim2)]
    sizes.append(diag_size)

    def reindexer(idx):
        diag_idx = idx[-1]
        original_idx = [0] * len(original_shape)
        cur_dim = 0
        for d in range(num_dims):
            if d == dim1:
                original_idx[d] = diag_idx + base_idx[0]
            elif d == dim2:
                original_idx[d] = diag_idx + base_idx[1]
            else:
                original_idx[d] = idx[cur_dim]
                cur_dim += 1

        assert cur_dim == len(original_shape) - 2
        return original_idx

    return TensorBox(ir.GenericView.create(input, sizes, reindexer))


@register_lowering(aten.diagonal_copy, type_promotion_kind=None)
def diagonal_copy(input, offset: int = 0, dim1: int = 0, dim2: int = 1):
    return clone(diagonal(input, offset, dim1, dim2))


@register_lowering(aten.diagonal_scatter, type_promotion_kind=None)
def diagonal_scatter(input, src, offset: int = 0, dim1: int = 0, dim2: int = 1):
    output = clone(input)
    target = diagonal(output, offset, dim1, dim2)
    mutate_to(target, src)
    return output


@register_lowering(aten.select, type_promotion_kind=None)
def select(x, dim, idx):
    idx = View.handle_negative_index(idx, x.get_size()[dim])
    return squeeze(slice_(x, dim, idx, idx + 1), dim)


@register_lowering(aten.split, type_promotion_kind=None)
def split(x, sizes, dim=0):
    dim = _validate_dim(x, dim, 0)
    sizes_ = sizes

    # If sizes is an integer (or a SymInt), we turn it into a list of sizes
    # by computing what the actual size of each chunk should be.
    if not isinstance(sizes, (list, tuple)):
        x_size = x.get_size()[dim]
        chunks = V.graph.sizevars.evaluate_static_shape(
            FloorDiv(x_size + sizes - 1, sizes)
        )
        sizes_ = [sizes] * chunks
        # The last chunk might have a smaller size than the rest.
        sizes_[-1] = x_size - (chunks - 1) * sizes

    # From this point, we assume that the sum of the sizes of all chunks
    # equals the size of the base tensor.
    result = []
    start = 0
    for size in sizes_:
        end = start + size
        # No need for clamping here, since we compute the exact
        # start and end values.
        result.append(slice_(x, dim, start, end, clamp=False))
        start = end
    return result


@register_lowering(aten.split_with_sizes, type_promotion_kind=None)
def split_with_sizes(x, sizes, dim=0):
    return split(x, sizes, dim)


@register_lowering(aten.unbind, type_promotion_kind=None)
def unbind(x, dim=0):
    dim = _validate_dim(x, dim, 0)
    x_size = V.graph.sizevars.evaluate_static_shape(x.get_size()[dim])
    result = [select(x, dim, i) for i in range(x_size)]
    return result


@register_lowering(aten.unfold, type_promotion_kind=None)
def unfold(x, dimension, size, step):
    sizes = x.get_size()
    ndim = len(sizes)
    dim = canonicalize_dim(ndim, dimension)

    if ndim == 0:
        return slice_(unsqueeze(x, 0), end=size)

    dim_size = sizes[dim]
    sizevars = V.graph.sizevars
    sizevars.guard_leq(size, dim_size)
    sizevars.guard_lt(0, step)  # type: ignore[arg-type]

    new_dim_size = FloorDiv(dim_size - size, step) + 1
    if sizevars.size_hint(dim_size) > 0:
        x.mark_reuse(sizevars.size_hint(CeilDiv(new_dim_size * size, dim_size)))

    out_size = [*sizes[:dim], new_dim_size, *sizes[dim + 1 :], size]

    def reindexer(idx):
        dim_idx = idx[-1] + idx[dim] * step
        return (*idx[:dim], dim_idx, *idx[dim + 1 : -1])

    return TensorBox(ir.GenericView.create(x, out_size, reindexer))


@register_lowering(aten.unsqueeze, type_promotion_kind=None)
def unsqueeze(x, dim):
    dim = _validate_dim(x, dim, 1)
    new_shape = list(x.get_size())
    new_shape.insert(dim, sympy.S.One)
    return view(x, new_shape)


@register_lowering(aten.unsqueeze_, type_promotion_kind=None)
def unsqueeze_(x, dim):
    val = unsqueeze(x, dim)
    assert isinstance(x, TensorBox)
    assert isinstance(val, TensorBox)
    x.data = val.data
    return x


def _validate_dim(x, dim, offset=0):
    dim = V.graph.sizevars.shape_env.evaluate_expr(sympy.sympify(dim))
    ndim = len(x.get_size())
    if dim < 0:
        dim += ndim + offset
    assert 0 <= dim < ndim + offset
    return dim


@register_lowering(aten.glu)
def glu(x, dim=-1):
    dim = _validate_dim(x, dim, 0)
    # TODO: don't guard on static shape here
    new_len = V.graph.sizevars.evaluate_static_shape(x.get_size()[dim]) // 2
    a = slice_(x, dim, 0, new_len)
    b = slice_(x, dim, new_len, new_len * 2)
    return mul(a, sigmoid(b))


def fallback_handler(kernel, add_to_fallback_set=True):
    if add_to_fallback_set:
        fallbacks.add(kernel)

    def handler(*args, **kwargs):
        def wrap_tensors(x):
            return TensorBox.create(x) if isinstance(x, ir.IRNode) else x

        return pytree.tree_map(
            wrap_tensors, ir.FallbackKernel.create(kernel, *args, **kwargs)
        )

    return handler


@functools.lru_cache(None)
def _warn_complex_not_supported():
    warnings.warn(
        "Torchinductor does not support code generation for complex operators. Performance may be worse than eager."
    )


# There are some types (CPU) which we accept as input but not as
# output.
def unsupported_input_tensor(t: torch.Tensor, parent=None):
    "Do not support reading or writing to this tensor"
    if t.is_complex():
        # Complex views are supported with IR ComplexView
        if parent and parent.target in (
            torch.ops.aten.view.dtype,
            torch.ops.prims.convert_element_type.default,
        ):
            return False
        _warn_complex_not_supported()
        return True
    return False


def unsupported_output_tensor(t: torch.Tensor, parent=None):
    "Do not support writing tensor but can read from it"
    if unsupported_input_tensor(t, parent):
        return True
    return t.is_cpu and config.disable_cpp_codegen


def fallback_node_due_to_unsupported_type(node: torch.fx.Node, allow_cpu_inputs=True):
    # Custom fallback lowering
    if node.target is aten.view_as_complex.default:
        return False

    # We should be able to remove this special case once `disable_cpp_codegen` is killed.
    if node.target is aten.lift_fresh_copy.default:
        return False

    def check_skip_condition(node, parent, is_output):
        if not isinstance(node, torch.fx.Node):
            return False

        if "val" not in node.meta:
            return False

        for meta in pytree.tree_leaves(node.meta["val"]):
            if not isinstance(meta, torch._subclasses.FakeTensor):
                continue

            if is_output:
                if unsupported_output_tensor(meta, parent):
                    return True
            else:
                if unsupported_input_tensor(meta, parent):
                    return True

        return False

    # only skip codegen if there is a cpu output, not input
    for arg in pytree.arg_tree_leaves(*node.args, **node.kwargs):
        if check_skip_condition(arg, node, is_output=False):
            return True

    return check_skip_condition(node, node, is_output=True)


def make_fallback(op, layout_constraint=None, warn=True, override_decomp=False):
    assert op not in decompositions or override_decomp, (
        f"both a fallback and a decomp for same op: {op}"
    )
    if (
        warn
        and bool(os.getenv("CI"))
        and get_decompositions([op])
        # if fallback_random, we allow not decomposing random
        and not (
            config.fallback_random
            and op in torch._decomp.decompositions_for_rng.extra_random_decomps
        )
        and not override_decomp
    ):
        # Note: 'warn' is holdover from when this was a warning, but for ops that previously
        # set warn=False we do not want a CI error.
        # Ignore the 'suppress errors' configs in CI, as this particular warning happens on startup anyway and is not
        # likely to be triggered preferentially on one CI config over another.
        if torch._dynamo.config.suppress_errors:
            torch._dynamo.config.suppress_errors = False
            log.warning(
                "A make_fallback error occurred in suppress_errors config,"
                " and suppress_errors is being disabled to surface it."
            )
        raise AssertionError(
            f"make_fallback({op}): a decomposition exists, we should switch to it."
            " To fix this error, either add a decomposition to core_aten_decompositions (preferred)"
            " or inductor_decompositions, and delete the corresponding `make_fallback` line."
            " Get help from the inductor team if unsure, don't pick arbitrarily to unblock yourself.",
        )

    def register_fallback(op_overload):
        add_needs_realized_inputs(op_overload)
        if layout_constraint is not None:
            add_layout_constraint(op_overload, layout_constraint)
        return register_lowering(op_overload, type_promotion_kind=None)(
            fallback_handler(op_overload)
        )

    if isinstance(op, torch._ops.OpOverloadPacket):
        for ol in op.overloads():
            op_overload = getattr(op, ol)
            register_fallback(op_overload)
    elif isinstance(op, (torch._ops.OpOverload, torch._ops.HigherOrderOperator)):
        register_fallback(op)
    else:
        raise RuntimeError(f"Unsupported fallback {op} with type {type(op)}")


def philox_rand_offset(shape):
    """
    TorchInductor offset calculation differs from PyTorch eager offset
    calculation for random ops (tl.rand vs torch.rand). In future, we should
    strive for same impl for tl.rand and torch.rand.
    """
    numel = 1
    for s in shape:
        numel = numel * s
    return tensor(numel, dtype=torch.int64)


@register_lowering(torch.ops.rngprims.philox_rand, type_promotion_kind=None)
def philox_rand(size, seed, offset, stride, device, dtype):
    # stride arg is optional and will be used in future for distributed random
    # ops. Currently, its unused.
    random_pos = ir.FixedLayout(
        device,
        dtype,
        size,
        ir.FlexibleLayout.contiguous_strides(size),
    ).make_indexer()
    seed_loader = seed.make_loader()
    offset_loader = offset.make_loader()

    def inner_fn(index):
        # Both seed and offset in the philox_rand op are tensors.
        # torch seed and offsets are of type int64, but tl.rand accepts int32
        seed_index_expr = ops.to_dtype(seed_loader([]), torch.int32)
        offset_index_expr = ops.to_dtype(offset_loader([]), torch.int32)
        # Get the offset'd position
        rand_index_expr = ops.add(
            ops.index_expr(random_pos(index), torch.int32), offset_index_expr
        )
        result = ops.rand(
            seed_index_expr,
            rand_index_expr,
        )
        return ops.to_dtype(result, dtype)

    random_values_node = Pointwise.create(
        device=device,
        dtype=dtype,
        inner_fn=inner_fn,
        ranges=list(size),
    )

    offset_node = philox_rand_offset(size)
    return random_values_node, offset_node


@register_lowering(aten.native_dropout, type_promotion_kind=None)
def native_dropout(x, p, train):
    if config.fallback_random:
        return pytree.tree_map(
            TensorBox.create,
            ir.FallbackKernel.create(aten.native_dropout.default, x, p, train),
        )
    else:
        raise AssertionError("should be handled in replace_random.py")


@register_lowering(aten.bernoulli_, type_promotion_kind=None)
def bernoulli_(x, *args):
    assert config.fallback_random or x.get_device() == torch.device("cpu"), (
        "this should be handled in decomps unless config.fallback_random or the device is CPU"
    )
    x.realize()
    op_overload = (
        aten.bernoulli_.float
        if len(args) == 0 or isinstance(args[0], float)
        else aten.bernoulli_.Tensor
    )
    ir.InplaceBernoulliFallback(op_overload, x, *args)
    return x


@register_lowering(aten.bernoulli.p, type_promotion_kind=None)
def bernoulli_p(x, *args):
    assert config.fallback_random or x.get_device() == torch.device("cpu"), (
        "this should be handled in decomps unless config.fallback_random or the device is CPU"
    )
    return bernoulli_(clone(x), *args)


# This shouldn't be called in general
@register_lowering(aten._foobar)
def _foobar(_):
    raise AssertionError


@functools.lru_cache(1)
def _warn_triton_random(salt):
    log.info("using triton random, expect difference from eager")


def warn_triton_random():
    # only warn once per graph
    _warn_triton_random(V.graph.creation_time)


fallback_rand_default = fallback_handler(aten.rand.default)
fallback_rand_generator = fallback_handler(aten.rand.generator)
fallback_randn_default = fallback_handler(aten.randn.default)
fallback_randn_generator = fallback_handler(aten.randn.generator)
make_fallback(aten.randint)


@register_lowering(aten.rand)
def rand(*args, **kwargs):
    if kwargs.get("generator", None) is not None:
        return fallback_rand_generator(*args, **kwargs)
    elif config.fallback_random:
        kwargs.pop("generator", None)
        return fallback_rand_default(*args, **kwargs)
    raise AssertionError("should have been handled in replace_random.py")


@register_lowering(aten.randn)
def randn(*args, **kwargs):
    if kwargs.get("generator", None) is not None:
        return fallback_randn_generator(*args, **kwargs)
    elif config.fallback_random:
        kwargs.pop("generator", None)
        return fallback_randn_default(*args, **kwargs)
    raise AssertionError("should have been handled in replace_random.py")


@register_lowering(inductor_prims.force_stride_order, type_promotion_kind=None)
def inductor_force_stride_order(input_tensor, stride):
    stride_order = ir.get_stride_order(stride)
    return ir.ExternKernel.require_stride_order(input_tensor, stride_order)


@register_lowering(inductor_prims.seed, type_promotion_kind=None)
def inductor_seed(device: torch.device):
    raise AssertionError("should be handled in fuse_seed_creation_pass()")


@register_lowering(inductor_prims.seeds, type_promotion_kind=None)
def inductor_seeds(count, device):
    warn_triton_random()
    return TensorBox.create(ir.RandomSeeds(count, decode_device(device)))


@register_lowering(inductor_prims.lookup_seed, type_promotion_kind=None)
def inductor_lookup_seed(seeds, index):
    def inner_fn(_):
        return ops.load_seed(seeds.get_name(), index)

    return Pointwise.create(
        device=seeds.get_device(),
        dtype=seeds.get_dtype(),
        inner_fn=inner_fn,
        ranges=[],
    )


@register_lowering(inductor_prims.random, type_promotion_kind=None)
def inductor_random(size: list[int], seed: TensorBox, mode: str, *, offset: int = 0):
    assert not config.fallback_random
    assert mode in ("rand", "randn")
    size = [*size]
    dtype = torch.float32
    device = seed.get_device_or_error()
    random_pos = ir.FixedLayout(
        device, dtype, size, ir.FlexibleLayout.contiguous_strides(size), offset=offset
    ).make_indexer()
    seed_loader = seed.make_loader()

    def inner_fn(index):
        return getattr(ops, mode)(
            seed_loader([]),
            ops.index_expr(random_pos(index), torch.int32),
        )

    result = Pointwise.create(
        device=device,
        dtype=dtype,
        inner_fn=inner_fn,
        ranges=[*size],
    )
    result.realize()
    return result


@register_lowering(inductor_prims.randint, type_promotion_kind=None)
def inductor_randint(
    low: int, high: int, size: list[int], seed: TensorBox, *, offset: int = 0
):
    assert not config.fallback_random
    size = [*size]
    dtype = torch.int64
    device = seed.get_device_or_error()
    random_pos = ir.FixedLayout(
        device, dtype, size, ir.FlexibleLayout.contiguous_strides(size), offset=offset
    ).make_indexer()
    seed_loader = seed.make_loader()

    def inner_fn(index):
        return ops.randint64(
            seed_loader([]),
            ops.index_expr(random_pos(index), torch.int32),
            ops.index_expr(low, torch.int64),
            ops.index_expr(high, torch.int64),
        )

    return Pointwise.create(
        device=device,
        dtype=dtype,
        inner_fn=inner_fn,
        ranges=[*size],
    )


def _boundaries_helper(tb: TensorBox) -> tuple[str, sympy.Expr, sympy.Expr, sympy.Expr]:
    return (
        tb.get_name(),
        tb.get_size()[-1],
        tb.get_size()[0] * tb.get_stride()[0],
        tb.get_stride()[-1],
    )


def _sorter_helper(tb: TensorBox) -> tuple[str, sympy.Expr]:
    return tb.get_name(), tb.get_stride()[-1]


@register_lowering(aten.searchsorted.Tensor, type_promotion_kind=None)
def searchsorted(
    sorted_sequence: TensorBox,
    self: TensorBox,
    *,
    out_int32: bool = False,
    right: bool = False,
    side: Optional[str] = None,
    sorter: Optional[TensorBox] = None,
) -> TensorBox:
    validate_bucketize = lambda tb: V.graph.has_feature(  # noqa: E731
        tb, BackendFeature.BUCKETIZE
    )
    if (
        not validate_bucketize(sorted_sequence)
        or not validate_bucketize(self)
        or (sorter is not None and not validate_bucketize(sorter))
    ):
        return fallback_handler(aten.searchsorted.Tensor, add_to_fallback_set=False)(
            sorted_sequence,
            self,
            out_int32=out_int32,
            right=right,
            side=side,
            sorter=sorter,
        )

    # If side is present, override the value of right if needed.  This assumes that
    # validation of the two options being non-contradictory is already done by the
    # searchsorted meta-function.
    if side is not None and side == "right":
        right = True

    index_dtype = torch.int32 if out_int32 else torch.int64
    values_loader = self.make_loader()

    # The entire sorted_sequence tensor needs to be used by ops.bucketize, so we need to
    # realize it into global memory; or in other words, we can't guarantee that
    # sorted_sequence.get_name() (used below) will exist unless we call
    # sorted_sequence.realize().
    sorted_sequence.realize()

    if sorter is not None:
        sorter.realize()

    if len(sorted_sequence.get_size()) == 1:

        def inner_fn(idx):
            val = values_loader(idx)
            return ops.bucketize(
                val,
                _boundaries_helper(sorted_sequence),
                0,
                index_dtype,
                right,
                sorter=None if sorter is None else _sorter_helper(sorter),
                sorter_indices=None if sorter is None else 0,
            )

    else:

        def inner_fn(idx):
            val = values_loader(idx)

            # Get index to the beginning of the sorted sequence within a flattened
            # version of the array.
            def get_flattened_index(tb: TensorBox):
                strides = tb.get_stride()
                return ops.index_expr(
                    functools.reduce(
                        operator.add, (s * i for s, i in zip(strides[:-1], idx[:-1]))
                    ),
                    index_dtype,
                )

            return ops.bucketize(
                val,
                _boundaries_helper(sorted_sequence),
                get_flattened_index(sorted_sequence),
                index_dtype,
                right,
                sorter=None if sorter is None else _sorter_helper(sorter),
                sorter_indices=None if sorter is None else get_flattened_index(sorter),
            )

    device = self.get_device()
    return Pointwise.create(
        device=device,
        dtype=index_dtype,
        inner_fn=inner_fn,
        ranges=self.shape,
    )


@register_lowering(aten.bucketize, type_promotion_kind=None)
def bucketize(
    input: TensorBox,
    boundaries: TensorBox,
    *,
    out_int32: bool = False,
    right: bool = False,
):
    assert len(boundaries.get_size()) == 1

    if not (
        V.graph.has_feature(input, BackendFeature.BUCKETIZE)
        and V.graph.has_feature(boundaries, BackendFeature.BUCKETIZE)
    ):
        return fallback_handler(aten.bucketize.Tensor, add_to_fallback_set=False)(
            input, boundaries, out_int32=out_int32, right=right
        )

    # The entire boundaries tensor needs to be used by ops.bucketize, so we
    # need to realize it into global memory; or in other words, we can't
    # guarantee that boundaries.get_name() (used below) will exist unless
    # we call boundaries.realize().
    boundaries.realize()
    device = input.get_device()
    input_loader = input.make_loader()

    index_dtype = torch.int32 if out_int32 else torch.int64

    def inner_fn(index):
        val = input_loader(index)
        indices = ops.bucketize(
            val,
            _boundaries_helper(boundaries),
            0,
            index_dtype,
            right,
        )

        return indices

    return Pointwise.create(
        device=device,
        dtype=index_dtype,
        inner_fn=inner_fn,
        ranges=input.get_size(),
    )


def require_dense(_, *args, **kwargs):
    args, kwargs = pytree.tree_map_only(
        ir.IRNode, ir.ExternKernel.require_stride1, (args, kwargs)
    )
    return args, kwargs


def require_contiguous(_, *args, **kwargs):
    args, kwargs = pytree.tree_map_only(
        ir.IRNode, ir.ExternKernel.require_contiguous, (args, kwargs)
    )
    return args, kwargs


def require_channels_last(_, *args, **kwargs):
    args, kwargs = pytree.tree_map_only(
        ir.IRNode, ir.ExternKernel.require_channels_last, (args, kwargs)
    )
    return args, kwargs


def constrain_to_fake_tensors(args, kwargs, fake_args, fake_kwargs):
    def apply_constraint(arg, fake_arg):
        if isinstance(arg, ir.IRNode):
            meta_stride_expr = [
                s.node.expr if isinstance(s, torch.SymInt) else s
                for s in fake_arg.stride()
            ]
            return ir.ExternKernel.require_exact_strides(arg, meta_stride_expr)
        if isinstance(arg, dict):
            return {
                key: apply_constraint(arg[key], fake_arg[key]) for key in arg.keys()
            }
        elif isinstance(arg, (tuple, list)):
            return type(arg)(
                apply_constraint(a, f_a) for (a, f_a) in zip(arg, fake_arg)
            )
        return arg

    args = tuple(
        apply_constraint(arg, fake_arg) for arg, fake_arg in zip(args, fake_args)
    )
    kwargs = {k: apply_constraint(v, fake_kwargs[k]) for k, v in kwargs.items()}
    return args, kwargs


def constrain_to_fx_strides(fx_node, *args, **kwargs):
    def apply_constraint(arg, fx_arg):
        if isinstance(arg, ir.IRNode):
            stride_order = ir.get_stride_order(
                fx_arg.meta["val"].stride(), V.graph.sizevars.shape_env
            )
            return ir.ExternKernel.require_stride_order(arg, stride_order)
        if isinstance(arg, dict):
            return {key: apply_constraint(arg[key], fx_arg[key]) for key in arg.keys()}
        return arg

    args = tuple(
        apply_constraint(arg, fx_arg) for arg, fx_arg in zip(args, fx_node.args)
    )
    kwargs = {k: apply_constraint(v, fx_node.kwargs[k]) for k, v in kwargs.items()}
    return args, kwargs


def sdpa_constraint(fx_node, *args, **kwargs):
    # sdpa requires dense last dimension]

    def apply_constraint(idx, arg, fx_arg):
        if not isinstance(arg, ir.IRNode):
            return arg

        meta_val = fx_arg.meta["val"]
        meta_stride_expr = [
            s.node.expr if isinstance(s, torch.SymInt) else s for s in meta_val.stride()
        ]

        stride_order = ir.get_stride_order(meta_val.stride())

        if stride_order and stride_order[-1] != 0:
            # contiguous stride order
            stride_order = list(reversed(range(len(arg.get_size()))))

        if (
            fx_node.target
            == aten._scaled_dot_product_efficient_attention_backward.default
            and idx in (0, 5)
        ):
            assert len(stride_order) == 4
            # The 0 and 5th arguments for aten._scaled_dot_product_efficient_attention_backward.default
            # are for out and gradient_out. They have to be in
            # (3, 1, 2, 0) stride order. Otherwise the kernel will crash.
            # Check https://github.com/pytorch/pytorch/issues/138772
            stride_order = (3, 1, 2, 0)

        if not meta_val.is_cuda:
            return ir.ExternKernel.require_stride_order(arg, stride_order)

        # This is the minimum alignment required by SDPA kernels for attention_bias.
        # This value can be found in pytorch/aten/src/ATen/native/transformers/attention.cpp preprocess_mask
        ALIGNMENT = 8

        # effn_attn_fwd does requires dense last dim, not just alignment
        effn_attn_fwd_bias = (
            fx_node.target
            == torch.ops.aten._scaled_dot_product_efficient_attention.default
            and idx == 3
        )

        assert isinstance(arg, TensorBox)
        if len(arg.get_size()) not in (3, 4):
            return arg

        if ir.is_aligned_realized_tensor(arg, ALIGNMENT):
            return ir.try_match_insignificant_strides(
                ir.ExternKernel.realize_input(arg), meta_stride_expr
            )

        if (
            isinstance(arg, IRNode)
            and arg.maybe_get_stride() is not None
            and ir.is_aligned_realized_tensor(arg, ALIGNMENT)
        ):
            return ir.try_match_insignificant_strides(
                ir.ExternKernel.realize_input(arg), meta_stride_expr
            )

        if effn_attn_fwd_bias:
            out_size = list(arg.get_size())

            expanded_dims = []
            # We require a dense last dimension, but the other strides
            # can be expanded, which results in a smaller tensor
            maybe_stride = arg.maybe_get_stride()
            for i in range(len(arg.get_size()) - 1):
                if V.graph.sizevars.statically_known_equals(meta_stride_expr[i], 0) or (
                    maybe_stride is not None
                    and V.graph.sizevars.statically_known_equals(maybe_stride[i], 0)
                ):
                    expanded_dims.append(i)

            # Now, pad strides to alignment
            out_strides = [-1] * len(out_size)
            out_strides[-1] = 1
            stride = 1
            for i in range(len(out_size) - 2, -1, -1):
                if out_strides[i + 1] != 0:
                    stride = stride * out_size[i + 1]

                # the expanded dims still need to be aligned, if they are,
                # we can make them expanded by setting the stride equal to 0
                if i in expanded_dims:
                    if V.graph.sizevars.statically_known_equals(
                        out_strides[i + 1] % ALIGNMENT, 0
                    ):
                        out_strides[i] = 0
                        continue

                if not V.graph.sizevars.statically_known_equals(stride % ALIGNMENT, 0):
                    stride = ceildiv(stride, ALIGNMENT) * ALIGNMENT

                out_strides[i] = stride

            return ir.ExternKernel.require_exact_strides(arg, out_strides)

        if ir.is_aligned_realized_tensor(arg, ALIGNMENT):
            return ir.try_match_insignificant_strides(
                ir.ExternKernel.realize_input(arg), meta_stride_expr
            )

        if (
            isinstance(arg, IRNode)
            and arg.maybe_get_stride() is not None
            and ir.is_aligned_realized_tensor(arg, ALIGNMENT)
        ):
            return ir.try_match_insignificant_strides(
                ir.ExternKernel.realize_input(arg), meta_stride_expr
            )

        def is_aligned(x):
            return (V.graph.sizevars.size_hint(x.get_size()[-1]) % ALIGNMENT) == 0

        if isinstance(arg.data, ir.BaseView):
            if not is_aligned(arg):
                if is_aligned(arg.unwrap_view()):
                    return ir.try_match_insignificant_strides(
                        ir.ExternKernel.realize_input(arg), meta_stride_expr
                    )

        return ir.ExternKernel.require_stride_order(arg, stride_order)

    args = tuple(
        apply_constraint(idx, arg, fx_arg)
        for idx, (arg, fx_arg) in enumerate(zip(args, fx_node.args))
    )
    kwargs = {k: apply_constraint(-1, v, fx_node.kwargs[k]) for k, v in kwargs.items()}
    return args, kwargs


# WIP
make_fallback(aten._adaptive_avg_pool3d)  # @isuruf
make_fallback(aten.adaptive_max_pool3d)  # @isuruf
make_fallback(aten.fractional_max_pool3d)  # @isuruf


# 1) Easy
make_fallback(aten.uniform, warn=False)
make_fallback(aten.exponential.default, warn=False)  # (fails accuracy on test_torch.py)
make_fallback(aten._pdist_forward)  # Has decomp. Needs benchmarks
make_fallback(aten.soft_margin_loss_backward, warn=False)  # py_impl?


# 1.5) Easy or Impossible
make_fallback(aten._cdist_forward)  # p=2 should be feasible
make_fallback(aten._cdist_backward)

# 2) Medium
make_fallback(aten._trilinear)


# 3) Difficult
# Scans
# See the discussion at
# https://dev-discuss.pytorch.org/t/pytorch-sparse-gnn-compiler-rfc/1644/19
make_fallback(aten.segment_reduce.default)
make_fallback(aten._segment_reduce_backward.default)

# Histogram (need to implement Histogram IR)
make_fallback(aten.histc)
make_fallback(aten.histogram.bin_ct)
make_fallback(aten._histogramdd_bin_edges.default)
make_fallback(aten._histogramdd_from_bin_cts.default)

# Need templated kernel
make_fallback(aten.addbmm)
make_fallback(aten._addmm_activation, warn=False)

# Need templated kernel. Probably impossible to write efficiently
make_fallback(aten.convolution_backward, constrain_to_fx_strides)
make_fallback(aten._cudnn_rnn, require_dense)
make_fallback(aten._cudnn_rnn_backward, require_contiguous)

# Haven't checked but sound difficult / impossible
make_fallback(aten._embedding_bag, require_contiguous)
make_fallback(aten._embedding_bag_forward_only, require_contiguous)
make_fallback(aten._embedding_bag_backward)
make_fallback(aten._embedding_bag_per_sample_weights_backward)
make_fallback(aten._embedding_bag_per_sample_weights_backward)
make_fallback(aten._fused_moving_avg_obs_fq_helper)
make_fallback(aten._fused_moving_avg_obs_fq_helper_functional)


# 4) Backwards (try py_impl'ing them) when fwd is written as a decomp
make_fallback(aten.max_pool3d_with_indices_backward)
make_fallback(aten._adaptive_avg_pool2d_backward, require_dense)
make_fallback(aten._adaptive_avg_pool3d_backward)
make_fallback(aten.adaptive_max_pool2d_backward)
make_fallback(aten.adaptive_max_pool3d_backward)
make_fallback(aten.fractional_max_pool2d_backward)
make_fallback(aten.fractional_max_pool3d_backward)
make_fallback(aten.replication_pad1d_backward)
make_fallback(aten.replication_pad2d_backward)
make_fallback(aten.upsample_linear1d_backward)
make_fallback(aten.upsample_bicubic2d_backward, require_contiguous)
make_fallback(aten.upsample_trilinear3d_backward)
make_fallback(aten.grid_sampler_2d_backward, require_dense)
make_fallback(aten._pdist_backward)


# 5) Impossible (missing triton/CPU features)

# Sorting / Sorting-like
make_fallback(aten.sort)
make_fallback(aten.sort.stable)
make_fallback(aten.kthvalue)
make_fallback(aten.topk)
make_fallback(aten.mode)
make_fallback(aten.median)
make_fallback(aten.nanmedian)
make_fallback(aten.randperm)
# see: https://github.com/pytorch/pytorch/pull/121354
make_fallback(aten.resize_)
make_fallback(aten.resize_as_)

# Linalg
make_fallback(aten._linalg_det)
make_fallback(aten.linalg_householder_product)
make_fallback(aten.linalg_inv_ex)
make_fallback(aten.linalg_ldl_factor_ex)
make_fallback(aten.linalg_ldl_solve)
make_fallback(aten.linalg_lu)
make_fallback(aten.linalg_lu_factor_ex)
make_fallback(aten.linalg_lu_solve)
make_fallback(aten.linalg_matrix_exp)
make_fallback(aten.linalg_qr)
make_fallback(aten._linalg_slogdet)
make_fallback(aten._linalg_solve_ex)
make_fallback(aten.linalg_solve_triangular)
make_fallback(aten._linalg_svd)
make_fallback(aten.lu_unpack)
make_fallback(aten.ormqr)
make_fallback(aten._linalg_check_errors)
make_fallback(aten.linalg_pinv.atol_rtol_tensor)
make_fallback(aten._linalg_eigh)
make_fallback(aten.triangular_solve)
make_fallback(aten.linalg_cholesky_ex)
make_fallback(aten.cholesky_inverse)
make_fallback(aten.cholesky_solve)
make_fallback(aten.geqrf)
make_fallback(aten._fft_r2c)  # needs complex as well

# Data dependent (are these necessary?)
make_fallback(aten.nonzero.default)

# Misc
make_fallback(aten.gcd.default, warn=False)
make_fallback(aten._thnn_fused_lstm_cell, require_dense)
make_fallback(torch._prims.rng_prims.run_and_save_rng_state)
make_fallback(torch._prims.rng_prims.run_with_rng_state)
make_fallback(torch._prims.rng_prims.graphsafe_run_with_rng_state)


# Implmented / Half implemented
# Scans. Implemented for CUDA, missing CPU
make_fallback(aten.masked_scatter)
make_fallback(aten.masked_scatter_backward)

# Complex number support
make_fallback(aten.view_as_complex, require_contiguous)
make_fallback(aten.angle)  # needs complex

# Needs efficentzerotensor
make_fallback(aten._efficientzerotensor)

# Needs Sparse
make_fallback(aten._sparse_coo_tensor_with_dims_and_tensors)
make_fallback(aten.to_sparse)
make_fallback(aten._to_sparse)

# Needs dimname support
make_fallback(aten.zeros.names)

# 6) Pattern-matched
make_fallback(
    aten._scaled_dot_product_efficient_attention.default,
    sdpa_constraint,
    warn=False,
)
make_fallback(
    aten._scaled_dot_product_efficient_attention_backward.default,
    sdpa_constraint,
    warn=False,
)
make_fallback(
    aten._scaled_dot_product_flash_attention.default,
    sdpa_constraint,
    warn=False,
)
make_fallback(
    aten._scaled_dot_product_flash_attention_backward.default,
    sdpa_constraint,
    warn=False,
)
make_fallback(
    aten._scaled_dot_product_cudnn_attention.default,
    sdpa_constraint,
    warn=False,
)
make_fallback(
    aten._scaled_dot_product_cudnn_attention_backward.default,
    sdpa_constraint,
    warn=False,
)
make_fallback(
    aten._scaled_dot_product_flash_attention_for_cpu.default,
    sdpa_constraint,
    warn=False,
)
make_fallback(
    aten._scaled_dot_product_flash_attention_for_cpu_backward.default,
    sdpa_constraint,
    warn=False,
)
make_fallback(
    aten._scaled_dot_product_fused_attention_overrideable.default,
    sdpa_constraint,
    warn=False,
)
make_fallback(
    aten._scaled_dot_product_fused_attention_overrideable_backward.default,
    sdpa_constraint,
    warn=False,
)
make_fallback(aten._flash_attention_forward.default, sdpa_constraint)
make_fallback(aten._flash_attention_backward.default, sdpa_constraint)
make_fallback(aten._efficient_attention_forward.default, sdpa_constraint)
make_fallback(aten._efficient_attention_backward.default, sdpa_constraint)

# index_reduce requires fallback when use_scatter_fallback(...) returns True
make_fallback(aten.index_reduce)


# Register with type_promotion_kind None.
# For example, fp16.copy_(fp32) should **not** promote the first input's dtype.
@register_lowering(aten.copy, type_promotion_kind=None)
def copy(self, src, non_blocking=False):
    x = src
    if self.get_device() != src.get_device():
        x = to_device(x, self.get_device())
    if self.get_dtype() != src.get_dtype():
        x = to_dtype(x, self.get_dtype())

    if self.get_size() != src.get_size():
        out = expand(x, self.get_size())
        return clone(out)
    return clone(x)


@register_lowering(aten.clone)
def clone(x, *, memory_format=None):
    # TODO(jansel): memory format
    return Pointwise.create(
        device=x.get_device(),
        dtype=x.get_dtype(),
        inner_fn=x.make_loader(),
        ranges=list(x.get_size()),
    )


def clone_preserve_reinterpret_view(x):
    reinterpret_view_layouts = []
    if isinstance(x, TensorBox) and isinstance(x.data, ir.ReinterpretView):
        x = x.data  # unwrap TensorBox
        while isinstance(x, ir.ReinterpretView):
            reinterpret_view_layouts.append(x.get_layout())
            x = x.data
        x = TensorBox(x)

    x = clone(x)

    if reinterpret_view_layouts:
        x = x.data  # unwrap TensorBox
        for layout in reinterpret_view_layouts[::-1]:
            x = ir.ReinterpretView(data=x, layout=layout)
        x = TensorBox(x)

    return x


if hasattr(aten, "lift_fresh_copy"):
    register_lowering(aten.lift_fresh_copy)(clone)


@register_lowering(prims.iota)
def iota(
    length,
    *,
    start,
    step,
    dtype,
    device,
    requires_grad,
):
    def fn(index):
        return ops.index_expr(step * index[0] + start, dtype=dtype)

    return Pointwise.create(
        device=decode_device(device),
        dtype=dtype,
        inner_fn=fn,
        ranges=[length],
    )


@register_lowering(aten.select_scatter, type_promotion_kind=None)
def select_scatter(x, src, dim: int, index: int):
    assert x.get_dtype() == src.get_dtype()
    x_loader = x.make_loader()
    dim = _validate_dim(x, dim, 0)
    if V.graph.sizevars.evaluate_expr(sympy.Lt(index, 0)):
        index = index + x.get_size()[dim]
    V.graph.sizevars.guard_leq(0, index)  # type: ignore[arg-type]
    V.graph.sizevars.guard_lt(index, x.get_size()[dim])  # type: ignore[arg-type]
    src = expand(unsqueeze(src, dim), x.get_size())
    src_loader = src.make_loader()

    def inner_fn(idx):
        return ops.where(
            ops.eq(
                ops.index_expr(idx[dim], torch.int32),
                ops.index_expr(index, torch.int32),
            ),
            src_loader(idx),
            x_loader(idx),
        )

    return Pointwise.create(
        device=x.get_device(),
        dtype=x.get_dtype(),
        inner_fn=inner_fn,
        ranges=list(x.get_size()),
    )


@register_lowering(aten.slice_scatter, type_promotion_kind=None)
def slice_scatter(x, src, dim=0, start=None, end=None, step=1):
    assert x.get_dtype() == src.get_dtype()
    x_loader = x.make_loader()
    dim = _validate_dim(x, dim, 0)
    dim_size = x.get_size()[dim]

    start, end = ir.SliceView.normalize_start_end(x, dim, start, end)

    src_size = list(x.get_size())
    src_size[dim] = FloorDiv(end - start + (step - 1), step)
    src = expand(src, src_size)
    src_loader = src.make_loader()

    def inner_fn(idx):
        if start == 0 and end == dim_size and step == 1:
            # selecting every element is the same as just src.clone()
            return src_loader(idx)

        idx_dim = ops.index_expr(idx[dim], torch.int64)
        src_idx = list(idx)
        src_idx[dim] = FloorDiv(idx[dim] - start, step)

        mask = []
        if start != 0:
            mask.append(
                ops.ge(
                    idx_dim,
                    ops.index_expr(sympy.expand(start), torch.int64),
                )
            )
        if end != dim_size:
            mask.append(
                ops.lt(
                    idx_dim,
                    ops.index_expr(sympy.expand(end), torch.int64),
                )
            )
        if step != 1:
            mask.append(
                ops.eq(
                    ops.index_expr(
                        ModularIndexing(idx[dim] - start, 1, step), torch.int64
                    ),
                    ops.constant(0, torch.int64),
                )
            )
        assert mask
        mask = functools.reduce(ops.and_, mask)
        src_val = ops.masked(
            mask,
            lambda: src_loader(src_idx),
            0 if is_integer_type(x) else 0.0,
        )
        return ops.where(
            mask,
            src_val,
            x_loader(idx),
        )

    return Pointwise.create(
        device=x.get_device(),
        dtype=x.get_dtype(),
        inner_fn=inner_fn,
        ranges=list(x.get_size()),
    )


def _unwrap(x):
    if isinstance(x, (list, tuple)) and len(x) > 0:
        return _unwrap(x[0])
    return x


@register_lowering([torch.tensor, aten.scalar_tensor])
def tensor(data, *, dtype=None, device=None, layout=None, pin_memory=False):
    assert_nyi(layout in (None, torch.strided), f"layout={layout}")
    assert_nyi(not pin_memory, "pin_memory")
    if isinstance(_unwrap(data), int):
        dtype = dtype or torch.int64
    else:
        dtype = dtype or torch.get_default_dtype()

    ranges: list[sympy.Expr] = []

    if isinstance(data, sympy.Basic):

        def inner_fn(index):
            return ops.index_expr(data, dtype)

    elif isinstance(data, (float, int)):

        def inner_fn(index):
            return ops.constant(data, dtype)

    elif len(data) == 0 or isinstance(data[0], (float, int)) and len(data) <= 8:
        # inline small tensors
        ranges.append(sympy.Integer(len(data)))

        def inner_fn(index):
            def binary_search(start, end):
                assert start < end
                if end - start == 1:
                    return ops.constant(data[start], dtype)
                mid = (end - start) // 2 + start
                return ops.where(
                    ops.lt(
                        ops.index_expr(index[0], torch.int64),
                        ops.constant(mid, torch.int64),
                    ),
                    binary_search(start, mid),
                    binary_search(mid, end),
                )

            if len(data) == 0:
                return ops.constant(0, dtype)
            return binary_search(0, len(data))

    else:
        return V.graph.add_tensor_constant(
            torch.tensor(data, dtype=dtype, device=device)
        )

    return Pointwise.create(
        device=decode_device(device),
        dtype=dtype,
        inner_fn=inner_fn,
        ranges=ranges,
    )


@register_lowering(torch.as_tensor)
def as_tensor(data, dtype=None, device=None):
    if isinstance(data, TensorBox):
        if dtype is not None:
            data = to_dtype(data, dtype)
        if device is not None:
            data = to_device(data, device)
        return data
    return tensor(data, dtype=dtype, device=device)


@register_lowering(torch.LongTensor)
def long_tensor(data):
    return tensor(data, dtype=torch.int64)


@register_lowering(aten._local_scalar_dense)
def _local_scalar_dense(data):
    from torch.fx.experimental.symbolic_shapes import resolve_unbacked_bindings

    # This is interesting!  Most lowerings return tensors, so you can just
    # return the buffer you allocated and it will get used (or not used, if
    # it's dead.)  But _local_scalar_dense (aka item) returns an int,
    # not a Tensor, so you would have a type mismatch if you return a buffer;
    # we are obligated to return a sympy expression instead.  However,
    # we need to actually codegen the .item() call somehow.  We do this
    # by registering a faux buffer for the DynamicScalar IR node, which is
    # solely responsible for generating this .item().  The buffer is
    # not used for anything (notice we discard it); at codegen time,
    # the "buffer" just gets assigned None.
    unbacked_bindings = resolve_unbacked_bindings(
        V.graph.sizevars.shape_env, V.graph.current_node.meta["unbacked_bindings"]
    )
    assert unbacked_bindings is not None
    assert len(unbacked_bindings) == 1, unbacked_bindings
    # NB: Have to be very careful here.  V.graph.current_node.meta["val"]
    # seemingly also contains a symbol which you want to do binding for,
    # but it actually isn't.  In particular, if we have later performed
    # a deferred runtime assert saying that u0 == s0, you will actually
    # see s0 from expr!  This is bad because we need to actually generate
    # the assert that says u0 == s0, so we need to know where to get u0
    # from (this call).  In particular, we must use unbacked_bindings, which
    # is guaranteed to have the original, unreplaced symbol in question.
    #
    # NB2: Another thing we have to be very careful about are symbol bindings
    # that require nontrivial refinement, e.g., when you have a binding site
    # x: Sym(u0 * 4) = y.item().  Here, the code generation must do a division
    # in order to appropriately bind u0.  This is communicated via the keypath
    # in unbacked_bindings, and we need to hold onto it in order to generate
    # code appropriately for this case.
    binding_sym, keypath = next(iter(unbacked_bindings.items()))
    buffer = ir.DynamicScalar(binding_sym, keypath, data)
    buffer.name = V.graph.register_buffer(buffer)
    V.graph.register_operation(buffer)
    # NB: the replaced expr is OK to use directly downstream, we want
    # simplifications in this case!
    val = V.graph.current_node.meta["val"]
    if isinstance(val, (torch.SymInt, torch.SymFloat, torch.SymBool)):
        return val.node.expr
    else:
        return sympy.sympify(val)


@register_lowering(aten._assert_scalar)
def _assert_scalar(data, msg):
    # NB: These will be handled at codegen time
    # Not sure if we are guaranteed to be able to serve out truth from the
    # deferred_runtime_asserts, TODO: try this assert out
    # assert bool(data.scalar), data
    return None


@register_lowering(aten._assert_tensor_metadata)
def _assert_tensor_metadata(
    a, size=None, stride=None, dtype=None, *, device=None, layout=None
):
    return None


def _full(fill_value, device, dtype, size):
    value = fill_value
    if not isinstance(fill_value, (int, float)) and hasattr(value, "value"):
        value = value.value

    if isinstance(value, (int, float)):

        def inner_fn(index):
            return ops.constant(value, dtype)

    elif isinstance(value, sympy.Basic):

        def inner_fn(index):
            return ops.index_expr(value, dtype)

    else:
        assert len(value.get_size()) == 0
        value_loader = value.make_loader()

        def inner_fn(index):
            return value_loader([])

    return Pointwise.create(
        device=device,
        dtype=dtype,
        inner_fn=inner_fn,
        ranges=list(size),
    )


@register_lowering(aten.full_like, type_promotion_kind=None)
def full_like(x, fill_value, **kwargs):
    return create_tensor_like(tensor_constructor(fill_value))(x, **kwargs)


def tensor_constructor(fill_value):
    # torch.zeros, torch.ones, etc
    def inner(
        *size,
        names=None,
        dtype=None,
        device=None,
        layout=None,
        pin_memory=False,
        memory_format=None,
    ):
        assert_nyi(names is None, "named tensors")
        assert_nyi(layout in (None, torch.strided), f"layout={layout}")
        assert_nyi(not pin_memory, "pin_memory")
        device = decode_device(device)
        dtype = dtype or torch.get_default_dtype()
        if len(size) == 1 and isinstance(size[0], (list, tuple, torch.Size)):
            size = tuple(size[0])
        # See https://github.com/pytorch/pytorch/issues/118102
        # All sizes at lowering time should be sympy.Symbol, not SymInt!
        for s in size:
            assert not isinstance(s, torch.SymInt)
        size = [sympy.expand(s) for s in size]
        return _full(fill_value, device, dtype, size)

    return inner


@register_lowering([torch.empty, aten.empty])
def empty(
    *size,
    names=None,
    dtype=None,
    layout=None,
    device=None,
    pin_memory=None,
    memory_format=None,
):
    assert_nyi(names is None, "named tensors")
    device = decode_device(device)
    if len(size) == 1 and isinstance(size[0], (list, tuple, torch.Size)):
        size = tuple(size[0])
    return empty_strided(
        size, None, dtype=dtype, layout=layout, device=device, pin_memory=pin_memory
    )


def create_tensor_like(creation_fn):
    """
    Shim to convert X_like(...) into X(...).  For example zeros_like() into zeros().
    """

    def _constant_like(
        x, *, dtype=None, device=None, layout=None, pin_memory=False, memory_format=None
    ):
        assert_nyi(not pin_memory, "pin_memory")
        assert_nyi(layout in (None, torch.strided), f"layout={layout}")
        if dtype is None:
            dtype = x.get_dtype()
        else:
            dtype = decode_dtype(dtype)
        device = device or x.get_device()
        size = list(x.get_size())
        return creation_fn(
            size, dtype=dtype, device=device, layout=layout, pin_memory=pin_memory
        )

    return _constant_like


def constant_like(fill_value):
    return create_tensor_like(tensor_constructor(fill_value))


empty_like = register_lowering(aten.empty_like)(create_tensor_like(empty))
ones_like = create_tensor_like(tensor_constructor(1))
zeros_like = create_tensor_like(tensor_constructor(0))


def new_constant(fill_value):
    def _new_constant(
        x, size, *, dtype=None, layout=None, device=None, pin_memory=None
    ):
        assert isinstance(size, (list, tuple))
        assert_nyi(not pin_memory, "pin_memory")
        assert_nyi(layout in (None, torch.strided), f"layout={layout}")
        dtype = decode_dtype(dtype) or x.get_dtype()
        device = device or x.get_device()
        size = [sympy.Integer(s) for s in size]
        return _full(fill_value, decode_device(device), dtype, size)

    return _new_constant


@register_lowering(aten.new_empty)
def new_empty(x, size, *, dtype=None, layout=None, device=None, pin_memory=None):
    if dtype is None:
        dtype = x.get_dtype()
    if device is None:
        device = x.get_device()
    return empty_strided(
        size,
        None,
        dtype=dtype,
        layout=layout,
        device=decode_device(device),
        pin_memory=pin_memory,
    )


@register_lowering(aten.empty_strided)
def empty_strided(
    size, stride, *, dtype=None, layout=None, device=None, pin_memory=None
):
    assert isinstance(size, (list, tuple))
    assert isinstance(stride, (list, tuple, type(None)))
    assert_nyi(not pin_memory, "pin_memory")
    assert_nyi(layout in (None, torch.strided), f"layout={layout}")
    dtype = decode_dtype(dtype) or torch.get_default_dtype()
    device = device or torch.tensor(0.0).device
    device = decode_device(device)
    pointwise = _full(fill_value=0, device=device, dtype=dtype, size=size)
    pointwise.realize()
    buffer = pointwise.data.data
    # explicitly set ranges to zeros in order to make a NopKernelSchedulerNode
    buffer.data = dataclasses.replace(buffer.data, ranges=[0] * len(size))
    assert isinstance(buffer, ir.ComputedBuffer)
    size = [sympy.expand(s) for s in size]
    stride = (
        [sympy.expand(s) for s in stride]
        if stride
        else ir.FlexibleLayout.contiguous_strides(size)
    )
    buffer.layout = ir.FixedLayout(
        device=device,
        dtype=dtype,
        size=size,
        stride=stride,
    )
    return pointwise


@register_lowering(aten.new_empty_strided)
def new_empty_strided(
    x, size, stride, *, dtype=None, layout=None, device=None, pin_memory=None
):
    if dtype is None:
        dtype = x.get_dtype()
    if device is None:
        device = x.get_device()
    return empty_strided(
        size,
        stride,
        dtype=dtype,
        layout=layout,
        device=decode_device(device),
        pin_memory=pin_memory,
    )


@register_lowering(prims.copy_strided.default)
def copy_strided(x, stride):
    stride = [V.graph.sizevars.size_hint(s) for s in stride]
    stride_order = sorted(range(len(stride)), key=stride.__getitem__)
    return ir.ExternKernel.require_stride_order(x, stride_order)


@register_lowering([torch.full, aten.full])
def full(size, fill_value, **kwargs):
    assert kwargs.get("dtype") is not None, "dtype should be handled by decomposition"
    return tensor_constructor(fill_value)(size, **kwargs)


@register_lowering(aten.gather, type_promotion_kind=None)
def gather(x, dim, index, sparse_grad=False):
    # sparse_grad doesn't affect forward computation,
    # and backward tracing is taken care of by AOT Autograd
    assert isinstance(x, TensorBox)
    if index.get_numel() == 0:
        # Empty index case. Return an empty array with the same shape
        return new_empty(x, index.get_size())

    assert index.get_dtype() == torch.int64
    size = x.get_size()
    offset = len(size) == 0
    dim = _validate_dim(x, dim, offset)

    if offset:
        x = expand(x, [1])
        size = [1]

    x_loader = x.make_loader()
    index_loader = index.make_loader()

    def fn(idx):
        idx = list(idx)
        gather_idx = ops.indirect_indexing(index_loader(idx), size[dim])
        if len(idx) == 0:
            idx = [gather_idx]
        else:
            idx[dim] = gather_idx
        return x_loader(idx)

    return Pointwise.create(
        device=x.get_device(),
        dtype=x.get_dtype(),
        inner_fn=fn,
        ranges=index.get_size(),
    )


@register_lowering(aten.embedding, type_promotion_kind=None)
def embedding(weight, indices, padding_idx=-1, scale_grad_by_freq=False, sparse=False):
    assert not sparse
    assert isinstance(weight, TensorBox)
    assert isinstance(indices, TensorBox)
    assert "int" in str(indices.get_dtype())

    weight_loader = weight.make_loader()
    indices_loader = indices.make_loader()
    indices_ndim = len(indices.get_size())
    weight_size = weight.get_size()
    new_size = [*indices.get_size(), *weight_size[1:]]

    def fn(idx):
        assert len(idx) == len(new_size), f"{idx} != {new_size}"
        var_index = indices_loader(idx[:indices_ndim])
        weight_idx = [ops.indirect_indexing(var_index, weight_size[0])] + [
            *idx[indices_ndim:]
        ]
        return weight_loader(weight_idx)

    return Pointwise.create(
        device=weight.get_device(),
        dtype=weight.get_dtype(),
        inner_fn=fn,
        ranges=new_size,
    )


def check_and_broadcast_indices(indices, device):
    assert all(
        i.get_dtype() in (torch.int64, torch.int32, torch.bool, torch.uint8)
        for i in indices
        if i is not None
    ), (
        f"indices must be int64, byte or bool. Got {[i.get_dtype() for i in indices if i is not None]}"
    )
    if any(
        i.get_dtype() in (torch.bool, torch.uint8) for i in indices if i is not None
    ):
        raise NotImplementedError("Fallback for bool indices")

    valid_idxs = [i for i, x in enumerate(indices) if isinstance(x, TensorBox)]
    assert len(valid_idxs) > 0, "requires at least 1 non-None index"
    new_indices = [None] * len(indices)
    for i, x in zip(valid_idxs, broadcast_tensors(*[indices[i] for i in valid_idxs])):
        # Eager allows indices to be CPU tensor when running on CUDA
        # FIXME: Calling to_device(x, device) should work but
        # test_advancedindex_mixed_cpu_devices still fails
        if x.get_device() != device:
            raise NotImplementedError("Fallback when indices is on a different device")
        new_indices[i] = x
    return new_indices, valid_idxs


def index_output_size_and_inner_fn(
    x_size,
    indices,
    tensor_indices,
    tensor_size,
    indices_loaders,
    indexed_size,
    x_loader,
    check,
    wrap_neg=True,
):
    # Note that behavior of indexing differs when there are non consecutive
    # tensors. In this case, the tensor index is pulled to the beginning.
    #
    # Suppose a = torch.arange(3 * 4 * 5 * 6 * 7).view(3, 4, 5, 6, 7)
    #         x = torch.tensor[1,2]
    # Then, a[:,x,:,x,:] will have shape 2,3,5,7 as due to x,:,x then 2 will
    # be pulled to the front.
    non_consecutive_tensors = False
    for previous, current in zip(tensor_indices, tensor_indices[1:]):
        if current - previous != 1:
            non_consecutive_tensors = True

    output_size = [x_size[i] for i, val in enumerate(indices) if val is None]
    output_size = [*output_size, *x_size[len(output_size) + len(tensor_indices) :]]

    first_tensor_index = tensor_indices[0]
    if non_consecutive_tensors:
        output_size = tensor_size + output_size
    else:
        output_size = (
            output_size[:first_tensor_index]
            + tensor_size
            + output_size[first_tensor_index:]
        )

    def fn(idx):
        assert len(idx) == len(output_size)
        assert len(indices_loaders) == len(indexed_size)

        rank = len(tensor_size)
        new_index = []
        first_tensor_index = tensor_indices[0]
        start_offset = 0 if non_consecutive_tensors else first_tensor_index
        next_idx = 0
        for i in range(tensor_indices[-1] + 1):
            if i == start_offset:
                next_idx += rank
            if indices[i] is None:
                assert next_idx < len(idx)
                new_index.append(idx[next_idx])
                next_idx += 1
            else:
                loader = indices_loaders[i]
                assert loader is not None
                size = indexed_size[i]
                new_index.append(
                    ops.indirect_indexing(
                        loader(idx[start_offset : start_offset + rank]),
                        size,
                        check=check,
                        wrap_neg=wrap_neg,
                    )
                )
        new_index = [
            *new_index,
            *idx[next_idx:],
        ]
        return new_index if x_loader is None else x_loader(new_index)

    return output_size, fn


def index_impl(x, indices, check):
    output_size, inner_fn, _ = index_impl_helper(x, indices, check)

    return Pointwise.create(
        device=x.get_device(),
        dtype=x.get_dtype(),
        inner_fn=inner_fn,
        ranges=output_size,
    )


def index_impl_helper(x, indices, check, wrap_neg=True):
    assert isinstance(indices, (list, tuple))
    x_loader = x.make_loader()
    indices, tensor_indices = check_and_broadcast_indices(indices, x.get_device())
    assert len(tensor_indices) > 0, "Must have at least one valid idx"

    indices_loaders = [i.make_loader() if i is not None else None for i in indices]
    # no guards on output size, all the guards are set in broadcast_tensors

    # We can use the first one since they are all required to be the same size
    tensor_size = list(indices[tensor_indices[0]].get_size())

    x_size = x.get_size()

    indexed_size = [x_size[i] for i in range(len(indices)) if indices[i] is not None]
    if check and 0 in indexed_size and 0 not in tensor_size:
        raise IndexError("index is out of bounds for dimension with size 0")

    indexed_size = [x_size[i] for i in range(len(indices))]
    output_size, index_inner_fn = index_output_size_and_inner_fn(
        x_size,
        indices,
        tensor_indices,
        tensor_size,
        indices_loaders,
        indexed_size,
        None,
        check=check,
        wrap_neg=wrap_neg,
    )

    def inner_fn(idx):
        return x_loader(index_inner_fn(idx))

    return output_size, inner_fn, index_inner_fn


@register_lowering(aten.index, type_promotion_kind=None)
def index(x, indices):
    try:
        return index_impl(x, indices, check=True)
    except NotImplementedError:
        # Fallback to ATen for boolean indexing
        x.realize()
        return fallback_handler(aten.index.Tensor, add_to_fallback_set=False)(
            x, indices
        )


@register_lowering(aten._unsafe_index, type_promotion_kind=None)
def _unsafe_index(x, indices):
    return index_impl(x, indices, check=False)


# All the indexing decompositions are written in terms of index, index_put, and index_put_
# We cannot have this lowering as a decomposition as it introduces
# mutation in the graph, which is bad for Aot Autograd. Aot Autograd runs dead
# code elimination and common subexpression elimination optimizations, which
# assume graphs to be side-effect free. More details at
# https://github.com/pytorch/torchdynamo/issues/1235
# and
# https://github.com/pytorch/torchdynamo/issues/1863
@register_lowering(aten.index_put)
def index_put(x, indices, values, accumulate=False):
    return index_put_impl_(
        clone(x), indices, values, accumulate, check=True, may_realize=False
    )


@register_lowering(aten._unsafe_index_put)
def _unsafe_index_put(x, indices, values, accumulate=False):
    return index_put_impl_(
        clone(x), indices, values, accumulate, check=False, may_realize=False
    )


def index_put_as_masked_fill(self, indices, value, accumulate):
    if value.get_device() != self.get_device():
        value = to_device(value, self.get_device())
    if accumulate:
        value = add(self, value)
    return mutate_to(self, where(indices[0], value, self))


def index_put_fallback(self, indices, values, accumulate):
    deterministic = torch.are_deterministic_algorithms_enabled()
    if is_triton(values) and (accumulate or deterministic):
        msg = (
            "index put with accumulate."
            if not deterministic
            else "deterministic index put."
        )
        if stack_trace := V.graph.current_node.meta.get("stack_trace", None):
            msg = f"{msg} Found from : \n {stack_trace}"
        V.graph.disable_cudagraphs_reason = msg

    ir.IndexPutFallback(V.graph.current_node.target, self, indices, values, accumulate)
    return self


@register_lowering(aten.index_put_, type_promotion_kind=None)
def index_put_(self, indices, values, accumulate=False):
    return index_put_impl_(
        self, indices, values, accumulate, check=True, may_realize=True
    )


@register_lowering(inductor_prims._unsafe_index_put_, type_promotion_kind=None)
def _unsafe_index_put_(self, indices, values, accumulate=False):
    return index_put_impl_(
        self, indices, values, accumulate, check=False, may_realize=True
    )


def index_put_impl_(self, indices, values, accumulate, check, may_realize=False):
    if may_realize:

        def try_get_name(x):
            if isinstance(x, ir.TensorBox):
                x = x.data
            if isinstance(x, ir.BaseView):
                x = x.unwrap_view()
            if isinstance(x, ir.StorageBox):
                x = x.data
            return x.get_name() if isinstance(x, ir.Buffer) else None

        def indice_slice_from_randperm(indice):
            # Refer to: https://github.com/pytorch/pytorch/pull/139366#discussion_r1825424660
            # For this specific pattern, indices is unique as coming from torch.randperm.
            # However, as the content of the indices is unknown, we have to check this specific pattern.
            if isinstance(indice, TensorBox) and isinstance(indice.data, ir.BaseView):
                indice = indice.data.unwrap_view()
                return (
                    isinstance(indice, ir.StorageBox)
                    and isinstance(indice.data, ir.ExternKernel)
                    and getattr(indice.data, "fx_node", None)
                    and indice.data.fx_node.target == torch.ops.aten.randperm.default
                )
            return False

        if try_get_name(self) in values.get_read_names() and not all(
            indice_slice_from_randperm(indice) for indice in indices
        ):
            # Fix issue: https://github.com/pytorch/pytorch/issues/138908
            # When self and values have memory overlapping, indices may
            # contain duplicate values, potentially causing incorrect results since
            # the load of `values` might contain modified value from the store of `self`.
            # To address this, store values in a temporary buffer in such cases.
            values.realize()

    # Dispatch to masked fill for single boolean index with single value
    if (
        values.get_numel() == 1
        and len(indices) == 1
        and indices[0].get_dtype() in (torch.bool, torch.uint8)
    ):
        mask = indices[0]
        for _ in range(len(mask.get_size()), len(self.get_size())):
            mask = unsqueeze(mask, -1)
        return index_put_as_masked_fill(self, [mask], values, accumulate)

    # Fallback in torch deterministic mode
    if torch.are_deterministic_algorithms_enabled():
        return index_put_fallback(self, indices, values, accumulate)

    # Fallback if there is a boolean index
    for index in indices:
        if index is not None and index.get_dtype() in (torch.bool, torch.uint8):
            return index_put_fallback(self, indices, values, accumulate)

    x_size = self.get_size()
    x_ndim = len(x_size)

    if accumulate and needs_fallback_due_to_atomic_add_limitations(self.get_dtype()):
        # self is an scalar Tensor
        if x_ndim == 0:
            self = view(self, [1])
        self = index_put_fallback(self, indices, values, accumulate)
        if x_ndim == 0:
            self = view(self, [])
        return self

    values = to_dtype(values, self.get_dtype())

    try:
        # Note that code will only get here when dtype is uint32
        indices, tensor_indices = check_and_broadcast_indices(
            indices, self.get_device()
        )
    except NotImplementedError:
        return index_put_fallback(self, indices, values, accumulate)

    indices_loaders = [i.make_loader() if i is not None else None for i in indices]

    assert isinstance(self, TensorBox)
    self.realize()

    # self is an scalar Tensor
    if x_ndim == 0:
        self = view(self, [1])

    # We can use the first one since they are all required to be the same size
    tensor_size = list(indices[tensor_indices[0]].get_size())
    indexed_size = [x_size[i] for i in range(len(indices))]

    expected_vals_size, inner_fn = index_output_size_and_inner_fn(
        x_size,
        indices,
        tensor_indices,
        tensor_size,
        indices_loaders,
        indexed_size,
        None,
        check=check,
    )

    values = expand(values, expected_vals_size)
    # all guards are set above during broadcast_tensors and expand

    scatter = ir.Scatter(
        device=self.get_device(),
        dtype=self.get_dtype(),
        inner_fn=values.make_loader(),
        ranges=expected_vals_size,  # iter_ranges,
        output_indexer=inner_fn,
        scatter_mode="atomic_add" if accumulate else None,
    )
    buffer = ir.ComputedBuffer(
        name=None,
        layout=ir.MutationLayoutSHOULDREMOVE(self),
        data=scatter,
    )
    buffer.name = V.graph.register_buffer(buffer)
    V.graph.register_operation(buffer)

    if x_ndim == 0:
        self = view(self, [])
    return self


fallback__unsafe_masked_index = fallback_handler(
    aten._unsafe_masked_index.default, add_to_fallback_set=False
)

fallback__unsafe_masked_index_put_accumulate = fallback_handler(
    aten._unsafe_masked_index_put_accumulate.default, add_to_fallback_set=False
)


@register_lowering(aten._unsafe_masked_index, type_promotion_kind=None)
def _unsafe_masked_index(self, mask, indices, fill):
    ranges, _, _unsafe_index_fn = index_impl_helper(
        self, indices, check=False, wrap_neg=False
    )
    mask_loader = mask.make_loader()
    self_loader = self.make_loader()

    def inner_fn(idx):
        if mask.dtype != torch.bool:
            mask_val = ops.to_dtype(mask_loader(idx), torch.bool)
        else:
            mask_val = mask_loader(idx)
        return ops.masked(mask_val, lambda: self_loader(_unsafe_index_fn(idx)), fill)

    return Pointwise.create(
        device=self.get_device(),
        dtype=self.get_dtype(),
        inner_fn=inner_fn,
        ranges=ranges,
    )


@register_lowering(aten._unsafe_masked_index_put_accumulate, type_promotion_kind=None)
def _unsafe_masked_index_put_accumulate(x, mask, indices, values):
    masked_value = where(mask, values, 0)
    shape = x.get_size()
    clamped_indices = [
        clamp(indices[i], -shape[i], shape[i] - 1) if indices[i] else None
        for i in range(len(indices))
    ]
    # TODO: use a masked store for this. currently only triton
    # supports masked stores and cpp backend does not.
    return _unsafe_index_put(x, clamped_indices, masked_value, accumulate=True)


@make_pointwise
def clamp(a, min, max):
    return ops.maximum(min, ops.minimum(max, a))


@register_lowering(aten.as_strided_scatter, type_promotion_kind=None)
def as_strided_scatter(self, src, size, stride, storage_offset=None):
    output = clone(self)
    output_view = as_strided(output, size, stride, storage_offset)
    copy_(output_view, src)
    return output


@register_lowering(aten.scatter, type_promotion_kind=None)
def scatter(x, dim: int, index, src, **kwargs):
    return scatter_(clone(x), dim, index, src, **kwargs)


def scatter_fallback(
    op_overload: torch._ops.OpOverload,
    self,
    dim: int,
    index,
    src,
    *,
    reduce: Optional[str] = None,
    include_self: bool = True,
):
    src_is_tensor = isinstance(src, TensorBox)
    if use_scatter_fallback(
        op_overload,
        reduce,
        self.get_dtype(),
        cast(torch.dtype, src.get_dtype() if src_is_tensor else type(src)),
        src.get_device().type if src_is_tensor else "not impl",
        src_is_tensor,
    ):
        ir.ScatterFallback(
            op_overload,
            self,
            dim,
            index,
            src,
            reduce=reduce,
            include_self=include_self,
        )
        return self

    return None


@register_lowering(aten.scatter_, type_promotion_kind=None)
def scatter_(self, dim: int, index, src, *, reduce: Optional[str] = None):
    assert reduce in (None, "add", "multiply")
    if reduce is None:
        op_overload = getattr(aten.scatter_, V.graph.current_node.target._overloadname)  # type: ignore[union-attr]
        fallback_result = scatter_fallback(
            op_overload, self, dim, index, src, reduce=reduce
        )
        if fallback_result is not None:
            return fallback_result

    if reduce == "add":
        reduce = "sum"
    elif reduce == "multiply":
        reduce = "prod"
    return scatter_reduce_(self, dim, index, src, reduce)


@register_lowering(aten.scatter_add, type_promotion_kind=None)
def scatter_add(x, dim: int, index, src):
    return scatter_add_(clone(x), dim, index, src)


@register_lowering(aten.scatter_add_, type_promotion_kind=None)
def scatter_add_(x, dim: int, index, src):
    return scatter_reduce_(x, dim, index, src, "sum")


@register_lowering(aten.scatter_reduce, type_promotion_kind=None)
def scatter_reduce(x, dim: int, index, src, reduction_type, **kwargs):
    return scatter_reduce_(clone(x), dim, index, src, reduction_type, **kwargs)


@register_lowering(aten.scatter_reduce_, type_promotion_kind=None)
def scatter_reduce_(self, dim: int, index, src, reduce, *, include_self: bool = True):
    assert reduce in (None, "sum", "prod", "mean", "amax", "amin")
    assert (
        len(aten.scatter_reduce_.overloads()) == 1
        and "two" in aten.scatter_reduce_.overloads()
    ), "aten.scatter_reduce_.two is not the unique overload of aten.scatter_reduce_"

    if isinstance(src, Number):
        src = full_like(self, src)

    fallback_result = scatter_fallback(
        aten.scatter_reduce_.two,
        self,
        dim,
        index,
        src,
        reduce=reduce,
        include_self=include_self,
    )

    if fallback_result:
        return fallback_result

    assert isinstance(self, TensorBox)
    assert "int" in str(index.get_dtype())

    ndim = len(self.get_size())
    if ndim == 0:
        self = view(self, [1])

    if isinstance(src, TensorBox) and len(src.get_size()) == 0:
        src = view(src, [1])

    if isinstance(index, TensorBox) and len(index.get_size()) == 0:
        index = view(index, [1])

    if index.get_numel() == 0:
        return self

    dim = _validate_dim(self, dim)

    self.realize()
    index_loader = index.make_loader()
    src_loader = src.make_loader() if isinstance(src, TensorBox) else None

    def output_indexer(idx):
        # self is captured from the end of the function, so it may have 0 dim
        shape = self.get_size()
        ndim = len(shape)
        indirect_idx = list(idx)
        indirect_idx[dim] = ops.indirect_indexing(
            index_loader(idx), 1 if ndim == 0 else shape[dim], wrap_neg=False
        )
        return indirect_idx

    def fn(idx):
        if src_loader:
            return src_loader(idx)
        else:
            # src is a scalar
            return ops.constant(src, self.get_dtype())

    def backend_reduce_str(reduce):
        if reduce == "sum":
            return "atomic_add"
        else:
            # TODO: Need to support more reduction type
            assert reduce is None
            return None

    if not include_self:
        # zero out the corresponding elements first
        zero_out = ir.Scatter(
            device=self.get_device(),
            dtype=self.get_dtype(),
            inner_fn=lambda index: ops.constant(0, self.get_dtype()),
            ranges=index.get_size(),
            output_indexer=output_indexer,
            scatter_mode=None,
        )
        buffer = ir.ComputedBuffer(
            name=None,
            layout=ir.MutationLayoutSHOULDREMOVE(self),
            data=zero_out,
        )
        buffer.name = V.graph.register_buffer(buffer)
        V.graph.register_operation(buffer)

    # self[index[i][j][k]][j][k] += src[i][j][k]  # if dim == 0
    # self[i][index[i][j][k]][k] += src[i][j][k]  # if dim == 1
    # self[i][j][index[i][j][k]] += src[i][j][k]  # if dim == 2
    scatter = ir.Scatter(
        device=self.get_device(),
        dtype=self.get_dtype(),
        inner_fn=fn,
        ranges=index.get_size(),
        output_indexer=output_indexer,
        scatter_mode=backend_reduce_str(reduce),
    )
    buffer = ir.ComputedBuffer(
        name=None,
        layout=ir.MutationLayoutSHOULDREMOVE(self),
        data=scatter,
    )
    buffer.name = V.graph.register_buffer(buffer)
    V.graph.register_operation(buffer)

    if ndim == 0:
        self = view(self, [])
    return self


def upsample_nearestnd(
    x,
    output_size,
    scales_x: tuple[Optional[float], ...],
    n: int = 2,
    exact: bool = False,
):
    x.realize_hint()  # elements are reused
    x_loader = x.make_loader()
    i_sizes = x.get_size()[-n:]
    batch = x.get_size()[:-n]
    i_sizes = [V.graph.sizevars.evaluate_static_shape(i) for i in i_sizes]

    assert len(scales_x) == n
    o_sizes = output_size

    inv_scales = [i / o for i, o in zip(i_sizes, o_sizes)]
    for i, scale in enumerate(scales_x):
        if scale is not None:
            inv_scales[i] = 1.0 / scale

    def scale_fn(x, scale, size):
        # Nearest Exact: input_index = round(scale * (output_index + 0.5) - 0.5)
        #                            = floor(scale * (output_index + 0.5))
        # Nearest: input_index = floor(scale * output_index)
        x = ops.index_expr(x, torch.float32)
        if exact:
            x = ops.add(x, ops.constant(0.5, torch.float32))
        x = ops.mul(x, ops.constant(scale, torch.float32))
        x = ops.to_dtype(x, torch.int32)
        return ops.indirect_indexing(x, size, check=False)

    def fn(idx):
        x = idx[-n:]
        b = idx[:-n]
        return x_loader(
            [*b, *[scale_fn(i, s, size) for i, s, size in zip(x, inv_scales, i_sizes)]]
        )

    return Pointwise.create(
        device=x.get_device(),
        dtype=x.get_dtype(),
        inner_fn=fn,
        ranges=[*batch, *o_sizes],
    )


@register_lowering(aten.upsample_nearest1d.default)
def upsample_nearest1d(x, output_size, scales: Optional[float] = None):
    return upsample_nearestnd(x, output_size, (scales,), n=1)


@register_lowering(aten._upsample_nearest_exact1d.default)
def _upsample_nearest_exact1d(x, output_size, scales: Optional[float] = None):
    return upsample_nearestnd(x, output_size, (scales,), n=1, exact=True)


@register_lowering(aten.upsample_nearest2d.default)
def upsample_nearest2d(
    x, output_size, scales_h: Optional[float] = None, scales_w: Optional[float] = None
):
    return upsample_nearestnd(x, output_size, (scales_h, scales_w), n=2)


@register_lowering(aten._upsample_nearest_exact2d.default)
def _upsample_nearest_exact2d(
    x, output_size, scales_h: Optional[float] = None, scales_w: Optional[float] = None
):
    return upsample_nearestnd(x, output_size, (scales_h, scales_w), n=2, exact=True)


@register_lowering(aten.upsample_nearest3d.default)
def upsample_nearest3d(
    x,
    output_size,
    scales_d: Optional[float] = None,
    scales_h: Optional[float] = None,
    scales_w: Optional[float] = None,
):
    return upsample_nearestnd(x, output_size, (scales_d, scales_h, scales_w), n=3)


@register_lowering(aten._upsample_nearest_exact3d.default)
def _upsample_nearest_exact3d(
    x,
    output_size,
    scales_d: Optional[float] = None,
    scales_h: Optional[float] = None,
    scales_w: Optional[float] = None,
):
    return upsample_nearestnd(
        x, output_size, (scales_d, scales_h, scales_w), n=3, exact=True
    )


def _create_constants(*args, dtype):
    return tuple(ops.constant(a, dtype) for a in args)


@register_lowering(prims.rev.default)
def rev(x, dims):
    # note - dims pre-canonicalized
    x_loader = x.make_loader()
    sizes = x.get_size()

    def loader(idx):
        idx = list(idx)
        assert len(idx) == len(sizes)
        for dim in dims:
            idx[dim] = (sizes[dim] - 1) - idx[dim]

        return x_loader(idx)

    return Pointwise.create(
        device=x.get_device(),
        dtype=x.get_dtype(),
        inner_fn=loader,
        ranges=sizes,
    )


def inplace_constant_pad_nd(
    x: TensorBox, padding: Sequence[int], fill_value: float
) -> Optional[TensorBox]:
    """
    This optimization changes the semantics of padding from 'clone'
    style to 'view' style.

    Thanks to functionalization, this change can still maintain numerical
    correctness.
    """

    def _padding_can_be_fused():
        """
        Conservatively check if padding can be fused with downstream op.
        1. if the downstream op is a sum, then there is little benefit to
           do inplace padding
        2. if the downstream op is a matmul, doing inplace padding can
           save membw.
        """
        current_node = V.graph.current_node
        if current_node is None:
            return True  # be conservative
        users = tuple(current_node.users)
        if len(users) == 1 and users[0].target in (
            aten.mm.default,
            aten.addmm.default,
        ):
            return False

        return True  # be conservative

    if _padding_can_be_fused():
        return None

    # Only handle 2D case for now
    if len(padding) != 4 or len(x.get_size()) != 2:
        return None

    # No harm to realize since we already know that
    # the op can not be fused into the single user.
    # It need to be realized later anyways.
    x.realize()

    # If x is a view (e.g. a SliceView), realizing it just realizing the
    # underlying storage. x itself is still a view.
    if (
        not isinstance(x, ir.TensorBox)
        or not isinstance(x.data, ir.StorageBox)
        or not (
            isinstance(x.data.data, ir.ComputedBuffer)
            or (
                config.can_inplace_pad_graph_input
                and isinstance(x.data.data, ir.InputBuffer)
            )
        )
        or not x.data.data.name
    ):
        return None
    x.freeze_layout()

    _, layout = ir.as_storage_and_layout(x)
    strides = layout.stride
    if strides[1] != 1:
        return None

    if padding[0] != 0 or padding[2] != 0 or padding[3] != 0:
        return None

    npad = padding[1]
    if npad == 0:
        return None

    stride0 = strides[0]
    rowsize = layout.size[1]

    if stride0 < rowsize + npad:
        return None

    bufname = x.data.data.name
    padded_size = [layout.size[0], layout.size[1] + npad]
    V.graph.buffer_to_padded_size[bufname] = padded_size
    resized_x = as_strided(
        x,
        padded_size,
        layout.stride,
        layout.offset,
    )

    sliced_x = slice_(resized_x, dim=1, start=rowsize, end=rowsize + npad)
    fill_(sliced_x, fill_value)

    counters["inductor"]["inplace_padding"] += 1
    return resized_x


@register_lowering(aten.constant_pad_nd, type_promotion_kind=None)
def constant_pad_nd(x, padding, fill_value=0):
    assert (len(padding) % 2) == 0
    if all(p == 0 for p in padding):
        return clone(x)

    if config.inplace_padding:
        out = inplace_constant_pad_nd(x, padding, fill_value)
        if out:
            return out
            # fall through if can not inplace the padding

    sizes = x.get_size()

    bounds = list(reversed(list(zip(padding[::2], padding[1::2]))))
    n = len(sizes) - len(bounds)

    # if padding is a complicated expression, hoist it
    bounds_precomp: list[tuple[sympy.Symbol, Any]] = []
    for l, h in bounds:
        bounds_precomp.append((V.graph.sizevars.lookup_precomputed_size(l), h))  # type: ignore[arg-type]

    output_size = list(sizes[:n])
    mask_sizes = []
    for (low, high), size in zip(bounds, sizes[n:]):
        mask_sizes.append(size)
        output_size.append(sympy.expand(size + low + high))
    assert len(output_size) == len(sizes)
    fill_value = dtype_to_type(x.get_dtype())(fill_value)

    def mask(index):
        mask = []
        for idx, (low, high), length in zip(index[n:], bounds, mask_sizes):
            if low != 0:
                mask.append(range_mask_low(idx, 0))
            if high != 0:
                mask.append(range_mask_high(idx, length))
        mask = functools.reduce(ops.and_, mask)
        return ops.masked(mask, lambda: x_loader(index), fill_value)

    def offset_fn(index):
        new_index = list(index[:n])
        for idx, (low, _high) in zip(index[n:], bounds_precomp):
            new_index.append(idx - low)
        assert len(new_index) == len(index)
        return mask(new_index)

    x_loader = x.make_loader()
    return Pointwise.create(
        device=x.get_device(),
        dtype=x.get_dtype(),
        inner_fn=offset_fn,
        ranges=output_size,
    )


def range_mask_low(i: sympy.Expr, low: Union[sympy.Expr, int]):
    return ops.ge(
        ops.index_expr(i, torch.int64),
        ops.index_expr(sympy.Integer(low), torch.int64),
    )


def range_mask_high(i: sympy.Expr, high: sympy.Expr):
    return ops.lt(
        ops.index_expr(i, torch.int64),
        ops.index_expr(high, torch.int64),
    )


def range_mask(i: sympy.Expr, high: sympy.Expr, low: sympy.Expr):
    return ops.and_(
        range_mask_low(i, low),
        range_mask_high(i, high),
    )


def constant_boundary_condition(
    x, fill_value, padding=None, pad_fill_value=1.0, dim=None
):
    h = x.get_size()[-dim:]
    x_loader = x.make_loader()
    padding_h = padding or [0] * dim

    def load(index):
        prefix = index[:-dim]
        ih = index[-dim:]

        mask = functools.reduce(
            ops.and_,
            [range_mask(ih[i], h[i] + padding_h[i], -padding_h[i]) for i in range(dim)],
        )
        return (
            ops.masked(
                mask,
                lambda: constant_boundary_condition(x, pad_fill_value, dim=dim)(
                    [*prefix, *ih]
                ),
                fill_value,
            )
            if padding
            else ops.masked(mask, lambda: x_loader([*prefix, *ih]), fill_value)
        )

    return load


def pooling_size(x, i, kernel_size, stride, padding, ceil_mode, *, dilation=None):
    if dilation is None:
        dilation = [1] * len(padding)

    x_out = FloorDiv(
        x + 2 * padding[i] - dilation[i] * (kernel_size[i] - 1) + (stride[i] - 1),
        stride[i],
    )

    if ceil_mode:
        x_alt = FloorDiv(
            x
            + 2 * padding[i]
            - dilation[i] * (kernel_size[i] - 1)
            + 2 * (stride[i] - 1),
            stride[i],
        )
        if V.graph.sizevars.size_hint((x_alt - 1) * stride[i] - x - padding[i]) >= 0:
            # Sliding windows must start within the input or left padding
            x_alt -= 1  # type: ignore[assignment]
            V.graph.sizevars.guard_leq(0, x_alt * stride[i] - x - padding[i])  # type: ignore[arg-type]
        if V.graph.sizevars.size_hint(x_out - x_alt) == 0:
            # ceil mode is actually a no-op, lets guard on that
            V.graph.sizevars.guard_equals(x_out, x_alt)
            ceil_mode = False
        else:
            x_out = x_alt
    return x_out, ceil_mode


def should_fallback_max_pool_with_indices(kernel_size, *, dim):
    kernel_size = pad_listlike(kernel_size, dim)
    window_size = functools.reduce(operator.mul, kernel_size)
    return window_size > 25


def max_pool_checks(
    x, kernel_size, stride, padding, dilation, dim, *, assert_fallback=None
):
    if padding == 0:
        padding = [0] * dim
    if dilation == 1:
        dilation = [1] * dim
    if not stride:
        stride = kernel_size

    kernel_size = pad_listlike(kernel_size, dim)
    stride = pad_listlike(stride, dim)
    padding = pad_listlike(padding, dim)
    dilation = pad_listlike(dilation, dim)

    assert isinstance(x, TensorBox)
    assert len(kernel_size) == dim
    assert len(stride) == dim
    assert len(padding) == dim
    assert len(dilation) == dim
    assert len(x.get_size()) in (dim + 1, dim + 2)

    use_fallback = should_fallback_max_pool_with_indices(kernel_size, dim=dim)
    if assert_fallback is not None:
        assert use_fallback == assert_fallback

    return kernel_size, stride, padding, dilation, use_fallback


<<<<<<< HEAD
def _max_pool_with_offsets(
=======
def _max_pool2d_with_offsets(
>>>>>>> 02e1580e
    x,
    kernel_size,
    stride,
    padding,
    dilation,
    ceil_mode,
    *,
    dim,
):
    x.realize_hint()
    batch = x.shape[:-dim]
    dhw = x.shape[-dim:]

    dhw_out, ceil_mode = zip(
        *[
            pooling_size(
                dhw[d], d, kernel_size, stride, padding, ceil_mode, dilation=dilation
            )
            for d in range(dim)
        ]
    )

    dtype = x.dtype
    min_value = (
        False
        if dtype is torch.bool
        else (float("-inf") if dtype.is_floating_point else torch.iinfo(dtype).min)
    )

    new_size = list(batch) + list(dhw_out)
    if any(padding) or any(ceil_mode) or any(d > 1 for d in dilation):
        x_loader = constant_boundary_condition(x, min_value, dim=dim)
    else:
        x_loader = x.make_loader()

<<<<<<< HEAD
    def fn_inner(idx, reduction_idx):
        prefix = idx[:-dim]
        bh = idx[-dim:]
        ih = [
            bh[i] * stride[i] + reduction_idx[i] * dilation[i] - padding[i]
            for i in range(dim)
        ]
        return x_loader([*prefix, *ih])

=======
    dim = 2

    def fn_inner(idx, reduction_idx):
        prefix = idx[:-dim]
        bh = idx[-dim:]
        ih = [bh[i] * stride[i] + reduction_idx[i] - padding[i] for i in range(dim)]
        return x_loader([*prefix, *ih])

>>>>>>> 02e1580e
    result = Reduction.create(
        reduction_type="max",
        input_node=x,
        device=x.get_device(),
        dst_dtype=dtype,
        src_dtype=dtype,
        inner_fn=fn_inner,
        ranges=new_size,
        reduction_ranges=kernel_size,
    )
    offsets = Reduction.create(
        reduction_type="argmax",
        input_node=x,
        device=x.get_device(),
        dst_dtype=torch.int64,
        src_dtype=dtype,
        inner_fn=fn_inner,
        ranges=new_size,
        reduction_ranges=kernel_size,
    )
    if isinstance(result.data.data, Reduction):  # type: ignore[attr-defined]
        # Only realize if reduction isn't unrolled
        result.realize()
    if isinstance(offsets.data.data, Reduction):  # type: ignore[attr-defined]
        # Only realize if reduction isn't unrolled
        offsets.realize()

    return result, offsets


<<<<<<< HEAD
@register_lowering(prims._low_memory_max_pool_with_offsets, type_promotion_kind=None)
def _low_memory_max_pool_with_offsets(
=======
@register_lowering(prims._low_memory_max_pool2d_with_offsets, type_promotion_kind=None)
def _low_memory_max_pool2d_with_offsets(
>>>>>>> 02e1580e
    x,
    kernel_size,
    stride,
    padding,
    dilation,
    ceil_mode=False,
):
<<<<<<< HEAD
    dim = len(kernel_size)

    # assert we are not on a fallback path, the inductor decomp should have guaranteed this
    kernel_size, stride, padding, dilation, _ = max_pool_checks(
=======
    # assert we are not on a fallback path, the inductor decomp should have guaranteed this
    kernel_size, stride, padding, dilation, _ = max_pool2d_checks(
>>>>>>> 02e1580e
        x,
        kernel_size,
        stride,
        padding,
        dilation,
<<<<<<< HEAD
        dim,
=======
>>>>>>> 02e1580e
        assert_fallback=False,
    )

    with config.patch(unroll_reductions_threshold=25):
<<<<<<< HEAD
        result, offsets = _max_pool_with_offsets(
=======
        result, offsets = _max_pool2d_with_offsets(
>>>>>>> 02e1580e
            x,
            kernel_size,
            stride,
            padding,
            dilation,
            ceil_mode,
<<<<<<< HEAD
            dim=dim,
=======
>>>>>>> 02e1580e
        )
        return result, to_dtype(offsets, torch.int8)


@register_lowering(
    prims._low_memory_max_pool_offsets_to_indices, type_promotion_kind=None
)
def _low_memory_max_pool_offsets_to_indices(
    offsets, kernel_size, input_size, stride, padding, dilation
):
    # TODO: Generalize to other max pooling flavors
    dim = len(kernel_size)
    offsets_loader = offsets.make_loader()

    def increments_to_index(dhw_inc, bh):
        w_in = [ops.index_expr(input_size[d], torch.int64) for d in range(dim)]
        hbase = [
            ops.index_expr(bh[d] * stride[d] - padding[d], torch.int64)
            for d in range(dim)
        ]
        idhw = [
            hbase[d] + dhw_inc[d] * ops.index_expr(dilation[d], torch.int64)
            for d in range(dim)
        ]
        return inductor_prims._flatten_index(idhw, w_in)

    def offsets_to_indices(idx):
        bh = idx[-dim:]
        offset = offsets_loader(idx)
        k_const = [ops.constant(kernel_size[d], torch.int32) for d in range(dim)]
        dhw_inc = inductor_prims._flattened_index_to_nd(offset, k_const)
        return increments_to_index(dhw_inc, bh)

    indices = Pointwise.create(
        device=offsets.get_device(),
        dtype=torch.int64,
        inner_fn=offsets_to_indices,
        ranges=offsets.get_size(),
    )
    return indices


<<<<<<< HEAD
def _max_pool_with_indices(
    x,
    kernel_size,
    stride,
    padding,
    dilation,
    ceil_mode,
    dim,
):
    kernel_size, stride, padding, dilation, _ = max_pool_checks(
        x, kernel_size, stride, padding, dilation, dim=dim
    )

    out, offsets = _max_pool_with_offsets(
        x, kernel_size, stride, padding, dilation, ceil_mode, dim=dim
    )

    indices = _low_memory_max_pool_offsets_to_indices(
        offsets,
        kernel_size,
        x.shape[-dim:],
        stride,
        padding,
        dilation,
    )

    return out, indices
=======
fallback_max_pool2d_with_indices = fallback_handler(
    aten.max_pool2d_with_indices.default,
    add_to_fallback_set=False,
)
>>>>>>> 02e1580e


# Fallback when we do not decompose to the low-memory path.
@register_lowering(aten.max_pool2d_with_indices, type_promotion_kind=None)
def max_pool2d_with_indices(
    x,
    kernel_size,
    stride=None,
    padding=0,
    dilation=1,
    ceil_mode=False,
):
<<<<<<< HEAD
    return _max_pool_with_indices(
        x, kernel_size, stride, padding, dilation, ceil_mode, dim=2
    )


# Fallback when we do not decompose to the low-memory path.
@register_lowering(aten.max_pool3d_with_indices, type_promotion_kind=None)
def max_pool3d_with_indices(
    x,
    kernel_size,
    stride=None,
    padding=0,
    dilation=1,
    ceil_mode=False,
):
    return _max_pool_with_indices(
        x, kernel_size, stride, padding, dilation, ceil_mode, dim=3
    )
=======
    kernel_size, stride, padding, dilation, _ = max_pool2d_checks(
        x, kernel_size, stride, padding, dilation
    )

    if any(d > 1 for d in dilation):
        return fallback_max_pool2d_with_indices(
            x, kernel_size, stride, padding, dilation, ceil_mode=ceil_mode
        )

    out, offsets = _max_pool2d_with_offsets(
        x, kernel_size, stride, padding, dilation, ceil_mode
    )

    indices = _low_memory_max_pool2d_offsets_to_indices(
        offsets, kernel_size[-1], x.shape[-1], stride, padding
    )

    return out, indices
>>>>>>> 02e1580e


fallback_max_pool2d_with_indices_backward = fallback_handler(
    aten.max_pool2d_with_indices_backward.default,
    add_to_fallback_set=False,
)


@register_lowering(aten.max_pool2d_with_indices_backward, type_promotion_kind=None)
def max_pool2d_with_indices_backward(
    grad_output, x, kernel_size, stride, padding, dilation, ceil_mode, indices
):
    if padding == 0:
        padding = [0, 0]
    if dilation == 1:
        dilation = [1, 1]
    if not stride:
        stride = kernel_size

    assert isinstance(x, TensorBox)
    assert len(kernel_size) == 2
    assert len(stride) == 2
    assert len(padding) == 2
    assert len(dilation) == 2
    assert len(x.get_size()) in (3, 4)

    # we will read this many times, so make sure it is computed
    grad_output.realize_hint()
    gO_stride = grad_output.maybe_get_stride()
    x_stride: Optional[Sequence[Any]]
    if isinstance(x, TensorBox) and isinstance(x.data.data, Pointwise):  # type: ignore[attr-defined]
        data = x.data.data  # type: ignore[attr-defined]
        x_buffer = ir.ComputedBuffer(
            name=None,
            layout=ir.FlexibleLayout(
                device=data.get_device(),
                dtype=data.get_dtype(),
                size=data.get_size(),
            ),
            data=data,
        )
        x_buffer.decide_layout()
        x_stride = x_buffer.get_stride()
    else:
        x_stride = x.maybe_get_stride()

    is_channels_last = (x_stride is not None and x_stride[1] == 1) or (
        gO_stride is not None and gO_stride[1] == 1
    )
    if any(d != 1 for d in dilation):
        # dilation NYI
        return fallback_max_pool2d_with_indices_backward(
            grad_output, x, kernel_size, stride, padding, dilation, ceil_mode, indices
        )

    *_batch, _height, width = x.get_size()
    *_, pooled_height, pooled_width = grad_output.get_size()

    indices_loader = indices.make_loader()
    grad_loader = grad_output.make_loader()
    new_size = list(x.get_size())

    h_window_size = max(
        max(h // stride[0] - max(0, (h - kernel_size[0]) // stride[0]), 1)
        for h in range(kernel_size[0] * 2)
    )
    w_window_size = max(
        max(w // stride[1] - max(0, (w - kernel_size[1]) // stride[1]), 1)
        for w in range(kernel_size[1] * 2)
    )

    window_size = h_window_size * w_window_size

    if window_size > 25:
        # Kernel size too big. Results in hard-to-optimize Triton code. Use fallback.
        return fallback_max_pool2d_with_indices_backward(
            grad_output, x, kernel_size, stride, padding, dilation, ceil_mode, indices
        )

    indices_size = indices.get_size()

    def fn(idx):
        *prefix, h, w = idx
        index_test = ops.index_expr(h * width + w, torch.int32)
        h = h + padding[0]
        w = w + padding[1]
        phstart = ops.index_expr(
            FloorDiv(h - kernel_size[0] + stride[0], stride[0]), torch.int32
        )
        pwstart = ops.index_expr(
            FloorDiv(w - kernel_size[1] + stride[1], stride[1]), torch.int32
        )
        phend = ops.index_expr(FloorDiv(h, stride[0]) + 1, torch.int32)
        pwend = ops.index_expr(FloorDiv(w, stride[1]) + 1, torch.int32)

        phstart = ops.maximum(phstart, ops.constant(0, torch.int32))
        pwstart = ops.maximum(pwstart, ops.constant(0, torch.int32))
        phend = ops.minimum(phend, ops.index_expr(pooled_height, torch.int32))
        pwend = ops.minimum(pwend, ops.index_expr(pooled_width, torch.int32))

        gradient = None
        for ph_ in range(h_window_size):
            for pw_ in range(w_window_size):
                ph = ops.add(phstart, ops.constant(ph_, torch.int32))
                pw = ops.add(pwstart, ops.constant(pw_, torch.int32))
                grad_index = [
                    *prefix,
                    ops.indirect_indexing(
                        ops.minimum(ph, ops.sub(phend, ops.constant(1, torch.int32))),
                        indices_size[-2],
                        check=False,
                    ),
                    ops.indirect_indexing(
                        ops.minimum(pw, ops.sub(pwend, ops.constant(1, torch.int32))),
                        indices_size[-1],
                        check=False,
                    ),
                ]

                index_actual = indices_loader(grad_index)
                grad_part = grad_loader(grad_index)
                check = ops.eq(index_actual, index_test)

                if gradient is None:
                    # don't need mask for 0, 0
                    gradient = ops.where(
                        check, grad_part, ops.constant(0.0, torch.float32)
                    )
                else:
                    mask = ops.and_(
                        ops.and_(
                            ops.lt(ph, phend),
                            ops.lt(pw, pwend),
                        ),
                        check,
                    )
                    gradient = ops.where(mask, ops.add(gradient, grad_part), gradient)
        assert gradient is not None
        return gradient

    out = Pointwise.create(
        device=grad_output.get_device(),
        dtype=grad_output.get_dtype(),
        inner_fn=fn,
        ranges=new_size,
    )
    if is_channels_last:
        return ir.ExternKernel.require_channels_last(out)
    else:
        return out


def pad_adaptive_loader(x, pad_val=0.0):
    x_loader = x.make_loader()

    def load(prefix, increments, start_indices, end_indices):
        ih, iw = increments
        h_start_index, w_start_index = start_indices
        h_end_index, w_end_index = end_indices

        mask = ops.and_(
            ops.lt(
                ops.index_expr(h_start_index + ih, torch.int64),
                ops.index_expr(h_end_index, torch.int64),
            ),
            ops.lt(
                ops.index_expr(w_start_index + iw, torch.int64),
                ops.index_expr(w_end_index, torch.int64),
            ),
        )

        return ops.masked(
            mask,
            lambda: x_loader([*prefix, h_start_index + ih, w_start_index + iw]),
            pad_val,
        )

    return load


def compute_indices_adaptive_pooling(start_index, end_index, h_in, w_in, h_out, w_out):
    h_start_index = functools.partial(start_index, out_dim=h_out, inp_dim=h_in)
    h_end_index = functools.partial(end_index, out_dim=h_out, inp_dim=h_in)

    w_start_index = functools.partial(start_index, out_dim=w_out, inp_dim=w_in)
    w_end_index = functools.partial(end_index, out_dim=w_out, inp_dim=w_in)

    return h_start_index, h_end_index, w_start_index, w_end_index


def _adaptive_pooling_fn(
    start_index, end_index, kernel_maxes, in_sizes, out_sizes, pooling_fn
):
    h_in, w_in = in_sizes
    h_out, w_out = out_sizes

    (
        h_start_index_fn,
        h_end_index_fn,
        w_start_index_fn,
        w_end_index_fn,
    ) = compute_indices_adaptive_pooling(
        start_index, end_index, h_in, w_in, h_out, w_out
    )

    def fn(idx, loader):
        *prefix, bh, bw = idx

        h_start_index = h_start_index_fn(bh)
        h_end_index = h_end_index_fn(bh)

        w_start_index = w_start_index_fn(bw)
        w_end_index = w_end_index_fn(bw)

        result = None
        for ih, iw in itertools.product(range(kernel_maxes[0]), range(kernel_maxes[1])):
            val = loader(
                prefix,
                [ih, iw],
                [h_start_index, w_start_index],
                [h_end_index, w_end_index],
            )
            if result is None:
                result = val
            else:
                result = pooling_fn(val, result)
        return result

    return fn


def _adaptive_pooling_fn_with_idx(
    start_index, end_index, kernel_maxes, in_sizes, out_sizes, pooling_fn
):
    h_in, w_in = in_sizes
    h_out, w_out = out_sizes

    (
        h_start_index_fn,
        h_end_index_fn,
        w_start_index_fn,
        w_end_index_fn,
    ) = compute_indices_adaptive_pooling(
        start_index, end_index, h_in, w_in, h_out, w_out
    )

    def fn(idx, loader):
        *prefix, bh, bw = idx

        h_start_index = h_start_index_fn(bh)
        h_end_index = h_end_index_fn(bh)

        w_start_index = w_start_index_fn(bw)
        w_end_index = w_end_index_fn(bw)

        maxval = None
        maxindex = None
        for ih, iw in itertools.product(range(kernel_maxes[0]), range(kernel_maxes[1])):
            val = loader(
                prefix,
                [ih, iw],
                [h_start_index, w_start_index],
                [h_end_index, w_end_index],
            )

            index = ops.index_expr(
                (h_start_index + ih) * w_in + w_start_index + iw, torch.int64
            )

            if maxindex is None:
                maxindex = index
            else:
                maxindex = ops.where(ops.gt(val, maxval), index, maxindex)

            if maxval is None:
                maxval = val
            else:
                maxval = pooling_fn(val, maxval)

        return maxindex

    return fn


fallback_adaptive_avg_pool2d = fallback_handler(
    aten._adaptive_avg_pool2d.default, add_to_fallback_set=False
)


@register_lowering(aten._adaptive_avg_pool2d)
def _adaptive_avg_pool2d(x, output_size):
    if x.get_dtype() == torch.int64:
        # not supported in eager
        raise RuntimeError("'adaptive_avg_pool2d' not implemented for 'Long'")
    assert isinstance(x, TensorBox)
    assert len(output_size) == 2
    x.realize_hint()

    *batch, h_in, w_in = x.get_size()

    h_in = V.graph.sizevars.evaluate_static_shape(h_in)
    w_in = V.graph.sizevars.evaluate_static_shape(w_in)

    h_out, w_out = output_size

    # no-op if the same input and output
    if h_in == h_out and w_in == w_out:
        return clone(x)

    if h_out == 0 or w_out == 0:
        o_size = [*batch, h_out, w_out]
        return empty(o_size, dtype=x.get_dtype(), device=x.get_device())
    if h_in % h_out == 0 and w_in % w_out == 0:
        kernel_size = [h_in // h_out, w_in // w_out]
        return avg_pool2d(x, kernel_size)

    h_kernel_max = ceildiv((h_in + h_out - 1), h_out)
    w_kernel_max = ceildiv((w_in + w_out - 1), w_out)

    new_size = list(batch) + [h_out, w_out]
    dtype = x.get_dtype()

    window_size = h_kernel_max * w_kernel_max
    if window_size > 25:
        # Kernel size too big. Results in hard-to-optimize Triton code. Use fallback.
        return fallback_adaptive_avg_pool2d(x, output_size)

    def start_index(index, out_dim, inp_dim):
        return FloorDiv((index * inp_dim), out_dim)

    def end_index(index, out_dim, inp_dim):
        return FloorDiv((index + 1) * inp_dim + out_dim - 1, out_dim)

    fn_sum = _adaptive_pooling_fn(
        start_index=start_index,
        end_index=end_index,
        kernel_maxes=[h_kernel_max, w_kernel_max],
        in_sizes=[h_in, w_in],
        out_sizes=[h_out, w_out],
        pooling_fn=ops.add,
    )

    ones_loader = pad_adaptive_loader(ones_like(x))

    def fn(idx):
        return ops.truediv(
            fn_sum(idx, pad_adaptive_loader(x)), fn_sum(idx, ones_loader)
        )

    rv = Pointwise.create(
        device=x.get_device(),
        dtype=dtype,
        inner_fn=fn,
        ranges=new_size,
    )
    # TODO: should we force these to be realized?
    return rv


fallback_adaptive_max_pool2d = fallback_handler(
    aten.adaptive_max_pool2d.default, add_to_fallback_set=False
)


@register_lowering(aten.adaptive_max_pool2d)
def adaptive_max_pool2d(x, output_size):
    if x.get_dtype() == torch.int64:
        # not supported in eager
        raise RuntimeError("adaptive_max_pool2d not implemented for Long")
    assert isinstance(x, TensorBox)
    assert len(output_size) == 2
    x.realize_hint()

    *batch, h_in, w_in = x.get_size()

    h_in = V.graph.sizevars.evaluate_static_shape(h_in)
    w_in = V.graph.sizevars.evaluate_static_shape(w_in)

    h_out, w_out = output_size

    if h_out == 0 or w_out == 0:
        o_size = [*batch, h_out, w_out]
        return empty(o_size, dtype=x.get_dtype(), device=x.get_device()), empty(
            o_size, dtype=torch.int64, device=x.get_device()
        )

    if h_in % h_out == 0 and w_in % w_out == 0:
        # This is handled by a decomposition
        raise ValueError

    h_kernel_max = ceildiv((h_in + h_out - 1), h_out)
    w_kernel_max = ceildiv((w_in + w_out - 1), w_out)

    new_size = list(batch) + [h_out, w_out]
    dtype = x.get_dtype()

    window_size = h_kernel_max * w_kernel_max
    if window_size > 25:
        # Kernel size too big. Results in hard-to-optimize Triton code. Use fallback.
        return fallback_adaptive_max_pool2d(x, output_size)

    def start_index(index, out_dim, inp_dim):
        return FloorDiv((index * inp_dim), out_dim)

    def end_index(index, out_dim, inp_dim):
        return FloorDiv((index + 1) * inp_dim + out_dim - 1, out_dim)

    inner_func_max_val = _adaptive_pooling_fn(
        start_index=start_index,
        end_index=end_index,
        kernel_maxes=[h_kernel_max, w_kernel_max],
        in_sizes=[h_in, w_in],
        out_sizes=[h_out, w_out],
        pooling_fn=ops.maximum,
    )

    inner_func_max_idx = _adaptive_pooling_fn_with_idx(
        start_index=start_index,
        end_index=end_index,
        kernel_maxes=[h_kernel_max, w_kernel_max],
        in_sizes=[h_in, w_in],
        out_sizes=[h_out, w_out],
        pooling_fn=ops.maximum,
    )

    def inner_fn_max_val(idx):
        return inner_func_max_val(idx, pad_adaptive_loader(x, float("-inf")))

    def inner_fn_max_idx(idx):
        return inner_func_max_idx(idx, pad_adaptive_loader(x, float("-inf")))

    rv = Pointwise.create(
        device=x.get_device(),
        dtype=dtype,
        inner_fn=inner_fn_max_val,
        ranges=new_size,
    )
    ri = Pointwise.create(
        device=x.get_device(),
        dtype=torch.int64,
        inner_fn=inner_fn_max_idx,
        ranges=new_size,
    )
    return rv, ri


fallback_fractional_max_pool2d = fallback_handler(
    aten.fractional_max_pool2d.default, add_to_fallback_set=False
)


def _fractional_pooling_offsets(samples, in_sz, out_sz, kernel_sz, dim, ndims):
    out_sz = out_sz[dim]
    in_sz = in_sz[dim]
    kernel_sz = kernel_sz[dim]
    alpha = IntTrueDiv(in_sz - kernel_sz, out_sz - 1)
    samples_loader = samples.make_loader()

    def load(prefix, i):
        sample = samples_loader([*prefix, ndims - 1 - dim])
        i_expr = ops.index_expr(i, samples.get_dtype())
        alpha_expr = ops.index_expr(alpha, samples.get_dtype())
        seq_i = ops.trunc((i_expr + sample) * alpha_expr) - ops.trunc(
            sample * alpha_expr
        )
        seq_i = ops.to_dtype(seq_i, torch.int64)

        mask = ops.lt(
            i_expr,
            ops.index_expr(out_sz - 1, torch.int64),
        )
        return ops.where(mask, seq_i, ops.index_expr(in_sz - kernel_sz, torch.int64))

    return load


@register_lowering(aten.fractional_max_pool2d)
def fractional_max_pool2d(x, kernel_size, output_size, random_samples):
    x.realize_hint()
    *batch, inp_h, inp_w = x.get_size()
    kernel_h, kernel_w = kernel_size
    h_out, w_out = output_size

    if kernel_h * kernel_w >= 25:
        return fallback_fractional_max_pool2d(
            x, kernel_size, output_size, random_samples
        )

    gen_offsets_for_dim = functools.partial(
        _fractional_pooling_offsets,
        samples=random_samples,
        in_sz=[inp_h, inp_w],
        out_sz=output_size,
        kernel_sz=kernel_size,
        ndims=2,
    )

    h_index_fn = gen_offsets_for_dim(dim=0)
    w_index_fn = gen_offsets_for_dim(dim=1)
    x_loader = x.make_loader()

    def fn(idx, return_index):
        *prefix, bh, bw = idx

        h_start_index = ops.indirect_indexing(h_index_fn(prefix, bh), inp_h)
        w_start_index = ops.indirect_indexing(w_index_fn(prefix, bw), inp_w)

        maxval = None
        maxindex = None
        for ih, iw in itertools.product(range(kernel_size[0]), range(kernel_size[1])):
            val = x_loader([*prefix, h_start_index + ih, w_start_index + iw])
            if return_index:
                index = ops.index_expr(
                    (h_start_index + ih) * inp_w + w_start_index + iw, torch.int64
                )
                if maxindex is None:
                    maxindex = index
                else:
                    maxindex = ops.where(
                        ops.or_(ops.gt(val, maxval), ops.isnan(val)), index, maxindex
                    )
            if maxval is None:
                maxval = val
            else:
                maxval = ops.maximum(val, maxval)
        if return_index:
            return maxindex
        else:
            return maxval

    new_size = list(batch) + [h_out, w_out]
    rv = Pointwise.create(
        device=x.get_device(),
        dtype=x.get_dtype(),
        inner_fn=functools.partial(fn, return_index=False),
        ranges=new_size,
    )

    ri = Pointwise.create(
        device=x.get_device(),
        dtype=torch.int64,
        inner_fn=functools.partial(fn, return_index=True),
        ranges=new_size,
    )
    return rv, ri


@register_lowering(aten.upsample_nearest2d_backward.default)
def upsample_nearest2d_backward(
    x, output_size=None, input_size=None, scales_h=None, scales_w=None
):
    x.realize_hint()

    *_batch, inp_h, inp_w = x.get_size()
    inp_h = V.graph.sizevars.evaluate_static_shape(inp_h)
    inp_w = V.graph.sizevars.evaluate_static_shape(inp_w)

    *_batch, out_h, out_w = input_size

    if inp_h % out_h == 0 and inp_w % out_w == 0:
        return avg_pool2d(x, [inp_h // out_h, inp_w // out_w], divisor_override=1)

    h_kernel_max = ceildiv(inp_h, out_h)
    w_kernel_max = ceildiv(inp_w, out_w)

    def start_index(index, out_dim, inp_dim):
        return CeilDiv(index * inp_dim, sympy.sympify(out_dim))

    def end_index(index, out_dim, inp_dim):
        return start_index((index + 1), out_dim, inp_dim)

    fn_sum = _adaptive_pooling_fn(
        start_index=start_index,
        end_index=end_index,
        kernel_maxes=[h_kernel_max, w_kernel_max],
        in_sizes=[inp_h, inp_w],
        out_sizes=[out_h, out_w],
        pooling_fn=ops.add,
    )

    def fn(idx):
        return fn_sum(idx, pad_adaptive_loader(x))

    rv = Pointwise.create(
        device=x.get_device(),
        dtype=x.get_dtype(),
        inner_fn=fn,
        ranges=list(input_size),
    )

    return rv


fallback_avg_pool2d = fallback_handler(
    aten.avg_pool2d.default, add_to_fallback_set=False
)
fallback_avg_pool3d = fallback_handler(
    aten.avg_pool3d.default, add_to_fallback_set=False
)


@register_lowering(aten.avg_pool2d, type_promotion_kind=None)
def avg_pool2d(
    x,
    kernel_size,
    stride=(),
    padding=0,
    ceil_mode=False,
    count_include_pad=True,
    divisor_override=None,
):
    return _avg_poolnd(
        x,
        kernel_size,
        stride,
        padding,
        ceil_mode,
        count_include_pad,
        divisor_override,
        dim=2,
    )


@register_lowering(aten.avg_pool3d, type_promotion_kind=None)
def avg_pool3d(
    x,
    kernel_size,
    stride=(),
    padding=0,
    ceil_mode=False,
    count_include_pad=True,
    divisor_override=None,
):
    return _avg_poolnd(
        x,
        kernel_size,
        stride,
        padding,
        ceil_mode,
        count_include_pad,
        divisor_override,
        dim=3,
    )


def _avg_poolnd(
    x,
    kernel_size,
    stride,
    padding,
    ceil_mode,
    count_include_pad,
    divisor_override,
    dim,
):
    if not stride:
        stride = kernel_size
    if not padding:
        padding = [0] * dim
    kernel_size = pad_listlike(kernel_size, dim)
    stride = pad_listlike(stride, dim)
    padding = pad_listlike(padding, dim)

    assert isinstance(x, TensorBox)
    assert len(kernel_size) == dim
    assert len(stride) == dim
    assert len(padding) == dim
    assert len(x.get_size()) in (dim + 1, dim + 2)

    x.realize_hint()
    batch = x.get_size()[:-dim]
    h = x.get_size()[-dim:]

    h_out, ceil_modes = zip(
        *[
            pooling_size(h[i], i, kernel_size, stride, padding, ceil_mode)
            for i in range(dim)
        ]
    )

    if any(padding) or any(ceil_modes):
        x_loader = constant_boundary_condition(x, 0.0, dim=dim)
        had_padding = True
    else:
        x_loader = x.make_loader()
        had_padding = False

    new_size = list(batch) + list(h_out)
    dtype = x.get_dtype()

    window_size = functools.reduce(operator.mul, kernel_size)
    if window_size > 25:
        # Kernel size too big. Results in hard-to-optimize Triton code. Use fallback.
        if dim == 2:
            fallback = fallback_avg_pool2d
        elif dim == 3:
            fallback = fallback_avg_pool3d
        else:
            raise ValueError(f"Unknown dim: {dim}")

        return fallback(
            x,
            kernel_size,
            stride,
            padding,
            ceil_mode,
            count_include_pad,
            divisor_override,
        )

    def fn_sum(idx, loader):
        prefix = idx[:-dim]
        b = idx[-dim:]
        total = None
        for ih in itertools.product(*[range(kernel_size[i]) for i in range(dim)]):
            inp = [b[i] * stride[i] + ih[i] - padding[i] for i in range(dim)]
            val = loader([*prefix, *inp])
            if total is None:
                total = val
            else:
                total = ops.add(val, total)
        return total

    if not had_padding or divisor_override:
        divisor = divisor_override if divisor_override else window_size
        if dtype.is_floating_point:
            scale = 1 / divisor

            def fn(idx):
                return ops.mul(fn_sum(idx, x_loader), ops.constant(scale, dtype))

        else:

            def fn(idx):
                # C style integer division as done in native/cpu/AvgPoolKernel.cpp
                return ops.truncdiv(fn_sum(idx, x_loader), ops.constant(divisor, dtype))

    else:

        def fn(idx):
            bh = idx[-dim:]

            divide_factors = []
            for i in range(dim):
                hstart = bh[i] * stride[i] - padding[i]
                hend = sympy.Min(hstart + kernel_size[i], h[i] + padding[i])
                if not count_include_pad:
                    hstart = sympy.Max(hstart, 0)
                    hend = sympy.Min(hend, h[i])
                factor = ops.index_expr(hend - hstart, torch.int32)
                divide_factors.append(factor)
            divide_factor = functools.reduce(ops.mul, divide_factors)
            if dtype.is_floating_point:
                return ops.truediv(fn_sum(idx, x_loader), divide_factor)
            # C style integer division as done in native/cpu/AvgPoolKernel.cpp
            return ops.truncdiv(fn_sum(idx, x_loader), divide_factor)

    rv = Pointwise.create(
        device=x.get_device(),
        dtype=dtype,
        inner_fn=fn,
        ranges=new_size,
    )
    # TODO(jansel): should we force these to be realized?
    return rv


fallback_avg_pool2d_backward = fallback_handler(
    aten.avg_pool2d_backward.default, add_to_fallback_set=False
)


@register_lowering(aten.avg_pool2d_backward, type_promotion_kind=None)
def avg_pool2d_backward(
    grad_output,
    x,
    kernel_size,
    stride,
    padding,
    ceil_mode,
    count_include_pad,
    divisor_override=None,
):
    assert divisor_override is None or divisor_override != 0, "divisor must be not zero"
    if not stride:
        stride = kernel_size
    if not padding:
        padding = [0, 0]

    assert isinstance(grad_output, TensorBox)
    assert isinstance(x, TensorBox)
    assert len(kernel_size) == 2
    assert len(stride) == 2
    assert len(padding) == 2
    assert len(x.get_size()) in (3, 4)

    grad_output.realize_hint()  # we will read this many times, so make sure it is computed

    *_, height, width = x.get_size()

    _h_out, ceil_mode1 = pooling_size(
        height, 0, kernel_size, stride, padding, ceil_mode
    )
    _w_out, ceil_mode2 = pooling_size(width, 1, kernel_size, stride, padding, ceil_mode)

    grad_loader = grad_output.make_loader()

    had_padding = padding[0] or padding[1] or ceil_mode1 or ceil_mode2

    *_, pooled_height, pooled_width = grad_output.get_size()
    new_size = list(x.get_size())
    dtype = x.get_dtype()

    h_window_size = max(
        max(h // stride[0] - max(0, (h - kernel_size[0]) // stride[0]), 1)
        for h in range(kernel_size[0] * 2)
    )
    w_window_size = max(
        max(w // stride[1] - max(0, (w - kernel_size[1]) // stride[1]), 1)
        for w in range(kernel_size[1] * 2)
    )

    window_size = h_window_size * w_window_size
    if window_size > 25:
        # Kernel size too big. Results in hard-to-optimize Triton code. Use fallback.
        return fallback_avg_pool2d_backward(
            grad_output,
            x,
            kernel_size,
            stride,
            padding,
            ceil_mode,
            count_include_pad,
            divisor_override,
        )

    def compute_pool_size_without_padding(ph, pw):
        """
        This computes the scaling factor that we will divide an element
        by when `count_include_pad=False`
        """
        stride_h = ops.constant(stride[0], torch.int32)
        stride_w = ops.constant(stride[1], torch.int32)
        pad_h = ops.constant(padding[0], torch.int32)
        pad_w = ops.constant(padding[1], torch.int32)
        kernel_h = ops.constant(kernel_size[0], torch.int32)
        kernel_w = ops.constant(kernel_size[1], torch.int32)
        hstart = ops.sub(ops.mul(ph, stride_h), pad_h)
        wstart = ops.sub(ops.mul(pw, stride_w), pad_w)
        hend = ops.minimum(
            ops.add(hstart, kernel_h),
            ops.add(ops.index_expr(height, torch.int32), pad_h),
        )
        wend = ops.minimum(
            ops.add(wstart, kernel_w),
            ops.add(ops.index_expr(width, torch.int32), pad_w),
        )
        hstart = ops.maximum(hstart, ops.constant(0, torch.int32))
        wstart = ops.maximum(wstart, ops.constant(0, torch.int32))
        hend = ops.minimum(hend, ops.index_expr(height, torch.int32))
        wend = ops.minimum(wend, ops.index_expr(width, torch.int32))
        divide_factor = ops.mul(ops.sub(hend, hstart), ops.sub(wend, wstart))
        return divide_factor

    def fn(idx):
        *prefix, h, w = idx
        h = h + padding[0]
        w = w + padding[1]
        phstart = ops.index_expr(
            FloorDiv(h - kernel_size[0] + stride[0], stride[0]), torch.int32
        )
        pwstart = ops.index_expr(
            FloorDiv(w - kernel_size[1] + stride[1], stride[1]), torch.int32
        )
        phend = ops.index_expr(FloorDiv(h, stride[0]) + 1, torch.int32)
        pwend = ops.index_expr(FloorDiv(w, stride[1]) + 1, torch.int32)

        phstart = ops.maximum(phstart, ops.constant(0, torch.int32))
        pwstart = ops.maximum(pwstart, ops.constant(0, torch.int32))
        phend = ops.minimum(phend, ops.index_expr(pooled_height, torch.int32))
        pwend = ops.minimum(pwend, ops.index_expr(pooled_width, torch.int32))

        gradient = None
        for ph_ in range(h_window_size):
            for pw_ in range(w_window_size):
                ph = ops.add(phstart, ops.constant(ph_, torch.int32))
                pw = ops.add(pwstart, ops.constant(pw_, torch.int32))

                if divisor_override is not None:
                    scale = divisor_override
                elif count_include_pad or not had_padding:
                    scale = kernel_size[0] * kernel_size[1]
                else:
                    scale = compute_pool_size_without_padding(ph, pw)

                part = ops.truediv(
                    grad_loader(
                        [
                            *prefix,
                            ops.indirect_indexing(
                                ops.minimum(
                                    ph, ops.sub(phend, ops.constant(1, torch.int32))
                                ),
                                pooled_height,
                                check=False,
                            ),
                            ops.indirect_indexing(
                                ops.minimum(
                                    pw, ops.sub(pwend, ops.constant(1, torch.int32))
                                ),
                                pooled_width,
                                check=False,
                            ),
                        ]
                    ),
                    scale,
                )

                mask = ops.and_(
                    ops.lt(ph, phend),
                    ops.lt(pw, pwend),
                )
                if gradient is None:
                    gradient = ops.where(mask, part, ops.constant(0.0, torch.float32))
                else:
                    gradient = ops.where(mask, ops.add(gradient, part), gradient)
        assert gradient is not None
        return gradient

    rv = Pointwise.create(
        device=grad_output.get_device(),
        dtype=dtype,
        inner_fn=fn,
        ranges=new_size,
    )
    return rv


fallback_avg_pool3d_backward = fallback_handler(
    aten.avg_pool3d_backward.default, add_to_fallback_set=False
)


@register_lowering(aten.avg_pool3d_backward, type_promotion_kind=None)
def avg_pool3d_backward(
    grad_output,
    x,
    kernel_size,
    stride,
    padding,
    ceil_mode,
    count_include_pad,
    divisor_override=None,
):
    assert divisor_override is None or divisor_override != 0, "divisor must be not zero"
    if not stride:
        stride = kernel_size
    if not padding:
        padding = [0, 0, 0]

    assert isinstance(grad_output, TensorBox)
    assert isinstance(x, TensorBox)
    assert len(kernel_size) == 3
    assert len(stride) == 3
    assert len(padding) == 3
    assert len(x.get_size()) in (4, 5)

    grad_output.realize_hint()

    *_batch, depth, height, width = x.get_size()

    _d_out, ceil_mode_d = pooling_size(
        depth, 0, kernel_size, stride, padding, ceil_mode
    )
    _h_out, ceil_mode_h = pooling_size(
        height, 1, kernel_size, stride, padding, ceil_mode
    )
    _w_out, ceil_mode_w = pooling_size(
        width, 2, kernel_size, stride, padding, ceil_mode
    )

    grad_loader = grad_output.make_loader()
    had_padding = any(padding) or ceil_mode_d or ceil_mode_h or ceil_mode_w

    *_, pooled_depth, pooled_height, pooled_width = grad_output.get_size()
    new_size = list(x.get_size())
    dtype = x.get_dtype()

    d_window_size, h_window_size, w_window_size = (
        max(
            max(d // stride[i] - max(0, (d - kernel_size[i]) // stride[i]), 1)
            for d in range(kernel_size[i] * 2)
        )
        for i in range(3)
    )

    window_size = d_window_size * h_window_size * w_window_size
    if window_size > 125:
        # Kernel size too big. Results in hard-to-optimize Triton code.
        return fallback_avg_pool3d_backward(
            grad_output,
            x,
            kernel_size,
            stride,
            padding,
            ceil_mode,
            count_include_pad,
            divisor_override,
        )

    def compute_pool_size_without_padding(pd, ph, pw):
        stride_d, stride_h, stride_w = (ops.constant(s, torch.int32) for s in stride)
        pad_d, pad_h, pad_w = (ops.constant(p, torch.int32) for p in padding)
        kernel_d, kernel_h, kernel_w = (
            ops.constant(k, torch.int32) for k in kernel_size
        )

        dstart, hstart, wstart = (
            ops.sub(ops.mul(p, s), pad)
            for p, s, pad in zip(
                [pd, ph, pw], [stride_d, stride_h, stride_w], [pad_d, pad_h, pad_w]
            )
        )
        dend, hend, wend = (
            ops.minimum(
                ops.add(start, k), ops.add(ops.index_expr(dim, torch.int32), pad)
            )
            for start, k, dim, pad in zip(
                [dstart, hstart, wstart],
                [kernel_d, kernel_h, kernel_w],
                [depth, height, width],
                [pad_d, pad_h, pad_w],
            )
        )
        dstart, hstart, wstart = (
            ops.maximum(start, ops.constant(0, torch.int32))
            for start in [dstart, hstart, wstart]
        )
        dend, hend, wend = (
            ops.minimum(end, ops.index_expr(dim, torch.int32))
            for end, dim in zip([dend, hend, wend], [depth, height, width])
        )
        divide_factor = ops.mul(
            ops.mul(ops.sub(dend, dstart), ops.sub(hend, hstart)), ops.sub(wend, wstart)
        )
        return divide_factor

    def fn(idx):
        *prefix, d, h, w = idx
        d, h, w = (v + pad for v, pad in zip([d, h, w], padding))

        pdstart, phstart, pwstart = (
            ops.index_expr(FloorDiv(v - k + s, s), torch.int32)
            for v, k, s in zip([d, h, w], kernel_size, stride)
        )

        pdend, phend, pwend = (
            ops.index_expr(FloorDiv(v, s) + 1, torch.int32)
            for v, s in zip([d, h, w], stride)
        )

        pdstart, phstart, pwstart = (
            ops.maximum(pstart, ops.constant(0, torch.int32))
            for pstart in [pdstart, phstart, pwstart]
        )
        pdend, phend, pwend = (
            ops.minimum(pend, ops.index_expr(pooled_dim, torch.int32))
            for pend, pooled_dim in zip(
                [pdend, phend, pwend], [pooled_depth, pooled_height, pooled_width]
            )
        )

        gradient = None
        # Iterate over the 3D region to accumulate gradients
        for pd_ in range(d_window_size):
            for ph_ in range(h_window_size):
                for pw_ in range(w_window_size):
                    pd, ph, pw = (
                        ops.add(pstart, ops.constant(p_, torch.int32))
                        for pstart, p_ in zip(
                            [pdstart, phstart, pwstart], [pd_, ph_, pw_]
                        )
                    )

                    if divisor_override is not None:
                        scale = divisor_override
                    elif count_include_pad or not had_padding:
                        scale = kernel_size[0] * kernel_size[1] * kernel_size[2]
                    else:
                        scale = compute_pool_size_without_padding(pd, ph, pw)

                    part = ops.truediv(
                        grad_loader(
                            [
                                *prefix,
                                ops.indirect_indexing(
                                    ops.minimum(
                                        pd, ops.sub(pdend, ops.constant(1, torch.int32))
                                    ),
                                    pooled_depth,
                                    check=False,
                                ),
                                ops.indirect_indexing(
                                    ops.minimum(
                                        ph, ops.sub(phend, ops.constant(1, torch.int32))
                                    ),
                                    pooled_height,
                                    check=False,
                                ),
                                ops.indirect_indexing(
                                    ops.minimum(
                                        pw, ops.sub(pwend, ops.constant(1, torch.int32))
                                    ),
                                    pooled_width,
                                    check=False,
                                ),
                            ]
                        ),
                        scale,
                    )

                    mask = ops.and_(
                        ops.and_(ops.lt(pd, pdend), ops.lt(ph, phend)),
                        ops.lt(pw, pwend),
                    )
                    if gradient is None:
                        gradient = ops.where(
                            mask, part, ops.constant(0.0, torch.float32)
                        )
                    else:
                        gradient = ops.where(mask, ops.add(gradient, part), gradient)
        assert gradient is not None
        return gradient

    rv = Pointwise.create(
        device=grad_output.get_device(),
        dtype=dtype,
        inner_fn=fn,
        ranges=new_size,
    )
    return rv


def _validate_reduction_axis(x, axis):
    size = x.get_size()
    if isinstance(axis, int):
        axis = [axis]
    elif not axis:
        axis = range(len(size))
    if len(size) == 0:
        assert tuple(axis) in [(), (0,), (-1,)], f"invalid axis: {axis}"
        return []
    axis = list(axis)
    for i in range(len(axis)):
        if axis[i] < 0:
            axis[i] += len(size) if len(size) else 1
        assert 0 <= axis[i] < len(size) or (len(size) == 0 and axis[i] == 0)
    assert len(OrderedSet(axis)) == len(axis), "reduction axis not unique"
    return axis


def _make_reduction_inner(x, *, axis, keepdims, dtype, override_return_dtype):
    if dtype is not None:
        x = to_dtype(x, dtype)
    size = x.get_size()
    axis = OrderedSet[int](_validate_reduction_axis(x, axis))

    kept_sizes = []
    kept_idx = []
    reduced_sizes = []
    reduced_idx = []
    for i in range(len(size)):
        if i in axis:
            reduced_idx.append(i)
            reduced_sizes.append(size[i])
        else:
            kept_idx.append(i)
            kept_sizes.append(size[i])

    def loader(index, reduction_index):
        assert len(reduction_index) == len(reduced_idx)
        if keepdims:
            assert len(index) == len(size)
            index = [index[i] for i in kept_idx]
        assert len(index) == len(kept_idx)
        new_index = [None] * (len(index) + len(reduction_index))
        for idx, var in itertools.chain(
            zip(kept_idx, index), zip(reduced_idx, reduction_index)
        ):
            new_index[idx] = var
        return inner_loader(new_index)

    if keepdims:
        new_size = list(size)
        for i in reduced_idx:
            new_size[i] = sympy.S.One
    else:
        new_size = kept_sizes

    inner_loader = x.make_loader()
    return dict(
        device=x.get_device(),
        dst_dtype=override_return_dtype or x.get_dtype(),
        src_dtype=x.get_dtype(),
        inner_fn=loader,
        ranges=new_size,
        reduction_ranges=reduced_sizes,
    )


def make_reduction(reduction_type: ReductionType, override_return_dtype=None):
    def inner(x, axis=None, keepdims=False, *, dtype=None):
        kwargs = _make_reduction_inner(
            x,
            axis=axis,
            keepdims=keepdims,
            dtype=dtype,
            override_return_dtype=override_return_dtype,
        )
        result = Reduction.create(reduction_type=reduction_type, input_node=x, **kwargs)
        if isinstance(
            result.data.data,  # type: ignore[attr-defined]
            Reduction,
        ):  # Only realize if reduction isn't unrolled
            result.realize()
        return result

    return inner


def _make_scan_inner(x, *, axis, dtype):
    if dtype is not None:
        x = to_dtype(x, dtype)
    axis = _validate_dim(x, axis)

    return dict(
        device=x.get_device(),
        dtypes=(x.get_dtype(),),
        inner_fns=(x.make_loader(),),
        size=x.get_size(),
        axis=axis,
    )


@register_lowering(aten.mean)
def mean(x, axis=None, keepdim=False, *, dtype=None):
    if dtype is not None:
        x = to_dtype(x, dtype)
    size = x.get_size()
    axis = _validate_reduction_axis(x, axis)
    # compute in higher-precision until end of mean lowering
    output_dtype = x.get_dtype()
    if output_dtype in (torch.float16, torch.bfloat16):
        x = to_dtype(x, torch.float)
    sum_result = sum_(x, axis, keepdim)
    denom = sympy_product(size[i] for i in axis)
    denom = ir.IndexingConstant(index=denom, dtype=x.get_dtype(), device=x.get_device())
    denom = ExpandView.create(denom, list(sum_result.get_size()))
    return to_dtype(div(sum_result, denom), output_dtype)


def var_mean_sum_(x, axis, correction, keepdim, return_mean):
    if correction is None:
        correction = 1

    size = x.get_size()
    axis = _validate_reduction_axis(x, axis)
    x_mean = mean(x, axis, keepdim=True)
    if return_mean:
        x_mean.realize()

    diffs = square(sub(x, x_mean))
    sum_result = sum_(diffs, axis, keepdim)

    denom = sympy_product(size[i] for i in axis)
    if correction:
        denom = sympy.Max(denom - correction, 0)
    denom = ir.IndexingConstant(index=denom, dtype=x.get_dtype(), device=x.get_device())
    denom = ExpandView.create(denom, list(sum_result.get_size()))
    x_var = div(sum_result, denom)
    if not return_mean:
        return (x_var,)

    x_mean = x_mean if keepdim else squeeze(x_mean, axis)
    return x_var, x_mean


def use_two_step_variance(x, axis, keepdim):
    # Instead of unrolling welford, just unroll the simpler two-step var
    axis = _validate_reduction_axis(x, axis)
    kwargs = _make_reduction_inner(
        x, axis=axis, keepdims=keepdim, dtype=None, override_return_dtype=None
    )

    ranges = kwargs["ranges"]
    reduction_numel = sympy_product(kwargs["reduction_ranges"])
    return (
        isinstance(reduction_numel, sympy.Integer)
        and int(reduction_numel) < config.unroll_reductions_threshold
        and sympy_product(ranges) != 1
    )


def var_mean_welford_(x, axis, *, correction, keepdim, return_mean):
    if correction is None:
        correction = 1

    kwargs = _make_reduction_inner(
        x, axis=axis, keepdims=keepdim, dtype=None, override_return_dtype=None
    )
    loader = kwargs.pop("inner_fn")
    kwargs.pop("dst_dtype")
    kwargs.pop("src_dtype")

    mean, m2, _ = ir.WelfordReduction.create(
        inner_fns=(loader,),
        reduction_type="welford_reduce",
        dtype=x.get_dtype(),
        **kwargs,
    )
    m2.realize()

    dtype = x.get_dtype()
    size = x.get_size()
    axis = _validate_reduction_axis(x, axis)
    rnumel = sympy_product(size[i] for i in axis)

    def get_constant_or_index_expr(x, dtype):
        if isinstance(x, sympy.Expr) and not x.is_number:
            return ops.to_dtype(ops.index_expr(x, torch.int64), dtype)
        return ops.constant(x, dtype)

    def scale_fn(data):
        c = get_constant_or_index_expr(correction, dtype)
        N = get_constant_or_index_expr(rnumel, dtype)
        zero = ops.constant(0, dtype)
        return data / ops.maximum(zero, N - c)

    var = make_pointwise(scale_fn)(m2)

    if return_mean:
        mean.realize()
        return var, mean
    return (var,)


def var_mean_helper_(x, *, axis, correction, keepdim, return_mean):
    out_dtype = x.get_dtype()
    compute_dtype = get_computation_dtype(out_dtype)
    x = to_dtype(x, compute_dtype, copy=False)
    kwargs = dict(
        x=x,
        axis=axis,
        correction=correction,
        keepdim=keepdim,
        return_mean=return_mean,
    )
    output = (
        var_mean_sum_(**kwargs)
        if use_two_step_variance(x, axis=axis, keepdim=keepdim)
        else var_mean_welford_(**kwargs)
    )
    output = tuple(to_dtype(x, out_dtype, copy=False) for x in output)
    return output[0] if not return_mean else output


@register_lowering([aten.var, prims.var])
def var_(x, axis=None, *, correction=None, keepdim=False):
    return var_mean_helper_(
        x, axis=axis, correction=correction, keepdim=keepdim, return_mean=False
    )


@register_lowering(aten.var_mean)
def var_mean(x, axis=None, *, correction=None, keepdim=False):
    return var_mean_helper_(
        x, axis=axis, correction=correction, keepdim=keepdim, return_mean=True
    )


def pow_recursive(x, y, dtype):
    if y < 0:
        return pow_recursive(ops.reciprocal(x), -y, dtype)
    if y == 0:
        return ops.constant(1, dtype)
    if y == 1:
        return x

    result = pow_recursive(x, y // 2, dtype)
    result = ops.mul(result, result)
    if (y % 2) == 1:
        result = ops.mul(result, x)
    return result


@make_pointwise
def pow_native(a, b):
    return ops.pow(a, b)


fallback_pow_tensor_tensor = fallback_handler(
    aten.pow.Tensor_Tensor, add_to_fallback_set=False
)
fallback_pow_scalar = fallback_handler(aten.pow.Scalar, add_to_fallback_set=False)
fallback_pow_tensor_scalar = fallback_handler(
    aten.pow.Tensor_Scalar, add_to_fallback_set=False
)


@register_lowering(aten.pow, broadcast=True)
def pow(a, b):
    if isinstance(b, float) and b == int(b):
        return pow(a, int(b))
    elif isinstance(b, float) and b == 0.5:
        return sqrt(a)
    elif isinstance(b, int) and b == 1:
        return clone(a)

    # Type promotion ensures all tensor arguments have the same type
    dtype = next(x.get_dtype() for x in (a, b) if isinstance(x, ir.TensorBox))
    is_integer_pow = is_integer_dtype(dtype)

    # Optimize away small fixed powers, or for integers avoid falling back to ATen
    embed_exponent = isinstance(b, int) and (
        -32 < b < 32 or (is_integer_pow and b >= 0)
    )
    if embed_exponent:
        loader = a.make_loader()

        def fn(idx):
            return pow_recursive(loader(idx), b, a.get_dtype())

        return Pointwise.create(
            device=a.get_device(),
            dtype=a.get_dtype(),
            inner_fn=fn,
            ranges=a.get_size(),
        )

    if isinstance(a, Number):
        if a == 1:
            return full_like(b, 1)
        if a == 2 and is_float_dtype(b.get_dtype()):
            return exp2(b)

    if is_integer_pow:
        # ops.pow doesn't work for integers
        if isinstance(a, Number):
            return fallback_pow_scalar(a, b)
        elif isinstance(b, Number):
            return fallback_pow_tensor_scalar(a, b)
        else:
            return fallback_pow_tensor_tensor(a, b)

    return pow_native(a, b)


def mutate_to(changed, val, unsafe_alias=False):
    if isinstance(changed, TensorBox):
        changed_data = changed.data
    else:
        changed_data = changed
    if isinstance(val, TensorBox):
        val = val.data

    if not isinstance(val, ir.StorageBox):
        # introduce a copy to handle views
        val = Pointwise.create(
            device=changed.get_device(),
            dtype=changed.get_dtype(),
            inner_fn=val.make_loader(),
            ranges=changed.get_size(),
        ).data
        assert isinstance(val, ir.StorageBox)

    if isinstance(changed_data, ir.StorageBox) and not (
        changed_data.is_input_buffer()
        # In AOTI, module parameters and buffers are not lifted as graph inputs
        or changed_data.is_module_buffer()
        or isinstance(changed_data.data, ir.NopKernel)
    ):
        # Fast path, just swing the data pointer
        val.realize()
        changed_data.data = val.data
        return changed

    ir.MutationLayoutSHOULDREMOVE.realize_into(
        val, changed_data, unsafe_alias=unsafe_alias
    )
    return changed


@register_lowering(aten.fill_)
def fill_(x, fill_value):
    return mutate_to(x, full_like(x, fill_value))


@register_lowering(aten.copy_, type_promotion_kind=None)
def copy_(dst, src, non_blocking=False):
    if dst is src:
        # dst.copy_(dst) can happen from the reinplacing pass
        return dst
    src = to_device(src, dst.get_device())
    src = to_dtype(src, dst.get_dtype())
    src = expand(src, dst.get_size())
    return mutate_to(dst, src)


@make_pointwise
def floordiv(a, b):
    return ops.floordiv(a, b)


@make_pointwise
def truncdiv(a, b):
    return ops.truncdiv(a, b)


@register_lowering(aten.div, broadcast=True)
def div_mode(a, b, rounding_mode=None):
    both_integer = is_integer_type(a) and is_integer_type(b)
    both_boolean = is_boolean_type(a) and is_boolean_type(b)

    # floordiv and truncdiv need special handling for integer tensors on Triton,
    # see the discussion at https://github.com/openai/triton/issues/605
    if rounding_mode == "floor":
        assert not both_boolean, "floordiv operands can not be boolean at the same time"
        return floordiv(a, b) if both_integer else floor(div(a, b))
    if rounding_mode == "trunc":
        assert not both_boolean, "truncdiv operands can not be boolean at the same time"
        return truncdiv(a, b) if both_integer else trunc(div(a, b))
    return div(a, b)


@register_lowering([aten.mul], broadcast=True)
def mul(a, b):
    both_bool = is_boolean_type(a) and is_boolean_type(b)
    if both_bool:
        return logical_and(a, b)
    else:
        fn = ops_wrapper(aten.mul.__name__)
        return make_pointwise(fn)(a, b)


def get_constant_value(x: ir.IRNode) -> Optional[ir.Constant]:
    """Try convert an arbitrary IR node into an ir.Constant value"""

    # First try unwrapping the IRNode to see if it is already an ir.Constant
    # Optional step, but avoids unnecessary inner_fn evaluation.
    if isinstance(x, ir.MutableBox):
        return get_constant_value(x.data)
    if isinstance(x, ir.BaseView):
        return get_constant_value(x.unwrap_view())
    if isinstance(x, ir.Constant):
        return x

    # If the unwrapped node is not an ir.Constant, try evaluating inner_fn
    # to see if the returned value is from an `ops.constant` call
    if not isinstance(x, ir.Loops):
        return None

    handler = torch._inductor.ops_handler.ExtractConstantsHandler(x.get_device())
    with (
        V.set_ops_handler(handler),
        patch.object(ir.FlexibleLayout, "allow_indexing", True),
    ):
        out = x.inner_fn(*x.inner_fn_args())

    assert isinstance(out, torch._inductor.virtualized.OpsValue)
    if isinstance(out.value, ir.Constant):
        return out.value
    return None


# NOTE: prims.div maps to a / b in C, so performs truncation division on
#   integer inputs and true division for floating and complex inputs.
@register_lowering([prims.div], broadcast=True)
def div_prim(a, b):
    is_integral = all(is_boolean_type(x) or is_integer_type(x) for x in [a, b])

    if is_integral:
        return truncdiv(a, b)

    if (divisor := get_constant_value(b)) is not None:
        # Replace divide by constant with multiply by reciprocal
        if divisor.value == 0:
            reciprocal = math.copysign(float("inf"), divisor.value)
        else:
            reciprocal = 1.0 / divisor.value
        return mul(a, reciprocal)

    def fn(*args):
        return ops.truediv(*args)

    return make_pointwise(fn)(a, b)


@register_lowering(
    [aten.true_divide, aten.div.Tensor],
    broadcast=True,
    type_promotion_kind=ELEMENTWISE_TYPE_PROMOTION_KIND.INT_TO_FLOAT,
)
def div(a, b):
    a, b = promote_constants(
        (a, b), type_promotion_kind=ELEMENTWISE_TYPE_PROMOTION_KIND.INT_TO_FLOAT
    )
    return div_prim(a, b)


@register_lowering([aten.fmod, prims.fmod], broadcast=True)
def fmod(a, b):
    is_integral = is_boolean_type(a) or is_integer_type(a)

    if is_integral:

        def fn(a, b):
            return ops.mod(a, b)

    else:

        def fn(a, b):
            return ops.fmod(a, b)

    return make_pointwise(fn)(a, b)


@register_lowering([aten.sum, prims.sum])
def sum_(x, axis=None, keepdims=False, *, dtype=None):
    if (
        is_integer_dtype(x.get_dtype()) or is_boolean_dtype(x.get_dtype())
    ) and dtype is None:
        dtype = torch.int64

    fn = make_reduction("sum", override_return_dtype=dtype)
    return fn(x, axis, keepdims, dtype=dtype)


fallback_cumsum = fallback_handler(aten.cumsum.default)
fallback_cumprod = fallback_handler(aten.cumprod.default)
fallback_logcumsumexp = fallback_handler(aten.logcumsumexp.default)
fallback_cummax = fallback_handler(aten.cummax.default)
fallback_cummin = fallback_handler(aten.cummin.default)


@register_lowering(aten.cumsum)
def cumsum(x, axis=None, dtype=None):
    if (
        is_integer_dtype(x.get_dtype()) or is_boolean_dtype(x.get_dtype())
    ) and dtype is None:
        dtype = torch.int64

    if len(x.get_size()) == 0:
        assert axis in [0, -1]
        dtype = dtype or x.get_dtype()
        return to_dtype(x, dtype, copy=True)

    def combine_fn(a_tuple, b_tuple):
        (a,) = a_tuple
        (b,) = b_tuple
        return (ops.add(a, b),)

    kwargs = _make_scan_inner(x, axis=axis, dtype=dtype)
    (result,) = ir.Scan.create(**kwargs, combine_fn=combine_fn)
    if result is None:
        return fallback_cumsum(x, dim=axis, dtype=dtype)
    return result


@register_lowering(aten.cumprod)
def cumprod(x, axis=None, dtype=None):
    if (
        is_integer_dtype(x.get_dtype()) or is_boolean_dtype(x.get_dtype())
    ) and dtype is None:
        dtype = torch.int64

    if len(x.get_size()) == 0:
        assert axis in [0, -1]
        dtype = dtype or x.get_dtype()
        return to_dtype(x, dtype, copy=True)

    def combine_fn(a_tuple, b_tuple):
        (a,) = a_tuple
        (b,) = b_tuple
        return (ops.mul(a, b),)

    kwargs = _make_scan_inner(x, axis=axis, dtype=dtype)
    (result,) = ir.Scan.create(**kwargs, combine_fn=combine_fn)
    if result is None:
        return fallback_cumprod(x, dim=axis, dtype=dtype)
    return result


@register_lowering(aten.logcumsumexp)
def logcumsumexp(x, dim):
    def log_add_exp_helper(a_tuple, b_tuple):
        (a,) = a_tuple
        (b,) = b_tuple
        min_v = ops.minimum(a, b)
        max_v = ops.maximum(a, b)
        mask = (min_v != max_v) | (~ops.isinf(min_v))
        return (ops.where(mask, ops.log1p(ops.exp(min_v - max_v)) + max_v, a),)

    dtype = x.get_dtype()
    if len(x.get_size()) == 0:
        assert dim in [0, -1]
        return clone(x)

    kwargs = _make_scan_inner(x, axis=dim, dtype=dtype)
    (result,) = ir.Scan.create(**kwargs, combine_fn=log_add_exp_helper)
    if result is None:
        return fallback_logcumsumexp(x, dim=dim)
    return result


@register_lowering(aten.cummax, type_promotion_kind=None)
def cummax(x, axis=None):
    if len(x.get_size()) == 0:
        assert axis in [0, -1]
        return clone(x), empty_like(x, dtype=torch.int64)

    dtype = x.get_dtype()
    combine_fn = ir.get_reduction_combine_fn(
        "argmax", dtype=dtype, arg_break_ties_left=False
    )

    kwargs = _make_scan_inner(x, axis=axis, dtype=dtype)
    kwargs["dtypes"] = (dtype, torch.int64)
    kwargs["inner_fns"] = (x.make_loader(), lambda _: "rindex")
    values, indices = ir.Scan.create(**kwargs, combine_fn=combine_fn)  # type: ignore[arg-type]
    if values is None:
        return fallback_cummax(x, dim=axis)
    return values, indices


@register_lowering(aten.cummin, type_promotion_kind=None)
def cummin(x, axis=None):
    if len(x.get_size()) == 0:
        assert axis in [0, -1]
        return clone(x), empty_like(x, dtype=torch.int64)

    dtype = x.get_dtype()
    combine_fn = ir.get_reduction_combine_fn(
        "argmin", dtype=dtype, arg_break_ties_left=False
    )

    kwargs = _make_scan_inner(x, axis=axis, dtype=dtype)
    kwargs["dtypes"] = (dtype, torch.int64)
    kwargs["inner_fns"] = (x.make_loader(), lambda _: "rindex")
    values, indices = ir.Scan.create(**kwargs, combine_fn=combine_fn)  # type: ignore[arg-type]
    if values is None:
        return fallback_cummin(x, dim=axis)
    return values, indices


@register_lowering(aten.prod)
def prod(x, axis=None, keepdims=False, *, dtype=None):
    if (
        is_integer_dtype(x.get_dtype()) or is_boolean_dtype(x.get_dtype())
    ) and dtype is None:
        dtype = torch.int64

    fn = make_reduction("prod", override_return_dtype=dtype)
    return fn(x, axis, keepdims, dtype=dtype)


@register_lowering(aten.any)
def reduce_any(x, dim=None, keepdim=False):
    x = to_dtype(x, torch.bool)
    return make_reduction("any")(x, axis=dim, keepdims=keepdim)


@register_lowering(aten.max, type_promotion_kind=None)
def reduce_max(x, dim=None, keepdim=False):
    if dim is not None:
        return (
            reduce_amax(x, axis=dim, keepdims=keepdim),
            reduce_argmax(x, axis=dim, keepdims=keepdim),
        )

    return reduce_amax(x, axis=None, keepdims=keepdim)


@register_lowering(aten.min, type_promotion_kind=None)
def reduce_min(x, dim=None, keepdim=False):
    if dim is not None:
        return (
            reduce_amin(x, axis=dim, keepdims=keepdim),
            reduce_argmin(x, axis=dim, keepdims=keepdim),
        )

    return reduce_amin(x, axis=None, keepdims=keepdim)


register_lowering(prims.xor_sum)(make_reduction("xor_sum"))
reduce_amax = register_lowering(aten.amax)(make_reduction("max"))
reduce_amin = register_lowering(aten.amin)(make_reduction("min"))
reduce_argmax = register_lowering(aten.argmax)(
    make_reduction("argmax", override_return_dtype=torch.int64)
)
reduce_argmin = register_lowering(aten.argmin)(
    make_reduction("argmin", override_return_dtype=torch.int64)
)

add = register_pointwise(
    aten.add, allow_alpha=True, override_fn_when_input_bool="logical_or"
)

sort_fallback = fallback_handler(aten.sort.stable, add_to_fallback_set=False)


@register_lowering(aten.sort.stable, type_promotion_kind=None)
def sort_stable(x, *, stable=None, dim=-1, descending=False):
    if stable is None:
        stable = False

    shape = x.get_size()
    device = x.get_device()
    dim = canonicalize_dim(len(shape), dim)
    if len(shape) == 0:
        return clone(x), _full(0, device, torch.int64, shape)

    dim_size = shape[dim] if len(shape) else 1
    if not V.graph.sizevars.statically_known_lt(dim_size, torch.iinfo(torch.int16).max):
        return sort_fallback(x, stable=stable, dim=dim, descending=descending)

    indices = iota(
        dim_size, start=0, step=1, dtype=torch.int16, device=device, requires_grad=False
    )
    view_shape = [1] * len(shape)
    if len(shape):
        view_shape[dim] = dim_size
    indices = view(indices, view_shape)
    indices = expand(indices, shape)

    values, indices = ir.Sort.create(
        device=device,
        dtypes=(x.dtype, indices.dtype),
        inner_fns=(x.make_loader(), indices.make_loader()),
        size=shape,
        axis=dim,
        stable=stable,
        descending=descending,
    )
    if values is None:
        return sort_fallback(x, stable=stable, dim=dim, descending=descending)

    assert indices is not None
    return values, to_dtype(indices, torch.int64)


@register_lowering(aten.sort.default, type_promotion_kind=None)
def sort(x, dim=-1, descending=False):
    return sort_stable(x, stable=False, dim=dim, descending=descending)


def register_pointwise_numeric(op, name=None, triton_fallback=None):
    return register_pointwise(
        op,
        name=name,
        type_promotion_kind=ELEMENTWISE_TYPE_PROMOTION_KIND.INT_TO_FLOAT,
        triton_fallback=triton_fallback,
    )


def register_pointwise_numeric_ldf64(op):
    return register_pointwise(
        op,
        type_promotion_kind=ELEMENTWISE_TYPE_PROMOTION_KIND.INT_TO_FLOAT,
        use_libdevice_for_f64=True,
    )


rsqrt = register_pointwise_numeric(aten.rsqrt)
exp = register_pointwise_numeric_ldf64(aten.exp)
exp2 = register_pointwise_numeric(aten.exp2)
expm1 = register_pointwise_numeric(aten.expm1)
relu = register_pointwise(aten.relu)
sigmoid = register_pointwise_numeric_ldf64(aten.sigmoid)
sqrt = register_pointwise_numeric_ldf64(aten.sqrt)
square = register_pointwise(aten.square)
sub = register_pointwise(aten.sub, allow_alpha=True)
register_pointwise_numeric_ldf64(aten.cos)
register_pointwise_numeric_ldf64(aten.sin)
abs = register_pointwise(aten.abs)
bitwise_and = register_pointwise(aten.bitwise_and)
bitwise_left_shift = register_pointwise(aten.bitwise_left_shift)
bitwise_not = register_pointwise(
    aten.bitwise_not, override_fn_when_input_bool="logical_not"
)
bitwise_or = register_pointwise(aten.bitwise_or)
bitwise_right_shift = register_pointwise(aten.bitwise_right_shift)
bitwise_xor = register_pointwise(aten.bitwise_xor)
register_pointwise_numeric(aten.lgamma)
erf = register_pointwise_numeric(aten.erf)
register_lowering(
    aten.special_erf, type_promotion_kind=ELEMENTWISE_TYPE_PROMOTION_KIND.INT_TO_FLOAT
)(erf)

register_pointwise_numeric(aten.log1p)
register_pointwise_numeric(aten.tan)
register_pointwise_numeric(aten.tanh)
register_pointwise_numeric_ldf64(aten.log)
logical_and = register_pointwise(
    aten.logical_and,
    type_promotion_kind=None,
    convert_input_to_bool=True,
    override_return_dtype=torch.bool,
)
logical_not = register_pointwise(
    aten.logical_not,
    type_promotion_kind=None,
    convert_input_to_bool=True,
    override_return_dtype=torch.bool,
)
logical_or = register_pointwise(
    aten.logical_or,
    type_promotion_kind=None,
    convert_input_to_bool=True,
    override_return_dtype=torch.bool,
)
logical_xor = register_pointwise(
    aten.logical_xor,
    type_promotion_kind=None,
    convert_input_to_bool=True,
    override_return_dtype=torch.bool,
)
maximum = register_pointwise(aten.maximum)
minimum = register_pointwise(aten.minimum)
register_lowering(aten.clamp_min)(maximum)
register_lowering(aten.clamp_max)(minimum)
neg = register_pointwise(aten.neg)
abs = register_pointwise(aten.abs)
reciprocal = register_pointwise_numeric(aten.reciprocal)
register_pointwise(aten.remainder)
sign = register_pointwise(aten.sign, override_fn_when_input_bool="identity")
register_pointwise(aten.ceil)
register_pointwise(aten.signbit, override_return_dtype=torch.bool)

register_lowering(aten._neg_view)(neg)

register_pointwise(aten.le, override_return_dtype=torch.bool)
register_pointwise(aten.lt, override_return_dtype=torch.bool)
register_pointwise(aten.ge, override_return_dtype=torch.bool)
gt = register_pointwise(aten.gt, override_return_dtype=torch.bool)
register_pointwise(aten.eq, override_return_dtype=torch.bool)
register_pointwise(aten.ne, override_return_dtype=torch.bool)

register_pointwise_numeric(aten.cosh)
register_pointwise_numeric(aten.sinh)
register_pointwise_numeric(aten.acos)
register_pointwise_numeric(aten.acosh)
register_pointwise_numeric(aten.asin)
register_pointwise_numeric(aten.asinh)
register_pointwise_numeric(aten.atan2)
register_pointwise_numeric(aten.atan)
register_pointwise_numeric(aten.atanh)
register_pointwise_numeric(aten.copysign)
register_pointwise_numeric(aten.erfc)
register_pointwise_numeric(aten.erfinv)
register_pointwise_numeric(aten.hypot)
register_pointwise_numeric(aten.log10)
register_pointwise_numeric(aten.log2)
register_pointwise_numeric(aten.nextafter)

from .codegen.common import BackendFeature, pointwise_overrides_data


def _get_pointwise_overrides(ns, name):
    data = pointwise_overrides_data[name]
    op = getattr(ns, data.name, None)
    if op is None:
        return

    def make_triton_fallback(op):
        if data.triton is None:
            return fallback_handler(op)

    if isinstance(op, torch._ops.OpOverloadPacket):
        for olname in op.overloads():
            ol = getattr(op, olname)
            yield ol, data.type_promotion_kind, make_triton_fallback(ol)
    else:
        yield op, data.type_promotion_kind, make_triton_fallback(op)


for name in pointwise_overrides_data:
    for op, type_promotion_kind, triton_fallback in _get_pointwise_overrides(
        aten, name
    ):
        register_pointwise(
            op,
            name=name,
            type_promotion_kind=type_promotion_kind,
            triton_fallback=triton_fallback,
        )

    for op, type_promotion_kind, triton_fallback in _get_pointwise_overrides(
        prims, name
    ):
        register_pointwise(
            op,
            name=name,
            type_promotion_kind=type_promotion_kind,
            triton_fallback=triton_fallback,
        )


foreach_add_list = register_foreach_pointwise(
    aten._foreach_add.List, add, allow_alpha=True
)
foreach_add_scalar = register_foreach_pointwise(
    aten._foreach_add.Scalar, add, allow_alpha=True
)
register_foreach_pointwise(aten._foreach_add.Tensor, add, allow_alpha=True)
foreach_mul_list = register_foreach_pointwise(aten._foreach_mul.List, mul)
register_foreach_pointwise(aten._foreach_mul.Tensor, mul)
foreach_mul_scalar = register_foreach_pointwise(aten._foreach_mul.Scalar, mul)
register_foreach_pointwise(aten._foreach_sub.List, sub)
register_foreach_pointwise(aten._foreach_sub.Scalar, sub)
register_foreach_pointwise(aten._foreach_neg.default, neg)
register_foreach_pointwise(aten._foreach_abs.default, abs)
register_foreach_pointwise(aten._foreach_pow.Scalar, pow)
register_foreach_pointwise(aten._foreach_pow.List, pow)
register_foreach_pointwise(aten._foreach_pow.ScalarAndTensor, pow)
foreach_div_list = register_foreach_pointwise(aten._foreach_div.List, div)
register_foreach_pointwise(aten._foreach_div.Tensor, div)
foreach_div_scalar = register_foreach_pointwise(aten._foreach_div.Scalar, div)
register_foreach_pointwise(aten._foreach_sqrt, sqrt)
register_foreach_pointwise(aten._foreach_rsqrt, rsqrt)
register_foreach_pointwise(aten._foreach_maximum.List, maximum)
register_foreach_pointwise(aten._foreach_maximum.Scalar, maximum)
register_foreach_pointwise(aten._foreach_minimum.List, minimum)
register_foreach_pointwise(aten._foreach_minimum.Scalar, minimum)
register_foreach_pointwise(aten._foreach_clamp_min.List, maximum)
register_foreach_pointwise(aten._foreach_clamp_min.Scalar, maximum)
register_foreach_pointwise(aten._foreach_clamp_max.List, minimum)
register_foreach_pointwise(aten._foreach_clamp_max.Scalar, minimum)
register_foreach_pointwise(aten._foreach_reciprocal, reciprocal)
register_foreach_pointwise(aten._foreach_sign, sign)
register_foreach_pointwise(aten._foreach_copy, copy)


# these are only encountered as outputs of the graph
# reinplacing epilogue copies improves compile time
# by removing extra buffers sent to the scheduler.
def register_foreach_inplace(aten_op, outplace_aten_op, outplace_op):
    inplaceable_foreach_ops[outplace_aten_op] = aten_op
    inplace_foreach_ops.add(aten_op)

    def fn(*args, **kwargs):
        results = outplace_op(*args, **kwargs)
        mut_results = []
        for arg, result in zip(args[0], results):
            mut_results.append(mutate_to(arg, result, unsafe_alias=True))

        return mut_results

    _register_foreach_lowering(aten_op, fn)


register_foreach_inplace(
    aten._foreach_add_.List, aten._foreach_add.List, foreach_add_list
)
register_foreach_inplace(
    aten._foreach_add_.Scalar, aten._foreach_add.Scalar, foreach_add_scalar
)
register_foreach_inplace(
    aten._foreach_mul_.List, aten._foreach_mul.List, foreach_mul_list
)
register_foreach_inplace(
    aten._foreach_mul_.Scalar, aten._foreach_mul.Scalar, foreach_mul_scalar
)
register_foreach_inplace(
    aten._foreach_div_.List, aten._foreach_div.List, foreach_div_list
)
register_foreach_inplace(
    aten._foreach_div_.Scalar, aten._foreach_div.Scalar, foreach_div_scalar
)


def register_inplace(aten_op, outplace_op):
    @register_lowering(aten_op, type_promotion_kind=None)
    def fn(*args, **kwargs):
        result = outplace_op(*args, **kwargs)
        result = to_dtype(result, args[0].get_dtype())
        return mutate_to(args[0], result)

    return fn


register_inplace(aten.add_, add)
register_inplace(aten.bitwise_and_, bitwise_and)
register_inplace(aten.bitwise_left_shift_, bitwise_left_shift)
register_inplace(aten.bitwise_not_, bitwise_not)
register_inplace(aten.bitwise_or_, bitwise_or)
register_inplace(aten.bitwise_right_shift_, bitwise_right_shift)
register_inplace(aten.bitwise_xor_, bitwise_xor)
register_inplace(aten.mul_, mul)
register_inplace(aten.div_.Tensor, div)
register_inplace(aten.div_.Tensor_mode, div_mode)
register_inplace(aten.logical_and_, logical_and)
register_inplace(aten.logical_not_, logical_not)
register_inplace(aten.logical_or_, logical_or)
register_inplace(aten.logical_xor_, logical_xor)
register_inplace(aten.sub_, sub)
register_inplace(aten.relu_, relu)
register_inplace(aten.sigmoid_, sigmoid)


register_lowering(aten.__and__)(bitwise_and)
register_lowering(aten.__lshift__)(bitwise_left_shift)
register_lowering(aten.__or__)(bitwise_or)
register_lowering(aten.__rshift__)(bitwise_right_shift)
register_lowering(aten.__xor__)(bitwise_xor)

register_inplace(aten.__iand__, aten.__and__)
register_inplace(aten.__ilshift__, aten.__lshift__)
register_inplace(aten.__ior__, aten.__or__)
register_inplace(aten.__irshift__, aten.__rshift__)
register_inplace(aten.__ixor__, aten.__xor__)


@register_lowering(aten.sym_constrain_range)
def sym_constrain_range(a, min=None, max=None):
    return None


@register_lowering(aten.sym_size.int)
def sym_size(a, dim):
    val = V.graph.current_node.meta["val"]
    # Note [Can val be an int?]
    # ~~~~~~~~~~~~~~~~~~~~~~~~~
    # In principle, someone could construct an FX graph where
    # a call to size/stride has a val that is a plain int (not
    # SymInt).  However, we will maintain the invariant that
    # this is not possible: if you are constructing an FX graph
    # where there is a call to size/stride that returns an
    # int, but you KNOW that int must always be a constant,
    # then you do not need trace that call at all (and just
    # constant propagate the integer as is.)
    assert isinstance(val, torch.SymInt)
    return val.node.expr


@register_lowering(aten.sym_stride.int)
def sym_stride(a, dim):
    val = V.graph.current_node.meta["val"]
    # See Note [Can val be an int?]
    assert isinstance(val, torch.SymInt)
    return val.node.expr


@register_lowering(aten.sym_numel)
def sym_numel(a):
    return a.get_numel()


for method, func in magic_methods.items():
    register_lowering(method_to_operator(method))(func)  # type: ignore[arg-type]


@register_lowering(torch.sym_sum)
def sym_sum(args):
    return sympy.Add(*args)


@register_lowering(aten._foobar)
def foobar(self, *args, **kwargs):
    raise NotImplementedError("Helpful for debugging")


@register_lowering(torch.ops._inductor_test.realize)
def _realize(x):
    x.realize()
    return clone(x)


@register_lowering(torch.ops.inductor.resize_storage_bytes_)
def resize_storage_bytes_(variable, new_size):
    variable.realize()
    ir.ResizeStorageBytes(variable, new_size)
    return variable


@register_lowering(torch.ops.aten.set_.source_Tensor)
def set__source_tensor(self, source_tensor):
    self.realize()
    source_tensor.realize()
    return TensorBox.create(ir.SetSourceTensorKernel(self, source_tensor))


if hasattr(torch.ops.fsdp, "copy_"):

    @register_lowering(torch.ops.fsdp.copy_.default)
    def fsdp_copy_(dst, src):
        if dst is src:
            # dst.copy_(dst) can happen from the reinplacing pass
            return dst
        src = to_device(src, dst.get_device())
        src = to_dtype(src, dst.get_dtype())
        src = expand(src, dst.get_size())
        return mutate_to(dst, src)


@register_lowering(torch.ops.aten.resize)
def resize(x, size, *, memory_format=None):
    assert isinstance(x, TensorBox)
    assert isinstance(size, (list, tuple))

    if memory_format is None:
        memory_format = torch.contiguous_format
    if memory_format == torch.preserve_format:
        raise RuntimeError(f"unsupported memory format: {memory_format}")

    if memory_format == torch.channels_last:
        assert len(size) == 4
    if memory_format == torch.channels_last_3d:
        assert len(size) == 5

    old_numel = x.get_numel()
    dtype = x.get_dtype()
    device = x.get_device_or_error()

    if isinstance(x.data, ir.BaseView):
        x.data = x.data.unwrap_view()

    if (
        torch.are_deterministic_algorithms_enabled()
        and torch.utils.deterministic.fill_uninitialized_memory  # type: ignore[attr-defined]
    ):
        if is_float_dtype(dtype):
            uninitalized_val = float("nan")
        elif is_integer_dtype(dtype):
            uninitalized_val = torch.iinfo(dtype).max
        else:
            uninitalized_val = True
    else:
        # using zero as that is what empty does
        uninitalized_val = 0.0

    if V.graph.sizevars.statically_known_equals(old_numel, 0):  # type: ignore[arg-type]
        return full(size, uninitalized_val, dtype=dtype, device=device)

    x_flat = as_strided(
        x,
        [
            old_numel,
        ],
        [
            1,
        ],
    )
    flat_loader = x_flat.make_loader()
    out_stride = ir.FlexibleLayout.stride_ordered_for_memory_format(size, memory_format)
    out_indexer = ir.FixedLayout(device, dtype, size, out_stride).make_indexer()

    def inner_fn(idx):
        flat_index = out_indexer(idx)
        flat_index_expr = ops.index_expr(flat_index, torch.int64)
        limit = ops.index_expr(old_numel, torch.int64)
        mask = ops.lt(flat_index_expr, limit)
        return ops.masked(mask, lambda: flat_loader([flat_index]), uninitalized_val)

    out = Pointwise.create(
        device=device, dtype=dtype, inner_fn=inner_fn, ranges=list(size)
    )
    return out


from torch._higher_order_ops.auto_functionalize import auto_functionalized


make_fallback(auto_functionalized)


@register_lowering(triton_kernel_wrapper_mutation)
def triton_kernel_wrap_(
    *,
    kernel_idx,
    constant_args_idx,
    grid,
    tma_descriptor_metadata,
    kwargs,
):
    from torch._higher_order_ops.triton_kernel_wrap import kernel_side_table

    constant_args = kernel_side_table.get_constant_args(constant_args_idx)
    ir.UserDefinedTritonKernel(
        kernel_idx=kernel_idx,
        grid=grid,
        tma_descriptor_metadata=tma_descriptor_metadata,
        kernel_args={**kwargs, **constant_args},
    )
    return {key: val for key, val in kwargs.items() if isinstance(val, TensorBox)}


@register_lowering(torch.ops.higher_order.cond, type_promotion_kind=None)
def cond(pred, true_fn, false_fn, operands):
    if any(isinstance(x, IRNode) and is_triton(x) for x in [pred, *operands]):
        msg = "control flow operator: torch.cond."
        if stack_trace := V.graph.current_node.meta.get("stack_trace", None):
            msg = f"{msg} Found from : \n {stack_trace}"
        V.graph.disable_cudagraphs_reason = msg

    result = ir.Conditional.create(pred, true_fn, false_fn, operands)
    return list(map(TensorBox.create, result))


@register_lowering(torch.ops.higher_order.while_loop, type_promotion_kind=None)
def while_loop(cond_fn, body_fn, carried_inputs, additional_inputs):
    if any(
        isinstance(x, IRNode) and is_triton(x)
        for x in carried_inputs + additional_inputs
    ):
        msg = "control flow operator: torch.while_loop."
        if stack_trace := V.graph.current_node.meta.get("stack_trace", None):
            msg = f"{msg} Found from : \n {stack_trace}"
        V.graph.disable_cudagraphs_reason = msg

    result = ir.WhileLoop.create(cond_fn, body_fn, carried_inputs, additional_inputs)
    return list(map(TensorBox.create, result))


@register_lowering(torch.ops.higher_order.invoke_subgraph, type_promotion_kind=None)
def invoke_subgraph(subgraph_fn: ir.Subgraph, identifier: str, operands):
    result = ir.InvokeSubgraph.create(subgraph_fn, operands)
    return list(map(TensorBox.create, result))


@register_lowering(torch._higher_order_ops.invoke_quant, type_promotion_kind=None)
def invoke_quant_tracer(subgraph_fn: ir.Subgraph, *operands, scheme=None):
    output = None
    quant_options = V.graph.current_node.meta.get("quant_options", None)
    assert quant_options is not None

    for i, node in enumerate(subgraph_fn.graph_module.graph.nodes):
        if node.op == "placeholder":
            V.graph.env[node] = operands[i]
            continue
        # todo getattr
        elif node.op == "output":
            args, kwargs = V.graph.fetch_args_kwargs_from_env(node)

            for v in itertools.chain(args, kwargs.values()):
                v.realize()

                if quant_options.codegen_low_precision:
                    V.graph.low_precision_codegen_ops.add(v.get_operation_name())

                V.graph.invoke_quant_ops.add(v.get_operation_name())

            output = torch.fx.Interpreter.output(V.graph, node, args, kwargs)
        else:
            V.graph.env[node] = V.graph.run_node(node)

    return output


@register_lowering(associative_scan_op, type_promotion_kind=None)
def associative_scan(
    combine_fn: ir.Subgraph, xs, additional_inputs: tuple[torch.Tensor]
):
    from .subgraph_lowering import InputDescriptor, lower_pointwise_subgraph

    if len(additional_inputs) > 0:
        raise RuntimeError(
            "Unable to generate code for associative_scan op, because there are lifted arguments"
        )

    subgraph_inputs = [
        InputDescriptor(dtype=x.get_dtype(), device=x.get_device())
        for x in itertools.chain(xs, xs)
    ]
    lowered_combine_fn = lower_pointwise_subgraph(combine_fn, subgraph_inputs)  # type: ignore[var-annotated]

    def wrapped_combine_fn(lhs, rhs):
        return lowered_combine_fn(
            *pytree.tree_leaves(lhs),
            *pytree.tree_leaves(rhs),
        )

    kwargs = _make_scan_inner(xs[0], axis=0, dtype=None)
    kwargs["dtypes"] = tuple(x.get_dtype() for x in xs)
    kwargs["inner_fns"] = tuple(x.make_loader() for x in xs)
    result = ir.Scan.create(
        combine_fn=wrapped_combine_fn,
        can_fallback_to_aten=False,
        **kwargs,
    )
    if result[0] is None:
        raise RuntimeError("Unable to generate code for associative_scan op")
    return result


@register_lowering(torch.ops.prims._sink_tokens.default)
def _sink_tokens(tokens):
    return None


@register_lowering(torch.ops.higher_order.with_effects, type_promotion_kind=None)
def with_effects(token, op, *args, **kwargs):
    result = ir.EffectfulKernel.create(op, *args, **kwargs)

    from torch._higher_order_ops.effects import get_effect_key

    effect_type = get_effect_key(op, args, kwargs)
    assert effect_type is not None
    effectful_kernel = V.graph.effectful_ops[effect_type]

    if result is None:
        return (effectful_kernel,)

    result = pytree.tree_map_only(ir.MultiOutput, TensorBox.create, result)
    if not isinstance(result, (list, tuple)):
        return (effectful_kernel, result)
    else:
        return (effectful_kernel, *result)


from .comm_lowering import register_comm_lowerings


register_comm_lowerings()

# populate lowerings defined in kernel/*
from . import kernel


import_submodule(kernel)

from . import quantized_lowerings


quantized_lowerings.register_quantized_ops()
quantized_lowerings.register_woq_mm_ops()

from . import mkldnn_lowerings


mkldnn_lowerings.register_onednn_fusion_ops()

from . import jagged_lowerings


jagged_lowerings.register_jagged_ops()


@contextlib.contextmanager
def force_fallback(op: torch._ops.OpOverload):
    """
    A context manager to force fallback an op. Used in unit test
    for FallbackKernel.
    """
    assert isinstance(op, torch._ops.OpOverload), (
        "Only OpOverload to make the clean up easier"
    )
    old_handler = lowerings.get(op)
    try:
        register_lowering(op)(fallback_handler(op))
        yield
    finally:
        if old_handler:
            lowerings[op] = old_handler
        else:
            lowerings.pop(op)<|MERGE_RESOLUTION|>--- conflicted
+++ resolved
@@ -4362,11 +4362,7 @@
     return kernel_size, stride, padding, dilation, use_fallback
 
 
-<<<<<<< HEAD
 def _max_pool_with_offsets(
-=======
-def _max_pool2d_with_offsets(
->>>>>>> 02e1580e
     x,
     kernel_size,
     stride,
@@ -4402,7 +4398,6 @@
     else:
         x_loader = x.make_loader()
 
-<<<<<<< HEAD
     def fn_inner(idx, reduction_idx):
         prefix = idx[:-dim]
         bh = idx[-dim:]
@@ -4412,16 +4407,6 @@
         ]
         return x_loader([*prefix, *ih])
 
-=======
-    dim = 2
-
-    def fn_inner(idx, reduction_idx):
-        prefix = idx[:-dim]
-        bh = idx[-dim:]
-        ih = [bh[i] * stride[i] + reduction_idx[i] - padding[i] for i in range(dim)]
-        return x_loader([*prefix, *ih])
-
->>>>>>> 02e1580e
     result = Reduction.create(
         reduction_type="max",
         input_node=x,
@@ -4452,13 +4437,8 @@
     return result, offsets
 
 
-<<<<<<< HEAD
 @register_lowering(prims._low_memory_max_pool_with_offsets, type_promotion_kind=None)
 def _low_memory_max_pool_with_offsets(
-=======
-@register_lowering(prims._low_memory_max_pool2d_with_offsets, type_promotion_kind=None)
-def _low_memory_max_pool2d_with_offsets(
->>>>>>> 02e1580e
     x,
     kernel_size,
     stride,
@@ -4466,43 +4446,28 @@
     dilation,
     ceil_mode=False,
 ):
-<<<<<<< HEAD
     dim = len(kernel_size)
 
     # assert we are not on a fallback path, the inductor decomp should have guaranteed this
     kernel_size, stride, padding, dilation, _ = max_pool_checks(
-=======
-    # assert we are not on a fallback path, the inductor decomp should have guaranteed this
-    kernel_size, stride, padding, dilation, _ = max_pool2d_checks(
->>>>>>> 02e1580e
         x,
         kernel_size,
         stride,
         padding,
         dilation,
-<<<<<<< HEAD
         dim,
-=======
->>>>>>> 02e1580e
         assert_fallback=False,
     )
 
     with config.patch(unroll_reductions_threshold=25):
-<<<<<<< HEAD
         result, offsets = _max_pool_with_offsets(
-=======
-        result, offsets = _max_pool2d_with_offsets(
->>>>>>> 02e1580e
             x,
             kernel_size,
             stride,
             padding,
             dilation,
             ceil_mode,
-<<<<<<< HEAD
             dim=dim,
-=======
->>>>>>> 02e1580e
         )
         return result, to_dtype(offsets, torch.int8)
 
@@ -4545,7 +4510,6 @@
     return indices
 
 
-<<<<<<< HEAD
 def _max_pool_with_indices(
     x,
     kernel_size,
@@ -4573,12 +4537,6 @@
     )
 
     return out, indices
-=======
-fallback_max_pool2d_with_indices = fallback_handler(
-    aten.max_pool2d_with_indices.default,
-    add_to_fallback_set=False,
-)
->>>>>>> 02e1580e
 
 
 # Fallback when we do not decompose to the low-memory path.
@@ -4591,7 +4549,6 @@
     dilation=1,
     ceil_mode=False,
 ):
-<<<<<<< HEAD
     return _max_pool_with_indices(
         x, kernel_size, stride, padding, dilation, ceil_mode, dim=2
     )
@@ -4610,26 +4567,6 @@
     return _max_pool_with_indices(
         x, kernel_size, stride, padding, dilation, ceil_mode, dim=3
     )
-=======
-    kernel_size, stride, padding, dilation, _ = max_pool2d_checks(
-        x, kernel_size, stride, padding, dilation
-    )
-
-    if any(d > 1 for d in dilation):
-        return fallback_max_pool2d_with_indices(
-            x, kernel_size, stride, padding, dilation, ceil_mode=ceil_mode
-        )
-
-    out, offsets = _max_pool2d_with_offsets(
-        x, kernel_size, stride, padding, dilation, ceil_mode
-    )
-
-    indices = _low_memory_max_pool2d_offsets_to_indices(
-        offsets, kernel_size[-1], x.shape[-1], stride, padding
-    )
-
-    return out, indices
->>>>>>> 02e1580e
 
 
 fallback_max_pool2d_with_indices_backward = fallback_handler(
