--- conflicted
+++ resolved
@@ -4,21 +4,17 @@
 import os
 import subprocess
 from pathlib import Path
-from typing import Callable, Sequence
+from typing import Callable, TYPE_CHECKING
 
 from tools.stats.import_test_stats import get_disabled_tests
 from tools.testing.test_run import ShardedTest, TestRun
 
 
-<<<<<<< HEAD
-REPO_ROOT = Path(__file__).resolve().parent.parent.parent
-=======
 if TYPE_CHECKING:
     from collections.abc import Sequence
 
 
 REPO_ROOT = Path(__file__).resolve().parents[2]
->>>>>>> eebc93d4
 
 IS_MEM_LEAK_CHECK = os.getenv("PYTORCH_TEST_CUDA_MEM_LEAK_CHECK", "0") == "1"
 BUILD_ENVIRONMENT = os.getenv("BUILD_ENVIRONMENT", "")
