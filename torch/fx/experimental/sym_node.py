--- conflicted
+++ resolved
@@ -24,11 +24,7 @@
 import sys
 import traceback
 from functools import lru_cache, update_wrapper
-<<<<<<< HEAD
-from typing import Dict, Optional, TYPE_CHECKING, Union
-=======
-from typing import Optional, Set, TYPE_CHECKING, Union
->>>>>>> 9b8801fa
+from typing import Dict, Set, Optional, TYPE_CHECKING, Union
 
 import torch
 
