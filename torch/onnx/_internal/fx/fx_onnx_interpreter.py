--- conflicted
+++ resolved
@@ -14,7 +14,7 @@
 
 import torch
 import torch.fx
-import torch.utils.pytree.python as pytree
+import torch.utils.pytree as pytree
 from torch.onnx import _type_utils as jit_type_utils
 from torch.onnx._internal._lazy_import import onnxscript_apis
 from torch.onnx._internal.fx import (
@@ -23,10 +23,6 @@
     onnxfunction_dispatcher,
     type_utils as fx_type_utils,
 )
-<<<<<<< HEAD
-from torch.utils import pytree
-=======
->>>>>>> 6eccd450
 
 
 def _fx_node_to_onnx_message_formatter(
@@ -246,13 +242,8 @@
         # onnxscript_values is a single tensor, but expected_values is a list of tensors.
         return
 
-<<<<<<< HEAD
     flat_onnxscript_values = pytree.tree_iter(onnxscript_values)
     flat_expected_values = pytree.tree_iter(expected_values)
-=======
-    flat_onnxscript_values, _ = pytree.tree_flatten(onnxscript_values)
-    flat_expected_values, _ = pytree.tree_flatten(expected_values)
->>>>>>> 6eccd450
     for i, (onnxscript_value, expected_value) in enumerate(
         zip(flat_onnxscript_values, flat_expected_values)
     ):
@@ -696,11 +687,7 @@
         else:
             # ONNX can't represent collection types (e.g., dictionary, tuple of tuple of
             # tensor, etc), we flatten the collection and register each element as output.
-<<<<<<< HEAD
             flat_args = pytree.tree_iter(node.args[0])
-=======
-            flat_args, _ = pytree.tree_flatten(node.args[0])
->>>>>>> 6eccd450
             for arg in flat_args:
                 assert isinstance(
                     arg, torch.fx.Node
