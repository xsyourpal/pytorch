--- conflicted
+++ resolved
@@ -163,13 +163,8 @@
 
 
 def _get_edge_or_node_to_group_id(
-<<<<<<< HEAD
-    edge_or_node_to_qspec: Dict[EdgeOrNode, QuantizationSpecBase],
-) -> Dict[EdgeOrNode, int]:
-=======
-    edge_or_node_to_qspec: dict[EdgeOrNode, QuantizationSpecBase]
+    edge_or_node_to_qspec: dict[EdgeOrNode, QuantizationSpecBase],
 ) -> dict[EdgeOrNode, int]:
->>>>>>> 60ca17b6
     """Map from edge/node to the group ID, generated from quantization annotations,
     edge/node with the same group ID should use the same observer/fake_quant instance
 
