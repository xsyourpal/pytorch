--- conflicted
+++ resolved
@@ -534,8 +534,6 @@
             self.assertEqual(counters["inductor"]["fxgraph_cache_hit"], 1)
             self.assertEqual(counters["inductor"]["fxgraph_lookup_write_file"], 1)
 
-<<<<<<< HEAD
-=======
     @torch._dynamo.config.patch(automatic_dynamic_local_pgo=True)
     @torch._functorch.config.patch({"enable_autograd_cache": False})
     @config.patch({"fx_graph_cache": True, "fx_graph_remote_cache": False})
@@ -589,7 +587,6 @@
     def test_cache_hot_load_empty(self):
         self.assertIsNone(torch.compiler.save_cache_artifacts())
 
->>>>>>> 6efc5722
     @requires_triton()
     @config.patch({"fx_graph_cache": True})
     @config.patch({"fx_graph_remote_cache": False})
@@ -1479,17 +1476,21 @@
     @config.patch({"fx_graph_cache": True})
     @config.patch({"fx_graph_remote_cache": False})
     @functorch_config.patch({"enable_autograd_cache": True})
+    @parametrize("device", (GPU_TYPE, "cpu"))
     @parametrize("format", ("binary", "unpacked"))
     @parametrize("dynamic", (False, True))
-    def test_basic(self, format: str, dynamic: bool) -> None:
-        mod = torch.nn.Linear(1, 3)
-        x = torch.randn(4, 1)
+    def test_basic(self, device: str, format: str, dynamic: bool) -> None:
+        if device == GPU_TYPE and not HAS_GPU:
+            raise unittest.SkipTest(f"requires {GPU_TYPE}")
+
+        mod = torch.nn.Linear(1, 3, device=device)
+        x = torch.randn(4, 1, device=device)
         if dynamic:
             torch._dynamo.mark_dynamic(x, 0)
 
         def f(x):
             with torch.no_grad():
-                return mod(x)
+                return mod(x), x.sin()
 
         eager_out = f(x)
 
@@ -1521,8 +1522,6 @@
 
             self.assertEqual(counters["inductor"]["fxgraph_cache_hit"], 1)
 
-<<<<<<< HEAD
-=======
     @config.patch({"fx_graph_cache": True})
     @config.patch({"fx_graph_remote_cache": False})
     @functorch_config.patch({"enable_autograd_cache": True})
@@ -1638,7 +1637,6 @@
 
             self.assertEqual(counters["inductor"]["fxgraph_cache_hit"], 1)
 
->>>>>>> 6efc5722
     @unittest.skipIf(IS_FBCODE, "torch import error")
     @config.patch({"fx_graph_cache": True})
     @config.patch({"fx_graph_remote_cache": False})
@@ -1666,7 +1664,7 @@
 arg = torch.ones(4, 1)
 with fresh_inductor_cache():
     loaded = torch._inductor.CompiledArtifact.load(path="{path}")
-    compiled_result = loaded(arg)
+    compiled_result = loaded(arg)[0]
 
 eager_result = arg.sin() * 2
 
