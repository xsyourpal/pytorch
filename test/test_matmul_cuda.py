--- conflicted
+++ resolved
@@ -693,46 +693,6 @@
 
     return x.to(fp8_dtype)
 
-<<<<<<< HEAD
-# copied from https://github.com/drisspg/transformer_nuggets/blob/main/transformer_nuggets/mx/to_blocked.py
-def ceil_div(a, b):
-    return (a + b - 1) // b
-
-def to_blocked(input_matrix) -> torch.Tensor:
-    """
-    Rearrange a large matrix by breaking it into blocks and applying the rearrangement pattern.
-
-    See:
-        https://docs.nvidia.com/cuda/cublas/index.html#d-block-scaling-factors-layout
-
-    Args:
-        input_matrix: Input tensor of shape (H, W)
-
-    Returns:
-        Rearranged tensor of shape (32*ceil_div(H,128), 16*ceil_div(W,4))
-    """
-    rows, cols = input_matrix.shape
-    n_row_blocks = ceil_div(rows, 128)
-    n_col_blocks = ceil_div(cols, 4)
-
-    # Calculate the padded shape
-    padded_rows = n_row_blocks * 128
-    padded_cols = n_col_blocks * 4
-
-    padded = input_matrix
-    # Ideally we would use torch.nn.pad but it doesn't support float8_e8m0fnu for now
-    if (rows, cols) != (padded_rows, padded_cols):
-        padded = torch.ones((padded_rows, padded_cols), device=input_matrix.device, dtype=input_matrix.dtype)
-        padded[:rows, :cols] = input_matrix
-
-    # Rearrange the blocks
-    blocks = padded.view(n_row_blocks, 128, n_col_blocks, 4).permute(0, 2, 1, 3)
-    rearranged = blocks.reshape(-1, 4, 32, 4).transpose(1, 2).reshape(-1, 32, 16)
-
-    return rearranged.flatten()
-
-=======
->>>>>>> fcc37648
 def compute_error(x: torch.Tensor, y: torch.Tensor) -> torch.Tensor:
     """Computes the error between two tensors in dB.
 
@@ -1520,7 +1480,7 @@
         BLOCK_SIZE = 32
         device = "cuda"
         A_ref = torch.eye(M, device=device, dtype=torch.bfloat16)
-        B_ref = torch.eye(M, device=device, dtype=torch.bfloat16)
+        B_ref = torch.eye(N, device=device, dtype=torch.bfloat16)
         bias = torch.zeros(N, device=device, dtype=torch.bfloat16)
         bias[0] = 1.0
 
