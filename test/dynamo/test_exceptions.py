# Owner(s): ["module: dynamo"]

import contextlib
import sys

import torch
import torch._dynamo.config
import torch._dynamo.test_case
import torch._functorch.config
import torch.nn
import torch.utils.checkpoint
from torch._dynamo.bytecode_transformation import Instruction
from torch._dynamo.symbolic_convert import SpeculationLog, SpeculationLogDivergence
from torch.testing._internal.common_utils import (
    instantiate_parametrized_tests,
    make_dynamo_test,
    parametrize,
)


class CustomException(Exception):
    ...


class CustomExceptionWithArgs(Exception):
    def __init__(self, a, b=None):
        self.a = a
        self.b = b


class MyException(OSError):
    pass


class ExceptionTests(torch._dynamo.test_case.TestCase):
    def test_exception(self):
        def fn(x):
            x = torch.cos(x)
            try:
                x = torch.sin(x)
                raise NotImplementedError
            except Exception:
                x = torch.sigmoid(x)

            return x

        x = torch.randn(4)
        ref = fn(x)
        opt_fn = torch.compile(fn, backend="eager", fullgraph=True)
        res = opt_fn(x)
        self.assertEqual(ref, res)

    def test_exception2(self):
        def fn(x):
            x = torch.cos(x)
            try:
                x = torch.sin(x)
                raise NotImplementedError
            except (NotImplementedError, AttributeError):
                x = torch.sigmoid(x)

            return x

        x = torch.randn(4)
        ref = fn(x)
        opt_fn = torch.compile(fn, backend="eager", fullgraph=True)
        res = opt_fn(x)
        self.assertEqual(ref, res)

    def test_exception3(self):
        def fn(x):
            x = torch.cos(x)
            try:
                x = torch.sin(x)
                raise NotImplementedError("Not implemented")
            except AssertionError:
                x = torch.sigmoid(x)
            except NotImplementedError:
                x = torch.cos(x)
            finally:
                x = torch.cos(x)

            return x

        x = torch.randn(4)
        ref = fn(x)
        opt_fn = torch.compile(fn, backend="eager", fullgraph=True)
        res = opt_fn(x)
        self.assertEqual(ref, res)

    def test_exception4(self):
        def fn(x):
            for i in range(10):
                if i == 5:
                    return x
                try:
                    x = torch.sin(x)
                    raise NotImplementedError
                except Exception:
                    x = torch.sigmoid(x)

            return x

        x = torch.randn(4)
        ref = fn(x)
        opt_fn = torch.compile(fn, backend="eager", fullgraph=True)
        res = opt_fn(x)
        self.assertEqual(ref, res)

    def test_exception_with_another_exception(self):
        def fn(x):
            x = torch.cos(x)
            try:
                x = torch.sin(x)
                raise NotImplementedError("Not implemented")
            except NotImplementedError:
                x = torch.sigmoid(x)
                try:
                    x = torch.cos(x)
                    raise AssertionError
                except AssertionError:
                    x = torch.cos(x)

        x = torch.randn(4)
        ref = fn(x)
        opt_fn = torch.compile(fn, backend="eager", fullgraph=True)
        res = opt_fn(x)
        self.assertEqual(ref, res)

    @make_dynamo_test
    def test_propagate_exception_inside_ctx_manager(self):
        @contextlib.contextmanager
        def cm():
            try:
                yield
            except BaseException:
                raise ValueError  # noqa: B904

        @contextlib.contextmanager
        def nothing():
            try:
                yield
            finally:
                pass

        z = 0
        with nothing():
            try:
                with cm():
                    raise IndexError
            except ValueError:
                z = 1
            except IndexError:
                z = 2
            assert z == 1

    def test_exception_else(self):
        def gn(x):
            return torch.cos(x)

        def fn(x):
            x = torch.cos(x)
            try:
                x = torch.sin(x)
                x = gn(x)
            except Exception:
                x = torch.sigmoid(x)
            else:
                x = torch.cos(x)

            return x

        x = torch.randn(4)
        ref = fn(x)
        opt_fn = torch.compile(fn, backend="eager", fullgraph=True)
        res = opt_fn(x)
        self.assertEqual(ref, res)

    @make_dynamo_test
    def test_raise_match(self):
        a = AttributeError
        b = BytesWarning
        c = ConnectionError
        d = DeprecationWarning
        e = Exception

        def fn(a, b):
            try:
                raise a
            finally:
                raise b

        def fix_exc_context(frame_exc, new_exc, old_exc):
            # slightly change from ExitStack.fix_exc_context function
            while 1:
                exc_context = new_exc.__context__
                if exc_context is None or exc_context is old_exc:
                    return
                if exc_context is frame_exc:
                    break
                new_exc = exc_context
            new_exc.__context__ = old_exc

        @contextlib.contextmanager
        def ctx():
            try:
                yield
            finally:
                frame_exc = prev_exc = sys.exc_info()
                args = [(d, c), (b, a)]
                for x, y in args:
                    try:
                        fn(x, y)
                    except BaseException:
                        new_exc = sys.exc_info()
                        fix_exc_context(frame_exc[1], new_exc[1], prev_exc[1])
                        prev_exc = new_exc

                try:
                    fixed_ctx = prev_exc[1].__context__
                    raise prev_exc[1]
                except BaseException:
                    prev_exc[1].__context__ = fixed_ctx
                    raise

        try:
            with ctx():
                raise e
        except Exception as exc:
            assert isinstance(exc, a)
            assert isinstance(exc.__context__, b)
            assert isinstance(exc.__context__.__context__, c)
            assert isinstance(exc.__context__.__context__.__context__, d)
            assert isinstance(exc.__context__.__context__.__context__.__context__, e)

    # TODO(anijain2305) - does not work with fullgraph=True
    def test_exception_with_another_exception2(self):
        def gn(x):
            try:
                x = torch.cos(x)
                raise NotImplementedError("Not implemented")
            except NotImplementedError:
                x = torch.sigmoid(x)
                raise

        def fn(x):
            try:
                x = torch.cos(x)
                gn(x)
            except Exception:
                pass
            return x

        x = torch.randn(4)
        fn(x)
        # Cant use fullgraph=True because RERAISE is not supported
        opt_fn = torch.compile(fn, backend="eager")
        opt_fn(x)

    def test_exception_with_ctx_manager(self):
        def fn(x):
            x = torch.cos(x)
            try:
                with torch.no_grad():
                    x = torch.sin(x)
                    raise NotImplementedError("Not implemented")
            except NotImplementedError:
                x = torch.sigmoid(x)
            return x

        x = torch.randn(4)
        ref = fn(x)
        opt_fn = torch.compile(fn, backend="eager", fullgraph=True)
        res = opt_fn(x)
        self.assertEqual(ref, res)

    def test_exception_raised_from_child(self):
        def gn():
            raise NotImplementedError("foo")

        def fn(x):
            x = torch.cos(x)
            try:
                x = torch.sin(x)
                gn()
                x = torch.sin(x)
            except Exception:
                x = torch.sigmoid(x)

            return x

        x = torch.randn(4)
        ref = fn(x)
        opt_fn = torch.compile(fn, backend="eager", fullgraph=True)
        res = opt_fn(x)
        self.assertEqual(ref, res)

    def test_dynamo_undo_kw_names(self):
        def g(x, k=None):
            if k:
                raise TypeError("error")
            return x.sin()

        def fn(x):
            d = {"a": x}
            try:
                g(x, k=True)
            except Exception:
                y = 0
                for _, b in d.items():  # noqa: PERF102
                    y += b.sum()
            return y

        x = torch.randn(2, 3)
        expected = fn(x)
        opt_fn = torch.compile(fn, backend="eager", fullgraph=True)
        got = opt_fn(x)
        self.assertEqual(expected, got)

    def test_raise_custom_exception(self):
        class Exc(Exception):
            ...

        @torch.compile(backend="eager", fullgraph=True)
        def fn(t):
            try:
                raise Exc
            except Exc:
                return t.sin()
            except Exception:
                return t.cos()

        t = torch.randn(2)
        y = fn(t)
        self.assertEqual(y, t.sin())

    def test_raise_custom_exception_with_args(self):
        class Exc(Exception):
            ...

        @torch.compile(backend="eager", fullgraph=True)
        def fn(t):
            try:
                raise Exc(1, 2.0)
            except Exc as e:
                return t.sin() + e.args[0] + e.args[1]
            except Exception:
                return t.cos()

        t = torch.randn(2)
        y = fn(t)
        self.assertEqual(y, t.sin() + 1 + 2.0)

    def test_nn_module_getattr(self):
        class A:
            def __init__(self) -> None:
                self._b = 20

            def __getattr__(self, name):
                fixed_name = "_" + name
                if fixed_name in self.__dict__:
                    return self.__dict__[fixed_name]
                raise AttributeError(f"{name} absent")

        class B(A):
            def __init__(self) -> None:
                self.a = 10

            def __getattr__(self, name):
                try:
                    return super().__getattr__(name)
                except AttributeError:
                    return 30

        obj = B()

        def fn(x):
            return x * obj.a * obj.b * obj.c

        x = torch.ones(4)
        ref = fn(x)
        print(ref)
        opt_fn = torch.compile(fn, backend="eager", fullgraph=True)
        res = opt_fn(x)
        self.assertEqual(ref, res)

    @torch._dynamo.config.patch(inline_inbuilt_nn_modules=True)
    def test_custom_getattr_on_module_exception(self):
        class Foo(torch.nn.Module):
            def __init__(self, a=3):
                super().__init__()
                self.register_parameter("a", torch.nn.Parameter(torch.ones(4) * 2))

            def __getattr__(self, name):
                try:
                    return super().__getattr__(name)  # defer to nn.Module's logic
                except AttributeError:
                    if name == "a_copy":
                        return self.a
                    raise

            def forward(self, x):
                return x * self.a * self.a_copy

        mod = Foo()
        opt_mod = torch.compile(mod, backend="eager", fullgraph=True)

        x = torch.ones(4)
        self.assertEqual(mod(x), opt_mod(x))

    def test_attribute_error_from_getattr(self):
        class Mock:
            def __init__(self):
                self.a = 5

            def __getattr__(self, name):
                if name != "a":
                    raise AttributeError("missing")
                return self.__dict__["a"]

        mock = Mock()

        def fn(x):
            if hasattr(mock, "b"):
                return torch.cos(x)
            return torch.sin(x)

        opt_fn = torch.compile(fn, backend="eager", fullgraph=True)
        x = torch.randn(4)
        ref = fn(x)
        res = opt_fn(x)
        self.assertEqual(ref, res)

    def test_stop_iteration(self):
        def zip_longest(*iterables, fillvalue=None):
            # Get the iterators for each iterable
            iterators = [iter(it) for it in iterables]

            result = []
            while True:
                for it in iterators:
                    try:
                        value = next(it)
                    except StopIteration:
                        result.append(fillvalue)
                        return result
                    result.append(value)

        def fn(x, y):
            torch.cos(torch.randn(4))
            return tuple(zip_longest(x, y))

        x = [1, 2, 3, 4]
        y = [10, 11, 12]

        opt_fn = torch.compile(fn, backend="eager", fullgraph=True)
        ref = fn(x, y)
        res = opt_fn(x, y)
        self.assertEqual(ref, res)

    def test_nn_reraise(self):
        class M(torch.nn.Module):
            def forward(self, x):
                raise ValueError("woof")
                return x + 2

        m = M()
        m.register_forward_pre_hook(lambda m, go: None)

        torch._dynamo.utils.clear_compilation_metrics()
        opt_call = torch.compile(lambda x: m(x), backend="eager")
        self.assertRaises(ValueError, lambda: opt_call(torch.randn(3)))
        metrics = torch._dynamo.utils.get_compilation_metrics()
        self.assertIn("Observed exception", metrics[0].fail_reason)

    def test_key_error(self):
        def fn(x, d):
            try:
                a = d["b"]
            except KeyError:
                a = 2
            return x * a

        opt_fn = torch.compile(fn, backend="eager", fullgraph=True)
        x = torch.randn(4)
        d = {"a": 1}
        ref = fn(x, d)
        res = opt_fn(x, d)
        self.assertEqual(ref, res)

    def test_atrribute_error(self):
        class Mock:
            def __init__(self):
                self.a = 1

        mock = Mock()

        def fn(x):
            try:
                c = 2
                mock.b
            except AttributeError:
                c = 3
            return torch.sin(x) * c

        opt_fn = torch.compile(fn, backend="eager")
        x = torch.randn(4)
        ref = fn(x)
        res = opt_fn(x)
        self.assertEqual(ref, res)

    def test_raise_from_None(self):
        # Inspired from os.environ
        class MyMapping:
            def __init__(self, d):
                self._d = d

            def __getitem__(self, key):
                try:
                    value = self._d[key]
                except KeyError:
                    raise KeyError(key) from None
                return value

        d = MyMapping({"a": 10, "b": 20})

        def mapping_get(obj, key, value=None):
            try:
                return obj.__getitem__(key)
            except KeyError:
                return value

        def fn(x, d, key):
            x = torch.sin(x + 1)
            return x, mapping_get(d, key)

        opt_fn = torch.compile(fn, backend="eager", fullgraph=True)

        x = torch.rand(2, 3)
        ref = fn(x, d, "m")
        res = opt_fn(x, d, "m")
        self.assertEqual(ref[0], res[0])
        self.assertEqual(ref[1], res[1])

    @make_dynamo_test
    def test_raise_from_None_2(self):
        def fn():
            try:
                raise ValueError
            except Exception:
                raise TypeError from None

        try:
            fn()
        except TypeError as e:
            assert e.__cause__ is None
            assert e.__suppress_context__ is True

    @make_dynamo_test
    def test_raise_from_other(self):
        def fn():
            try:
                raise ValueError
            except Exception as e:
                raise TypeError from e

        try:
            fn()
        except TypeError as e:
            assert isinstance(e.__cause__, ValueError)
            assert e.__suppress_context__ is True

    @make_dynamo_test
    def test_reraise_first_exc(self):
        def fn():
            try:
                raise ZeroDivisionError
            except ZeroDivisionError:
                try:
                    raise ValueError
                except ValueError:
                    pass
                raise

        try:
            fn()
        except ZeroDivisionError:
            pass
        assert sys.exc_info()[0] is None

    @make_dynamo_test
    def test_ensure_exception_is_active_after_try_except_block(self):
        try:
            try:
                raise ZeroDivisionError
            except ZeroDivisionError:
                for exc in (KeyError, IndexError):
                    try:
                        raise exc
                    except exc:
                        pass
                raise
        except ZeroDivisionError:
            pass
        assert sys.exc_info()[0] is None

    @make_dynamo_test
    def test_ensure_exception_is_active_inside_try_except_block(self):
        try:
            try:
                raise ZeroDivisionError
            except ZeroDivisionError:
                for exc in (KeyError, IndexError):
                    try:
                        raise exc
                    except exc as e:
                        assert isinstance(e.__context__, ZeroDivisionError)
                raise
        except ZeroDivisionError:
            pass
        assert sys.exc_info()[0] is None

    @make_dynamo_test
    def test_handle_all_exceptions(self):
        def cm():
            try:
                yield 1
            except ValueError:
                try:
                    raise TypeError
                finally:
                    pass

        try:
            gen = cm()
            next(gen)
            gen.throw(ValueError)
        except TypeError:
            pass
        assert sys.exc_info()[0] is None

    @make_dynamo_test
    def test_reraise(self):
        try:
            try:
                raise ValueError
            except ValueError:  # noqa: TRY203
                raise
        except ValueError:
            pass
        assert sys.exc_info()[0] is None

    @make_dynamo_test
    def test_raise_finally_simple(self):
        def fn():
            try:
                raise ValueError
            except ValueError:
                try:
                    raise TypeError
                finally:
                    pass

        try:
            fn()
        except TypeError:
            pass
        assert sys.exc_info()[0] is None

    def test_reconstruct___context__(self):
        @torch.compile(backend="eager", fullgraph=True)
        def fn(t):
            v = ValueError(1, 2, 3)
            v.__context__ = TypeError()
            v.__cause__ = RuntimeError()
            return t.sin(), v

        t = torch.randn(2)
        y, v = fn(t)
        self.assertEqual(y, t.sin())
        self.assertIsInstance(v, ValueError)
        self.assertIsInstance(v.__context__, TypeError)
        self.assertIsInstance(v.__cause__, RuntimeError)
        self.assertTrue(v.__suppress_context__)

    def test_reconstruct_exception_2(self):
        @torch.compile(backend="eager", fullgraph=True)
        def fn(t):
            try:
                raise ValueError(1, 2, 3)
            except Exception:
                try:
                    raise TypeError(4, 5) from None
                except Exception as e:
                    e.__cause__ = RuntimeError(6, 7)
                    return t.sin(), e

        t = torch.randn(2)
        y, v = fn(t)
        self.assertEqual(y, t.sin())
        self.assertIsInstance(v, TypeError)
        self.assertIsInstance(v.__context__, ValueError)
        self.assertIsInstance(v.__cause__, RuntimeError)

    def test_raise_GeneratorExit(self):
        # GeneratorExit does not inherit from Exception
        @torch.compile(backend="eager", fullgraph=True)
        def fn(t):
            try:
                raise GeneratorExit
            except Exception:
                return t.sin()
            except BaseException:
                return t.cos()

        t = torch.randn(2)
        y = fn(t)
        self.assertEqual(y, t.cos())

    def test_speculation_exception(self):
        log = SpeculationLog()
        log.next("fake", 555, "fake", Instruction(1, "fake", 1, 1))
        log.restart()
        with self.assertRaises(SpeculationLogDivergence):
            log.next("bad", 58, "bad", Instruction(2, "different", 2, 2))

    def test_dict_pop(self):
        # Pattern from inspect.bind
        def fn(dt, x):
            try:
                dt.pop("b")
            except KeyError:
                return torch.sin(x)
            else:
                return torch.cos(x)

        d = {"a": 1}
        opt_fn = torch.compile(fn, backend="eager", fullgraph=True)

        x = torch.randn(4)
        self.assertEqual(fn(d, x), opt_fn(d, x))
        self.assertEqual(fn({"a": 1, "b": 2}, x), opt_fn({"a": 1, "b": 2}, x))

    def test_block_stack_cleanup(self):
        params = {
            "a": 3,
            "b": 4,
            "c": 5,
        }

        dt = {
            "c": 5,
        }

        def fn(x):
            for name in params:
                try:
                    x = x * dt[name]
                except KeyError:
                    x = x * torch.sin(x)
            return x

        opt_fn = torch.compile(fn, backend="eager", fullgraph=True)
        x = torch.randn(4)
        self.assertEqual(fn(x), opt_fn(x))

    def test_set_cause_with_arg(self):
        @torch.compile(backend="eager", fullgraph=True)
        def fn(t, err):
            err.__cause__ = ValueError()
            return t.sin()

        t = torch.randn(2)
        e = TypeError("abcd")
        fn(t, e)
        self.assertIsInstance(e.__cause__, ValueError)

    def test_set_cause_with_arg_error(self):
        @torch.compile(backend="eager", fullgraph=True)
        def fn(t, err):
            err.__cause__ = 2
            return t.sin()

        t = torch.randn(2)
        e = TypeError("abcd")
        with self.assertRaisesRegex(TypeError, "exception cause must be"):
            fn(t, e)

    @parametrize(
        "ex",
        [TypeError, CustomException],
        name_fn=lambda x: x.__name__,
    )
    @make_dynamo_test
    def test_set___cause__(self, ex):
        def fn():
            try:
                raise ex
            except ex:
                raise TypeError from None

        try:
            fn()
        except TypeError as e:
            assert isinstance(e.__context__, ex)
            assert e.__cause__ is None
            assert e.__suppress_context__ is True

    @parametrize(
        "ex",
        [RuntimeError, CustomException],
        name_fn=lambda x: x.__name__,
    )
    @make_dynamo_test
    def test_set___cause___error(self, ex):
        def fn():
            try:
                raise ex
            except Exception as e:
                e.__cause__ = 2
                raise

        z = 0

        try:
            fn()
        except TypeError as e:
            z = 1
            assert e.args == (
                "exception cause must be None or derive from BaseException",
            )
        except Exception:
            raise AssertionError from None

        assert z == 1

    def test_user_defined_exception_variable(self):
        @torch.compile(backend="eager", fullgraph=True)
        def fn(t):
            z = 0
            try:
                raise CustomException
            except ValueError:
                z = 1
            except CustomException:
                z = 2
            assert z == 2
            return t.sin()

        t = torch.randn(2)
        fn(t)

    def test_user_defined_exception_with_args(self):
        @torch.compile(backend="eager", fullgraph=True)
        def fn(t):
            z = 0
            try:
                raise CustomExceptionWithArgs(2, b=3)
            except ValueError:
                z = 1
            except CustomExceptionWithArgs:
                z = 2
            assert z == 2

        t = torch.randn(2)
        fn(t)

    @make_dynamo_test
    def test_raise_set___context__(self):
        try:
            raise TypeError
        except TypeError as e:
            exc = e

        assert exc.__context__ is None

        try:
            raise ValueError
        except ValueError as e:
            exc2 = e

        assert exc2.__context__ is None


<<<<<<< HEAD
=======
class CPythonExceptionTests(torch._dynamo.test_case.TestCase):
    # Tests taken from CPython source code in cpython/Lib/test/test_exceptions.py
    # https://github.com/python/cpython/blob/v3.13.1/Lib/test/test_exceptions.py
    def setUp(self):
        self._u_prev = torch._dynamo.config.enable_trace_unittest
        torch._dynamo.config.enable_trace_unittest = True

    def tearDown(self):
        torch._dynamo.config.enable_trace_unittest = self._u_prev

    @make_dynamo_test
    def testChainingAttrs(self):
        e = Exception()
        assert e.__context__ is None
        assert e.__cause__ is None

        e = TypeError()
        assert e.__context__ is None
        assert e.__cause__ is None

        e = MyException()
        assert e.__context__ is None
        assert e.__cause__ is None

    @make_dynamo_test
    def testChainingDescriptors(self):
        try:
            raise Exception  # noqa: TRY002
        except Exception as exc:
            e = exc

        assert e.__context__ is None
        assert e.__cause__ is None
        assert e.__suppress_context__ is False

        e.__context__ = NameError()
        e.__cause__ = None
        assert isinstance(e.__context__, NameError)
        assert e.__cause__ is None
        assert e.__suppress_context__ is True
        e.__suppress_context__ = False
        assert e.__suppress_context__ is False

    @make_dynamo_test
    def test_context_of_exception_in_try_and_finally(self):
        try:
            try:
                te = TypeError(1)
                raise te
            finally:
                ve = ValueError(2)
                raise ve
        except Exception as e:
            exc = e

        assert exc is ve
        assert exc.__context__ is te

    @make_dynamo_test
    def test_context_of_exception_in_except_and_finally(self):
        try:
            try:
                te = TypeError(1)
                raise te
            except Exception:  # noqa: E722
                ve = ValueError(2)
                raise ve  # noqa: B904
            finally:
                oe = OSError(3)
                raise oe
        except Exception as e:
            exc = e

        assert exc is oe
        assert exc.__context__ is ve
        assert exc.__context__.__context__ is te

    @make_dynamo_test
    def test_context_of_exception_in_else_and_finally(self):
        try:
            try:
                pass
            except Exception:  # noqa: E722
                pass
            else:
                ve = ValueError(1)
                raise ve
            finally:
                oe = OSError(2)
                raise oe
        except Exception as e:
            exc = e

        assert exc is oe
        assert exc.__context__ is ve

    @make_dynamo_test
    def test_raise_does_not_create_context_chain_cycle(self):
        A = AssertionError
        B = BytesWarning
        C = ConnectionError

        # Create a context chain:
        # C -> B -> A
        # Then raise A in context of C.
        try:
            try:
                raise A
            except A as a_:
                a = a_
                try:
                    raise B
                except B as b_:
                    b = b_
                    try:
                        raise C
                    except C as c_:
                        c = c_
                        self.assertIsInstance(a, A)
                        self.assertIsInstance(b, B)
                        self.assertIsInstance(c, C)
                        self.assertIsNone(a.__context__)
                        self.assertIs(b.__context__, a)
                        self.assertIs(c.__context__, b)
                        raise a  # noqa: B904
        except A as e:
            exc = e

        # Expect A -> C -> B, without cycle
        self.assertIs(exc, a)
        self.assertIs(a.__context__, c)
        self.assertIs(c.__context__, b)
        self.assertIsNone(b.__context__)

    @make_dynamo_test
    def test_no_hang_on_context_chain_cycle1(self):
        # See issue 25782. Cycle in context chain.

        def cycle():
            try:
                raise ValueError(1)
            except ValueError as ex:
                ex.__context__ = ex
                raise TypeError(2)  # noqa: B904

        try:
            cycle()
        except Exception as e:
            exc = e

        self.assertIsInstance(exc, TypeError)
        self.assertIsInstance(exc.__context__, ValueError)
        self.assertIs(exc.__context__.__context__, exc.__context__)

    @unittest.expectedFailure
    @make_dynamo_test
    def test_no_hang_on_context_chain_cycle2(self):
        # See issue 25782. Cycle at head of context chain.

        A = AssertionError
        B = BytesWarning
        C = ConnectionError

        # Context cycle:
        # +-----------+
        # V           |
        # C --> B --> A
        with self.assertRaises(C) as cm:
            try:
                raise A()  # noqa: RSE102
            except A as _a:
                a = _a
                try:
                    raise B()  # noqa: RSE102
                except B as _b:
                    b = _b
                    try:
                        raise C()  # noqa: RSE102
                    except C as _c:
                        c = _c
                        a.__context__ = c
                        raise c  # noqa: B904

        self.assertIs(cm.exception, c)
        # Verify the expected context chain cycle
        self.assertIs(c.__context__, b)
        self.assertIs(b.__context__, a)
        self.assertIs(a.__context__, c)

    @make_dynamo_test
    def test_no_hang_on_context_chain_cycle3(self):
        # See issue 25782. Longer context chain with cycle.
        A = AssertionError
        B = BytesWarning
        C = ConnectionError
        D = DeprecationWarning
        E = Exception

        # Context cycle:
        #             +-----------+
        #             V           |
        # E --> D --> C --> B --> A
        with self.assertRaises(E) as cm:
            try:
                raise A
            except A as _a:
                a = _a
                try:
                    raise B
                except B as _b:
                    b = _b
                    try:
                        raise C
                    except C as _c:
                        c = _c
                        a.__context__ = c
                        try:
                            raise D
                        except D as _d:
                            d = _d
                            e = E()
                            raise e  # noqa: B904

        self.assertIs(cm.exception, e)
        # Verify the expected context chain cycle
        self.assertIs(e.__context__, d)
        self.assertIs(d.__context__, c)
        self.assertIs(c.__context__, b)
        self.assertIs(b.__context__, a)
        self.assertIs(a.__context__, c)


>>>>>>> 05365e38
instantiate_parametrized_tests(ExceptionTests)


if __name__ == "__main__":
    from torch._dynamo.test_case import run_tests

    run_tests()<|MERGE_RESOLUTION|>--- conflicted
+++ resolved
@@ -882,241 +882,6 @@
         assert exc2.__context__ is None
 
 
-<<<<<<< HEAD
-=======
-class CPythonExceptionTests(torch._dynamo.test_case.TestCase):
-    # Tests taken from CPython source code in cpython/Lib/test/test_exceptions.py
-    # https://github.com/python/cpython/blob/v3.13.1/Lib/test/test_exceptions.py
-    def setUp(self):
-        self._u_prev = torch._dynamo.config.enable_trace_unittest
-        torch._dynamo.config.enable_trace_unittest = True
-
-    def tearDown(self):
-        torch._dynamo.config.enable_trace_unittest = self._u_prev
-
-    @make_dynamo_test
-    def testChainingAttrs(self):
-        e = Exception()
-        assert e.__context__ is None
-        assert e.__cause__ is None
-
-        e = TypeError()
-        assert e.__context__ is None
-        assert e.__cause__ is None
-
-        e = MyException()
-        assert e.__context__ is None
-        assert e.__cause__ is None
-
-    @make_dynamo_test
-    def testChainingDescriptors(self):
-        try:
-            raise Exception  # noqa: TRY002
-        except Exception as exc:
-            e = exc
-
-        assert e.__context__ is None
-        assert e.__cause__ is None
-        assert e.__suppress_context__ is False
-
-        e.__context__ = NameError()
-        e.__cause__ = None
-        assert isinstance(e.__context__, NameError)
-        assert e.__cause__ is None
-        assert e.__suppress_context__ is True
-        e.__suppress_context__ = False
-        assert e.__suppress_context__ is False
-
-    @make_dynamo_test
-    def test_context_of_exception_in_try_and_finally(self):
-        try:
-            try:
-                te = TypeError(1)
-                raise te
-            finally:
-                ve = ValueError(2)
-                raise ve
-        except Exception as e:
-            exc = e
-
-        assert exc is ve
-        assert exc.__context__ is te
-
-    @make_dynamo_test
-    def test_context_of_exception_in_except_and_finally(self):
-        try:
-            try:
-                te = TypeError(1)
-                raise te
-            except Exception:  # noqa: E722
-                ve = ValueError(2)
-                raise ve  # noqa: B904
-            finally:
-                oe = OSError(3)
-                raise oe
-        except Exception as e:
-            exc = e
-
-        assert exc is oe
-        assert exc.__context__ is ve
-        assert exc.__context__.__context__ is te
-
-    @make_dynamo_test
-    def test_context_of_exception_in_else_and_finally(self):
-        try:
-            try:
-                pass
-            except Exception:  # noqa: E722
-                pass
-            else:
-                ve = ValueError(1)
-                raise ve
-            finally:
-                oe = OSError(2)
-                raise oe
-        except Exception as e:
-            exc = e
-
-        assert exc is oe
-        assert exc.__context__ is ve
-
-    @make_dynamo_test
-    def test_raise_does_not_create_context_chain_cycle(self):
-        A = AssertionError
-        B = BytesWarning
-        C = ConnectionError
-
-        # Create a context chain:
-        # C -> B -> A
-        # Then raise A in context of C.
-        try:
-            try:
-                raise A
-            except A as a_:
-                a = a_
-                try:
-                    raise B
-                except B as b_:
-                    b = b_
-                    try:
-                        raise C
-                    except C as c_:
-                        c = c_
-                        self.assertIsInstance(a, A)
-                        self.assertIsInstance(b, B)
-                        self.assertIsInstance(c, C)
-                        self.assertIsNone(a.__context__)
-                        self.assertIs(b.__context__, a)
-                        self.assertIs(c.__context__, b)
-                        raise a  # noqa: B904
-        except A as e:
-            exc = e
-
-        # Expect A -> C -> B, without cycle
-        self.assertIs(exc, a)
-        self.assertIs(a.__context__, c)
-        self.assertIs(c.__context__, b)
-        self.assertIsNone(b.__context__)
-
-    @make_dynamo_test
-    def test_no_hang_on_context_chain_cycle1(self):
-        # See issue 25782. Cycle in context chain.
-
-        def cycle():
-            try:
-                raise ValueError(1)
-            except ValueError as ex:
-                ex.__context__ = ex
-                raise TypeError(2)  # noqa: B904
-
-        try:
-            cycle()
-        except Exception as e:
-            exc = e
-
-        self.assertIsInstance(exc, TypeError)
-        self.assertIsInstance(exc.__context__, ValueError)
-        self.assertIs(exc.__context__.__context__, exc.__context__)
-
-    @unittest.expectedFailure
-    @make_dynamo_test
-    def test_no_hang_on_context_chain_cycle2(self):
-        # See issue 25782. Cycle at head of context chain.
-
-        A = AssertionError
-        B = BytesWarning
-        C = ConnectionError
-
-        # Context cycle:
-        # +-----------+
-        # V           |
-        # C --> B --> A
-        with self.assertRaises(C) as cm:
-            try:
-                raise A()  # noqa: RSE102
-            except A as _a:
-                a = _a
-                try:
-                    raise B()  # noqa: RSE102
-                except B as _b:
-                    b = _b
-                    try:
-                        raise C()  # noqa: RSE102
-                    except C as _c:
-                        c = _c
-                        a.__context__ = c
-                        raise c  # noqa: B904
-
-        self.assertIs(cm.exception, c)
-        # Verify the expected context chain cycle
-        self.assertIs(c.__context__, b)
-        self.assertIs(b.__context__, a)
-        self.assertIs(a.__context__, c)
-
-    @make_dynamo_test
-    def test_no_hang_on_context_chain_cycle3(self):
-        # See issue 25782. Longer context chain with cycle.
-        A = AssertionError
-        B = BytesWarning
-        C = ConnectionError
-        D = DeprecationWarning
-        E = Exception
-
-        # Context cycle:
-        #             +-----------+
-        #             V           |
-        # E --> D --> C --> B --> A
-        with self.assertRaises(E) as cm:
-            try:
-                raise A
-            except A as _a:
-                a = _a
-                try:
-                    raise B
-                except B as _b:
-                    b = _b
-                    try:
-                        raise C
-                    except C as _c:
-                        c = _c
-                        a.__context__ = c
-                        try:
-                            raise D
-                        except D as _d:
-                            d = _d
-                            e = E()
-                            raise e  # noqa: B904
-
-        self.assertIs(cm.exception, e)
-        # Verify the expected context chain cycle
-        self.assertIs(e.__context__, d)
-        self.assertIs(d.__context__, c)
-        self.assertIs(c.__context__, b)
-        self.assertIs(b.__context__, a)
-        self.assertIs(a.__context__, c)
-
-
->>>>>>> 05365e38
 instantiate_parametrized_tests(ExceptionTests)
 
 
