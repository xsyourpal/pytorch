// Original TunableOp is from onnxruntime.
// https://github.com/microsoft/onnxruntime/blob/main/onnxruntime/core/framework/tunable.h
// https://github.com/microsoft/onnxruntime/tree/main/onnxruntime/core/providers/rocm/tunable
// Copyright (c) Microsoft Corporation.
// Licensed under the MIT license.
//
// Adapting TunableOp into PyTorch
// Copyright (c) Advanced Micro Devices, Inc.
//
#pragma once

#include <string>
#include <c10/core/ScalarType.h>

#include <ATen/cuda/tunable/TunableOp.h>
#include <ATen/cuda/CUDABlas.h>
#include <ATen/cuda/Exceptions.h>
#include <c10/util/StringUtil.h>

#ifndef AT_PER_OPERATOR_HEADERS
#include <ATen/Functions.h>
#include <ATen/NativeFunctions.h>
#else
#include <ATen/ops/allclose.h>
#include <ATen/ops/from_blob.h>
#endif
#include <ATen/OpMathType.h>
#include <fmt/printf.h>

namespace at::cuda::tunable {

enum class BlasOp {
  N = 0,
  T = 1
};

inline char BlasOpToString(BlasOp op) {
  switch (op) {
    case BlasOp::N:
      return 'N';
    case BlasOp::T:
      return 'T';
  }
  TORCH_CHECK(false, "unrecognized BlasOp");
  return 'N';
}

namespace detail {

static bool NumericalCheck(ScalarType dtype, void* c, void* other_c, int64_t size) {
  auto options = at::TensorOptions().dtype(dtype).device(at::kCUDA);
  // comparison done as 1D tensor
  at::Tensor ref = at::from_blob(c,       {size}, options);
  at::Tensor oth = at::from_blob(other_c, {size}, options);
  at::Tensor ref_float = ref.to(at::kFloat);
  at::Tensor oth_float = oth.to(at::kFloat);
  std::vector<double> atols{1e-1, 1e-2, 1e-3, 1e-4, 1e-5};
  std::vector<double> rtols{1e-1, 1e-2, 1e-3, 1e-4, 1e-5};
  double last_succeed_atol = 1;
  double last_succeed_rtol = 1;
  for (auto& atol : atols) {
    for (auto& rtol : rtols) {
      if (at::allclose(ref_float, oth_float, rtol, atol)) {
        last_succeed_atol = atol;
        last_succeed_rtol = rtol;
      }
    }
  }
  if (last_succeed_atol == 1) {
    return false;
  }
  else {
    TUNABLE_LOG3("├──verify numerics: atol=", last_succeed_atol, ", rtol=", last_succeed_rtol);
  }

  return true;
}

}

// Note on GetSizeA et al.
// Tensors can be dense or arbitrarily strided. We only need our copies to be large enough.
// Our copies must be at least as large as the m n k shapes dictate, but could be larger
// depending on the lda ldb ldc values. Similarly for the batched case.

template <typename T>
struct GemmParams : OpParams {
  GemmParams() = default;

  std::string Signature() const override {
    return fmt::sprintf("%c%c_%ld_%ld_%ld_ld_%ld_%ld_%ld", transa, transb, m, n, k, lda, ldb, ldc);
  }

  size_t GetSizeA() const {
    size_t size_stride = lda * ((transa == 'n' || transa == 'N') ? k : m);
    size_t size_dense = m * k;
    return sizeof(T) * (size_stride > size_dense ? size_stride : size_dense);
  }

  size_t GetSizeB() const {
    size_t size_stride = ldb * ((transb == 'n' || transb == 'N') ? n : k);
    size_t size_dense = k * n;
    return sizeof(T) * (size_stride > size_dense ? size_stride : size_dense);
  }

  size_t GetSizeC() const {
    size_t size_stride = ldc * n;
    size_t size_dense = m * n;
    return sizeof(T) * (size_stride > size_dense ? size_stride : size_dense);
  }

  size_t GetSize(bool duplicate_inputs) const {
    size_t size = GetSizeC();
    if (duplicate_inputs) {
      size += GetSizeA();
      size += GetSizeB();
    }
    return size;
  }

  GemmParams* DeepCopy(bool duplicate_inputs) const {
    GemmParams* copy = new GemmParams;
    *copy = *this;
    c10::DeviceIndex device = 0;
    AT_CUDA_CHECK(c10::cuda::GetDevice(&device));
    size_t c_size = GetSizeC();
    copy->c = static_cast<T*>(c10::cuda::CUDACachingAllocator::raw_alloc(c_size));
    AT_CUDA_CHECK(c10::cuda::CUDACachingAllocator::memcpyAsync(
        copy->c, device, c, device, c_size, getCurrentCUDAStream(device), true));
    if (duplicate_inputs) {
      size_t a_size = GetSizeA();
      size_t b_size = GetSizeB();
      copy->a = static_cast<const T*>(c10::cuda::CUDACachingAllocator::raw_alloc(a_size));
      copy->b = static_cast<const T*>(c10::cuda::CUDACachingAllocator::raw_alloc(b_size));
      copy->duplicate_inputs_ = true;
    }
    return copy;
  }

  // only call on object returned by DeepCopy
  void Delete() {
    c10::cuda::CUDACachingAllocator::raw_delete(c);
    if (duplicate_inputs_) {
      // NOLINTNEXTLINE(*const-cast*)
      c10::cuda::CUDACachingAllocator::raw_delete(const_cast<T*>(a));
      // NOLINTNEXTLINE(*const-cast*)
      c10::cuda::CUDACachingAllocator::raw_delete(const_cast<T*>(b));
    }
  }

  TuningStatus NumericalCheck(GemmParams<T> *other) {
    auto c_dtype = c10::CppTypeToScalarType<T>::value;
    return detail::NumericalCheck(c_dtype, c, other->c, GetSizeC()/sizeof(T)) ? OK : FAIL;
  }

  char transa{};
  char transb{};
  int64_t m{};
  int64_t n{};
  int64_t k{};
  at::opmath_type<T> alpha;
  const T* a{};
  int64_t lda{};
  const T* b{};
  int64_t ldb{};
  at::opmath_type<T> beta;
  T* c{};
  int64_t ldc{};
private:
  bool duplicate_inputs_{false};
};

template <typename T>
struct GemmAndBiasParams : OpParams {
  std::string Signature() const override {
    return fmt::sprintf("%c%c_%ld_%ld_%ld_ld_%ld_%ld_%ld", transa, transb, m, n, k, lda, ldb, ldc);
  }

  size_t GetSizeA() const {
    size_t size_stride = lda * ((transa == 'n' || transa == 'N') ? k : m);
    size_t size_dense = m * k;
    return sizeof(T) * (size_stride > size_dense ? size_stride : size_dense);
  }

  size_t GetSizeB() const {
    size_t size_stride = ldb * ((transb == 'n' || transb == 'N') ? n : k);
    size_t size_dense = k * n;
    return sizeof(T) * (size_stride > size_dense ? size_stride : size_dense);
  }

  size_t GetSizeC() const {
    size_t size_stride = ldc * n;
    size_t size_dense = m * n;
    return sizeof(T) * (size_stride > size_dense ? size_stride : size_dense);
  }

  size_t GetSize(bool duplicate_inputs) const {
    size_t size = GetSizeC();
    if (duplicate_inputs) {
      size += GetSizeA();
      size += GetSizeB();
    }
    return size;
  }

  GemmAndBiasParams* DeepCopy(bool duplicate_inputs) const {
    GemmAndBiasParams* copy = new GemmAndBiasParams;
    *copy = *this;
    c10::DeviceIndex device = 0;
    AT_CUDA_CHECK(c10::cuda::GetDevice(&device));
    size_t c_size = GetSizeC();
    copy->c = static_cast<T*>(c10::cuda::CUDACachingAllocator::raw_alloc(c_size));
    AT_CUDA_CHECK(c10::cuda::CUDACachingAllocator::memcpyAsync(
        copy->c, device, c, device, c_size, getCurrentCUDAStream(device), true));
    if (duplicate_inputs) {
      size_t a_size = GetSizeA();
      size_t b_size = GetSizeB();
      copy->a = static_cast<const T*>(c10::cuda::CUDACachingAllocator::raw_alloc(a_size));
      copy->b = static_cast<const T*>(c10::cuda::CUDACachingAllocator::raw_alloc(b_size));
      copy->duplicate_inputs_ = true;
    }
    return copy;
  }

  // only call on object returned by DeepCopy
  void Delete() {
    c10::cuda::CUDACachingAllocator::raw_delete(c);
    if (duplicate_inputs_) {
      // NOLINTNEXTLINE(*const-cast)
      c10::cuda::CUDACachingAllocator::raw_delete(const_cast<T*>(a));
      // NOLINTNEXTLINE(*const-cast)
      c10::cuda::CUDACachingAllocator::raw_delete(const_cast<T*>(b));
    }
  }

  TuningStatus NumericalCheck(GemmAndBiasParams<T> *other) {
    auto c_dtype = c10::CppTypeToScalarType<T>::value;
    return detail::NumericalCheck(c_dtype, c, other->c, GetSizeC()/sizeof(T)) ? OK : FAIL;
  }

  char transa{};
  char transb{};
  int64_t m{};
  int64_t n{};
  int64_t k{};
  at::opmath_type<T> alpha{};
  const T* a{};
  int64_t lda{};
  const T* b{};
  int64_t ldb{};
  T* c{};
  int64_t ldc{};
  const T* bias{};
  at::cuda::blas::GEMMAndBiasActivationEpilogue activation{};
private:
  bool duplicate_inputs_{false};
};

template <typename T>
struct GemmStridedBatchedParams : OpParams {
  std::string Signature() const override {
    return fmt::sprintf("%c%c_%ld_%ld_%ld_B_%ld_ld_%ld_%ld_%ld", transa, transb, m, n, k, batch, lda, ldb, ldc);
  }

  size_t GetSizeA() const {
    size_t size_stride = stride_a * batch;
    size_t size_dense = m * k * batch;
    return sizeof(T) * (size_stride > size_dense ? size_stride : size_dense);
  }

  size_t GetSizeB() const {
    size_t size_stride = stride_b * batch;
    size_t size_dense = k * n * batch;
    return sizeof(T) * (size_stride > size_dense ? size_stride : size_dense);
  }

  size_t GetSizeC() const {
    size_t size_stride = stride_c * batch;
    size_t size_dense = m * n * batch;
    return sizeof(T) * (size_stride > size_dense ? size_stride : size_dense);
  }

  size_t GetSize(bool duplicate_inputs) const {
    size_t size = GetSizeC();
    if (duplicate_inputs) {
      size += GetSizeA();
      size += GetSizeB();
    }
    return size;
  }

  GemmStridedBatchedParams* DeepCopy(bool duplicate_inputs) const {
    GemmStridedBatchedParams* copy = new GemmStridedBatchedParams;
    *copy = *this;
    c10::DeviceIndex device = 0;
    AT_CUDA_CHECK(c10::cuda::GetDevice(&device));
    size_t c_size = GetSizeC();
    copy->c = static_cast<T*>(c10::cuda::CUDACachingAllocator::raw_alloc(c_size));
    AT_CUDA_CHECK(c10::cuda::CUDACachingAllocator::memcpyAsync(
        copy->c, device, c, device, c_size, getCurrentCUDAStream(device), true));
    if (duplicate_inputs) {
      size_t a_size = GetSizeA();
      size_t b_size = GetSizeB();
      // NOLINTNEXTLINE(*const-cast*)
      copy->a = static_cast<const T*>(c10::cuda::CUDACachingAllocator::raw_alloc(a_size));
      // NOLINTNEXTLINE(*const-cast*)
      copy->b = static_cast<const T*>(c10::cuda::CUDACachingAllocator::raw_alloc(b_size));
      copy->duplicate_inputs_ = true;
    }
    return copy;
  }

  // only call on object returned by DeepCopy
  void Delete() {
    c10::cuda::CUDACachingAllocator::raw_delete(c);
    if (duplicate_inputs_) {
      // NOLINTNEXTLINE(*const-cast*)
      c10::cuda::CUDACachingAllocator::raw_delete(const_cast<T*>(a));
      // NOLINTNEXTLINE(*const-cast*)
      c10::cuda::CUDACachingAllocator::raw_delete(const_cast<T*>(b));
    }
  }

  TuningStatus NumericalCheck(GemmStridedBatchedParams<T> *other) {
    auto c_dtype = c10::CppTypeToScalarType<T>::value;
    return detail::NumericalCheck(c_dtype, c, other->c, GetSizeC()/sizeof(T)) ? OK : FAIL;
  }

  char transa{};
  char transb{};
  int64_t m{};
  int64_t n{};
  int64_t k{};
  at::opmath_type<T> alpha{};
  const T* a{};
  int64_t lda{};
  int64_t stride_a{};
  const T* b{};
  int64_t ldb{};
  int64_t stride_b{};
  at::opmath_type<T> beta;
  T* c{};
  int64_t ldc{};
  int64_t stride_c{};
  int64_t batch{};
private:
  bool duplicate_inputs_{false};
};

template <typename T>
struct ScaledGemmParams : OpParams {
  ScaledGemmParams() = default;

  std::string Signature() const override {
<<<<<<< HEAD
    return fmt::sprintf("%c%c_%ld_%ld_%ld_ld_%ld_%ld_%ld", transa, transb, m, n, k, lda, ldb, ldc);
=======
    // In Blas.cpp, code defaults to a bias_dtype of Half even when there is no bias vector.
    // Search for this line::
    // params.bias_dtype = bias ? bias->scalar_type() : isFloat8Type(out_dtype_) ? at::ScalarType::Half : out_dtype_;
    //
    // In TunableOp, we must distinguish in param signature these two cases: with and without a bias vector.
    return fmt::sprintf("%c%c_%ld_%ld_%ld_ld_%ld_%ld_%ld_rw_%d_bias_%s",
      transa, transb, m, n, k, lda, ldb, ldc, use_rowwise,
      bias_ptr == nullptr ? "None" : at::toString(bias_dtype));
>>>>>>> f2221b2f
  }

  size_t GetSizeA() const {
    size_t size_stride = lda * ((transa == 'n' || transa == 'N') ? k : m);
    size_t size_dense = m * k;
    return sizeof(T) * (size_stride > size_dense ? size_stride : size_dense);
  }

  size_t GetSizeB() const {
    size_t size_stride = ldb * ((transb == 'n' || transb == 'N') ? n : k);
    size_t size_dense = k * n;
    return sizeof(T) * (size_stride > size_dense ? size_stride : size_dense);
  }

  size_t GetSizeC() const {
    size_t size_stride = ldc * n;
    size_t size_dense = m * n;
    return sizeof(T) * (size_stride > size_dense ? size_stride : size_dense);
  }

  size_t GetSize(bool duplicate_inputs) const {
    size_t size = GetSizeC();
    if (duplicate_inputs) {
      size += GetSizeA();
      size += GetSizeB();
    }
    return size;
  }

  ScaledGemmParams* DeepCopy(bool duplicate_inputs) const {
    ScaledGemmParams* copy = new ScaledGemmParams;
    *copy = *this;
    c10::DeviceIndex device = 0;
    AT_CUDA_CHECK(c10::cuda::GetDevice(&device));
    size_t c_size = GetSizeC();
    copy->c = c10::cuda::CUDACachingAllocator::raw_alloc(c_size);
    AT_CUDA_CHECK(c10::cuda::CUDACachingAllocator::memcpyAsync(
        copy->c, device, c, device, c_size, getCurrentCUDAStream(device), true));
    if (duplicate_inputs) {
      size_t a_size = GetSizeA();
      size_t b_size = GetSizeB();
      copy->a = c10::cuda::CUDACachingAllocator::raw_alloc(a_size);
      copy->b = c10::cuda::CUDACachingAllocator::raw_alloc(b_size);
      copy->duplicate_inputs_ = true;
    }
    return copy;
  }

  // only call on object returned by DeepCopy
  void Delete() {
    c10::cuda::CUDACachingAllocator::raw_delete(c);
    if (duplicate_inputs_) {
      // NOLINTNEXTLINE(*const-cast*)
      c10::cuda::CUDACachingAllocator::raw_delete(const_cast<void*>(a));
      // NOLINTNEXTLINE(*const-cast*)
      c10::cuda::CUDACachingAllocator::raw_delete(const_cast<void*>(b));
    }
  }

  TuningStatus NumericalCheck(ScaledGemmParams<T> *other) {
    return detail::NumericalCheck(c_dtype, c, other->c, GetSizeC()/sizeof(T)) ? OK : FAIL;
  }

  char transa{};
  char transb{};
  int64_t m{};
  int64_t n{};
  int64_t k{};
  const void* a{};
  const void* a_scale_ptr{};
  int64_t lda{};
  ScalarType a_dtype{};
  ScalarType a_scale_dtype{};
  const void* b{};
  const void* b_scale_ptr{};
  int64_t ldb{};
  ScalarType b_dtype{};
  ScalarType b_scale_dtype{};
  const void* bias_ptr{};
  ScalarType bias_dtype{};
  void* c{};
  const void* c_scale_ptr{};
  int64_t ldc{};
  ScalarType c_dtype{};
  void* amax_ptr{};
  bool use_fast_accum{};
  bool use_rowwise{};
private:
  bool duplicate_inputs_{false};
};

} // namespace at::cuda::tunable<|MERGE_RESOLUTION|>--- conflicted
+++ resolved
@@ -43,6 +43,201 @@
   }
   TORCH_CHECK(false, "unrecognized BlasOp");
   return 'N';
+}
+
+template <typename T>
+inline const char* BLASTypeName(T v) {
+  return "unknown";
+}
+
+template <>
+inline const char* BLASTypeName(float v) {
+  return "f32_r";
+}
+
+template <>
+inline const char* BLASTypeName(double v) {
+  return "f64_r";
+}
+
+template <>
+inline const char* BLASTypeName(BFloat16 v) {
+  return "bf16_r";
+}
+
+template <>
+inline const char* BLASTypeName(Half v) {
+  return "f16_r";
+}
+
+//https://github.com/ROCm/hipBLASLt/blob/develop/library/src/include/auxiliary.hpp#L175
+template <>
+inline const char* BLASTypeName(Float8_e4m3fn v) {
+  return "f8_r";
+}
+
+template <>
+inline const char* BLASTypeName(Float8_e5m2 v) {
+  return "bf8_r";
+}
+
+template <>
+inline const char* BLASTypeName(Float8_e4m3fnuz v) {
+  return "f8_fnuz_r";
+}
+
+template <>
+inline const char* BLASTypeName(Float8_e5m2fnuz v) {
+  return "bf8_fnuz_r";
+}
+
+template <>
+inline const char* BLASTypeName(c10::complex<double> v) {
+  return "f64_r";
+}
+
+template <>
+inline const char* BLASTypeName(c10::complex<float> v) {
+  return "f32_r";
+}
+
+inline std::string ScalarTypeToBLASType(c10::ScalarType scalar_type) {
+  std::string BLASType;
+  switch (scalar_type) {
+    case c10::ScalarType::Float:{
+      BLASType = "f32_r";
+      break;
+    }
+    case c10::ScalarType::Double:{
+      BLASType = "f64_r";
+      break;
+    }
+    case c10::ScalarType::BFloat16:{
+      BLASType = "bf16_r";
+      break;
+    }
+    case c10::ScalarType::Half: {
+      BLASType = "f16_r";
+      break;
+    }
+    case c10::ScalarType::Float8_e4m3fn: {
+      BLASType = "f8_r";
+      break;
+    }
+    case c10::ScalarType::Float8_e5m2: {
+      BLASType = "bf8_r";
+      break;
+    }
+    case c10::ScalarType::Float8_e4m3fnuz: {
+      BLASType = "f8_fnuz_r";
+      break;
+    }
+    case c10::ScalarType::Float8_e5m2fnuz: {
+      BLASType = "bf8_fnuz_r";
+      break;
+    }
+    case c10::ScalarType::ComplexFloat:{
+      BLASType = "f32_c";
+      break;
+    }
+    case c10::ScalarType::ComplexDouble:{
+      BLASType = "f64_c";
+      break;
+    }
+    default:
+      BLASType = "unknown";
+  }
+  return BLASType;
+}
+
+// Similar to Compute Type in GemmRocblas.h
+template <typename T>
+inline std::string ComputeTypeFor() {
+  return "Unknown ComputeType";
+}
+
+// This is a union of the compute types for
+// ROCBLAS and hipBLASLt.
+template <>
+inline std::string ComputeTypeFor<float>() {
+  if (!at::globalContext().allowTF32CuBLAS()) {
+    return "f32_r";
+  } else {
+    return "xf32_r";
+  }
+}
+
+template <>
+inline std::string ComputeTypeFor<double>() {
+  return "f64_r";
+}
+
+template <>
+inline std::string ComputeTypeFor<Half>() {
+  return "f32_r";
+}
+
+template <>
+inline std::string ComputeTypeFor<BFloat16>() {
+  return "f32_r";
+}
+
+template <>
+inline std::string ComputeTypeFor<c10::complex<float>>() {
+  return "f32_c";
+}
+
+template <>
+inline std::string ComputeTypeFor<c10::complex<double>>() {
+  return "f64_c";
+}
+
+template <>
+inline std::string ComputeTypeFor<Float8_e4m3fn>() {
+  return "f32_r";
+}
+
+template <>
+inline std::string ComputeTypeFor<Float8_e5m2>() {
+  return "f32_r";
+}
+
+template <>
+inline std::string ComputeTypeFor<Float8_e4m3fnuz>() {
+  return "f32_r";
+}
+
+template <>
+inline std::string ComputeTypeFor<Float8_e5m2fnuz>() {
+  return "f32_r";
+}
+
+// Convert opmath_type<T> to string
+template <typename T>
+inline std::string to_string_opmath(const at::opmath_type<T>& value) {
+    if constexpr (std::is_same_v<at::opmath_type<T>, c10::complex<float>> ||
+                  std::is_same_v<at::opmath_type<T>, c10::complex<double>>) {
+        return fmt::format("({:.4f}, {:.4f})", value.real(), value.imag());
+    } else {
+        return fmt::format("{:.4f}", value);
+    }
+}
+
+// convert activation epilogue to string
+inline std::string to_string_epilogue(const at::cuda::blas::GEMMAndBiasActivationEpilogue& value) {
+  switch (value) {
+    case at::cuda::blas::GEMMAndBiasActivationEpilogue::None:
+      return std::string("None");
+      break;
+    case at::cuda::blas::GEMMAndBiasActivationEpilogue::RELU:
+      return std::string("RELU");
+      break;
+    case cuda::blas::GEMMAndBiasActivationEpilogue::GELU:
+      return std::string("GELU");
+      break;
+    default:
+      return std::string("unknown");
+  }
 }
 
 namespace detail {
@@ -87,6 +282,15 @@
 struct GemmParams : OpParams {
   GemmParams() = default;
 
+  std::string BLASSignature() const override {
+    std::string alpha_str = to_string_opmath<T>(alpha);
+    std::string beta_str = to_string_opmath<T>(beta);
+    return fmt::sprintf("- { function: matmul, M: %ld, N: %ld, K: %ld, lda: %ld, ldb: %ld, ldc: %ld, ldd: %ld, stride_a: 0, stride_b: 0, stride_c: 0, stride_d: 0, "
+      "alpha: %s, beta: %s, transA: %c, transB: %c, batch_count: 1, a_type: %s, b_type: %s, c_type: %s, d_type: %s, scale_type: %s, bias_type: %s, compute_type: %s }",
+      m, n, k, lda, ldb, ldc, ldc, alpha_str, beta_str, transa, transb,
+      BLASTypeName<T>(T{}), BLASTypeName<T>(T{}), BLASTypeName<T>(T{}), BLASTypeName<T>(T{}), ComputeTypeFor<T>(), ComputeTypeFor<T>(), ComputeTypeFor<T>());
+  }
+
   std::string Signature() const override {
     return fmt::sprintf("%c%c_%ld_%ld_%ld_ld_%ld_%ld_%ld", transa, transb, m, n, k, lda, ldb, ldc);
   }
@@ -172,6 +376,15 @@
 
 template <typename T>
 struct GemmAndBiasParams : OpParams {
+  std::string BLASSignature() const override {
+    std::string alpha_str = to_string_opmath<T>(alpha);
+    std::string activation_str = to_string_epilogue(activation);
+    return fmt::sprintf("- { function: matmul, M: %ld, N: %ld, K: %ld, lda: %ld, ldb: %ld, ldc: %ld, ldd: %ld, stride_a: 0, stride_b: 0, stride_c: 0, stride_d: 0, "
+      "alpha: %s, transA: %c, transB: %c, batch_count: 1, a_type: %s, b_type: %s, c_type: %s, d_type: %s, activation: %s, bias_type: %s, scale_type: %s, compute_type: %s }",
+      m, n, k, lda, ldb, ldc, ldc, alpha_str, transa, transb,
+      BLASTypeName<T>(T{}), BLASTypeName<T>(T{}), BLASTypeName<T>(T{}), BLASTypeName<T>(T{}), activation_str, BLASTypeName<T>(T{}), ComputeTypeFor<T>(), ComputeTypeFor<T>(), ComputeTypeFor<T>());
+  }
+
   std::string Signature() const override {
     return fmt::sprintf("%c%c_%ld_%ld_%ld_ld_%ld_%ld_%ld", transa, transb, m, n, k, lda, ldb, ldc);
   }
@@ -258,6 +471,15 @@
 
 template <typename T>
 struct GemmStridedBatchedParams : OpParams {
+  std::string BLASSignature() const override {
+    std::string alpha_str = to_string_opmath<T>(alpha);
+    std::string beta_str = to_string_opmath<T>(beta);
+    return fmt::sprintf("- { function: matmul, M: %ld, N: %ld, K: %ld, lda: %ld, ldb: %ld, ldc: %ld, ldd: %ld, stride_a: %ld, stride_b: %ld, stride_c: %ld, stride_d: %ld, "
+      "alpha: %s, beta: %s, transA: %c, transB: %c, batch_count: %ld, a_type: %s, b_type: %s, c_type: %s, d_type: %s, scale_type: %s, compute_type: %s }",
+      m, n, k, lda, ldb, ldc, ldc, stride_a, stride_b, stride_c, stride_c, alpha_str, beta_str, transa, transb, batch,
+      BLASTypeName<T>(T{}), BLASTypeName<T>(T{}), BLASTypeName<T>(T{}), BLASTypeName<T>(T{}), ComputeTypeFor<T>(), ComputeTypeFor<T>());
+  }
+
   std::string Signature() const override {
     return fmt::sprintf("%c%c_%ld_%ld_%ld_B_%ld_ld_%ld_%ld_%ld", transa, transb, m, n, k, batch, lda, ldb, ldc);
   }
@@ -351,10 +573,16 @@
 struct ScaledGemmParams : OpParams {
   ScaledGemmParams() = default;
 
+  std::string BLASSignature() const override {
+    // Excluding use_fast_accum and use_rowise booleans for now
+    return fmt::sprintf("- { function: matmul, M: %ld, N: %ld, K: %ld, lda: %ld, ldb: %ld, ldc: %ld, ldd: %ld, stride_a: 0, stride_b: 0, stride_c: 0, stride_d: 0, "
+      "transA: %c, transB: %c, batch_count: 1, scaleA: f32_r, scaleB: f32_r, a_type: %s, b_type: %s, c_type: %s, d_type: %s, bias_type: %s, scale_type: %s, compute_type: %s }",
+      m, n, k, lda, ldb, ldc, ldc, transa, transb,
+      ScalarTypeToBLASType(a_dtype), ScalarTypeToBLASType(b_dtype), ScalarTypeToBLASType(c_dtype), ScalarTypeToBLASType(c_dtype), ScalarTypeToBLASType(bias_dtype),
+      ComputeTypeFor<T>(), ComputeTypeFor<T>());
+  }
+
   std::string Signature() const override {
-<<<<<<< HEAD
-    return fmt::sprintf("%c%c_%ld_%ld_%ld_ld_%ld_%ld_%ld", transa, transb, m, n, k, lda, ldb, ldc);
-=======
     // In Blas.cpp, code defaults to a bias_dtype of Half even when there is no bias vector.
     // Search for this line::
     // params.bias_dtype = bias ? bias->scalar_type() : isFloat8Type(out_dtype_) ? at::ScalarType::Half : out_dtype_;
@@ -363,7 +591,6 @@
     return fmt::sprintf("%c%c_%ld_%ld_%ld_ld_%ld_%ld_%ld_rw_%d_bias_%s",
       transa, transb, m, n, k, lda, ldb, ldc, use_rowwise,
       bias_ptr == nullptr ? "None" : at::toString(bias_dtype));
->>>>>>> f2221b2f
   }
 
   size_t GetSizeA() const {
