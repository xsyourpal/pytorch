--- conflicted
+++ resolved
@@ -2412,18 +2412,10 @@
             }
 
             # iterate over unbound strides in sorted order
-<<<<<<< HEAD
-            val_list = sorted(
-                [(ex_stride[i], i) for i in range(len(stride)) if stride[i] is None],
-                key=lambda tup: (
-                    # Order nested int by their coefficients.
-                    # 1 here to order nested int after non-nested int.
-=======
             def _nested_int_aware_sort(tup):
                 return (
                     # Order nested ints by their coefficients.
                     # 1 here to order nested ints after non-nested-ints.
->>>>>>> 60cd2a43
                     (1, tup[0].node.nested_int_coeff(), tup[1]) if is_nested_int(tup[0])
                     else (0, *tup)
                 )
