--- conflicted
+++ resolved
@@ -22,19 +22,11 @@
     utils as dynamo_utils,
 )
 from torch._dynamo.utils import (
-<<<<<<< HEAD
-    counters,
-    detect_fake_mode,
-    lazy_format_graph_code,
-    optimus_scuba_log,
-)
-=======
     detect_fake_mode,
     flatten_graph_inputs,
     lazy_format_graph_code,
 )
 from torch._functorch import config as functorch_config
->>>>>>> f34905f6
 from torch._functorch.aot_autograd import aot_export_module, make_boxed_func
 from torch._inductor.codecache import code_hash, CompiledFxGraph, FxGraphCache
 from torch._inductor.cudagraph_utils import BoxedDeviceIndex, get_placeholders
@@ -44,12 +36,8 @@
 from torch._logging import trace_structured
 from torch._ops import OpOverload
 from torch._subclasses.fake_tensor import FakeTensor
-<<<<<<< HEAD
-from torch._utils_internal import signpost_event
-=======
 from torch._utils_internal import compiletime_strobelight_meta
 from torch.fx.experimental.symbolic_shapes import free_unbacked_symbols
->>>>>>> f34905f6
 from torch.fx.passes.fake_tensor_prop import FakeTensorProp
 
 from .._dynamo.backends.common import aot_autograd
@@ -85,18 +73,6 @@
 ALIGNMENT = 16
 
 
-<<<<<<< HEAD
-@dataclasses.dataclass
-class BoxedDeviceIndex:
-    value: Optional[int]
-
-    def set(self, device_idx):
-        assert device_idx is None or isinstance(device_idx, int)
-        self.value = device_idx
-
-
-=======
->>>>>>> f34905f6
 # copy_ fails when trying to write to tensors with memory overlap,
 # for expanded dimensions (a dimension which used to have size 1 -> ?)
 # we can select one element from that dimension and write to it
@@ -171,16 +147,6 @@
             attr_kind=_AttrKind.BUFFER,
         )
 
-<<<<<<< HEAD
-    placeholder_nodes = [node for node in gm.graph.nodes if node.op == "placeholder"]
-    lifted_inputs = []
-    for node in placeholder_nodes:
-        node_name = node.name
-        if node_name in graph_signature.inputs_to_parameters:
-            lifted_inputs.append(graph_signature.inputs_to_parameters[node_name])
-        elif node_name in graph_signature.inputs_to_buffers:
-            lifted_inputs.append(graph_signature.inputs_to_buffers[node_name])
-=======
     placeholder_nodes = gm.graph.find_nodes(op="placeholder")
     lifted_inputs = []
 
@@ -200,7 +166,6 @@
             gm.meta[
                 get_cloned_parameter_buffer_name(buffer_name)
             ] = clone_preserve_strides(state_dict[buffer_name])
->>>>>>> f34905f6
         else:
             assert node_name in graph_signature.user_inputs
             lifted_inputs.append(None)
@@ -228,9 +193,6 @@
 
 
 def _get_subgraph_names(gm):
-<<<<<<< HEAD
-    for node in gm.graph.nodes:
-=======
     for node in sorted(
         itertools.chain(
             gm.graph.find_nodes(op="call_function", target=torch.ops.higher_order.cond),
@@ -239,7 +201,6 @@
             ),
         )
     ):
->>>>>>> f34905f6
         if node.target == torch.ops.higher_order.cond:
             true_subgraph_name = node.args[1].name
             false_subgraph_name = node.args[2].name
@@ -552,20 +513,7 @@
             if isinstance(t, torch.Tensor)
         )
 
-<<<<<<< HEAD
-        from torch._inductor.cudagraph_utils import check_for_mutation
-
-        has_mutation_str = check_for_mutation(gm, compiled_graph, num_fixed)
-        has_mutation = has_mutation_str is not None
-
-        if has_mutation:
-            compiled_graph.disabled_cudagraphs_reason = has_mutation_str
-
         cudagraph_tests = [
-            (not has_mutation, "mutated inputs"),
-=======
-        cudagraph_tests = [
->>>>>>> f34905f6
             (not has_incompatible_cudagraph_ops(gm), "incompatible ops"),
             (not complex_memory_overlap_inputs, "complex memory overlap"),
             (
@@ -730,15 +678,6 @@
         trace_structured(
             "inductor_post_grad_graph",
             payload_fn=lambda: gm.print_readable(print_output=False),
-<<<<<<< HEAD
-        )
-        optimus_scuba_log["inductor_post_grad"] = counters["inductor"]
-        signpost_event(
-            "optimus",
-            "compile_fx.post_grad_passes",
-            optimus_scuba_log,
-=======
->>>>>>> f34905f6
         )
         if config.is_fbcode():
             log_optimus_to_scuba()
@@ -772,36 +711,6 @@
 
                 const_code, _ = const_graph.codegen_with_cpp_wrapper()
 
-<<<<<<< HEAD
-    with V.set_fake_mode(fake_mode):
-        const_output_index = None
-        const_graph = None
-        const_code = None
-
-        if aot_mode and config.aot_inductor.use_runtime_constant_folding:
-            const_gm, const_output_index = split_const_gm(gm)
-
-            const_graph = GraphLowering(
-                const_gm,
-                example_inputs=[],
-                shape_env=shape_env,
-                num_static_inputs=num_fixed,
-                graph_id=graph_id,
-                cpp_wrapper=cpp_wrapper,
-                aot_mode=aot_mode,
-                user_visible_outputs=user_visible_outputs,
-                extern_node_serializer=extern_node_serializer,
-                is_inference=is_inference,
-                is_const_graph=True,
-            )
-            with V.set_graph_handler(const_graph):
-                assert cpp_wrapper, "AOT mode only supports C++ wrapper"
-                const_graph.run()
-
-                const_code, _ = const_graph.codegen_with_cpp_wrapper()
-
-=======
->>>>>>> f34905f6
         graph = GraphLowering(
             gm,
             # example_inputs will be used by AOTInductor to dry-run the generated code for Triton kernel tuning.
@@ -1324,15 +1233,6 @@
             )
 
         model_ = _recursive_pre_grad_passes(model_, example_inputs_)
-<<<<<<< HEAD
-        optimus_scuba_log["inductor_pre_grad"] = counters["inductor"]
-        signpost_event(
-            "optimus",
-            "compile_fx.pre_grad_passes",
-            optimus_scuba_log,
-        )
-=======
->>>>>>> f34905f6
 
     if any(isinstance(x, (list, tuple, dict)) for x in example_inputs_):
         return flatten_graph_inputs(
@@ -1365,11 +1265,7 @@
         fixed = torch._inductor.utils.num_fw_fixed_arguments(
             num_example_inputs, len(example_inputs)
         )
-<<<<<<< HEAD
-        user_visible_outputs = set()
-=======
         user_visible_outputs = {}
->>>>>>> f34905f6
 
         if config.keep_output_stride:
             model_outputs_node = output_node(model)
