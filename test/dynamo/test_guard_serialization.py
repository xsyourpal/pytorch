--- conflicted
+++ resolved
@@ -5,6 +5,7 @@
 import pickle
 import sys
 import types
+from collections.abc import Iterator
 from unittest.mock import patch
 
 import torch
@@ -38,13 +39,10 @@
         return x + 1
 
 
-<<<<<<< HEAD
 def global_func(x):
     return x + 1
 
 
-=======
->>>>>>> 07a29dbe
 class SubclassWithMeta(torch.Tensor):
     @staticmethod
     def __new__(cls, a, extra, outer_size=None, outer_stride=None):
@@ -208,7 +206,6 @@
         return SubclassWithSubclassInnerTensor(a, extra, outer_size, outer_stride)
 
 
-<<<<<<< HEAD
 # defines a custom __eq__() / __hash__() to be registered as a pytree constant type
 class CustomConstantType:
     def __init__(self, a, b):
@@ -227,8 +224,6 @@
 pytree.register_constant(CustomConstantType)
 
 
-=======
->>>>>>> 07a29dbe
 class TestGuardSerialization(torch._inductor.test_case.TestCase):
     def _tracefunc(self, frame, event, arg):
         if event != "call":
@@ -245,6 +240,11 @@
         )
 
     def _test_serialization(self, guard_type, fn, *args, **kwargs):
+        # kwargs might contain a callable that generates kwargs
+        kwarg_gen_fn = kwargs.get("_gen_fn", None)
+        if kwarg_gen_fn is not None:
+            kwargs = kwarg_gen_fn()
+
         self._frame_state = None
         sys.settrace(self._tracefunc)
         if isinstance(fn, torch.nn.Module):
@@ -255,6 +255,14 @@
             sys.settrace(None)
 
         assert self._frame_state is not None
+
+        # Set f_locals from regenerated kwargs to handle exhausted input iterators
+        # NB: This is super janky and might cause unforeseen problems
+        if kwarg_gen_fn is not None:
+            kwargs = kwarg_gen_fn()
+            for key in self._frame_state.f_locals.keys():
+                if key in kwargs and isinstance(kwargs[key], Iterator):
+                    self._frame_state.f_locals[key] = kwargs[key]
 
         def guard_filter_fn(guards):
             ret = [
@@ -534,7 +542,6 @@
         # different "bar"
         check_with_meta({"foo": 5, "bar": "world"}, False)
 
-<<<<<<< HEAD
     def test_equals_match(self):
         def fn(x, y):
             # CustomConstantType is registered as a pytree constant so this should
@@ -662,8 +669,116 @@
         ):
             self._test_serialization("CLOSURE_MATCH", fn, x)
 
-=======
->>>>>>> 07a29dbe
+    def test_sequence_length(self):
+        # tuple input installs a SEQUENCE_LENGTH guard
+        def fn(t, x):
+            return t[1] + x
+
+        t = tuple(torch.randn(3) for _ in range(3))
+        x = torch.randn(3)
+
+        ref, loaded = self._test_serialization("SEQUENCE_LENGTH", fn, t, x)
+        self._test_check_fn(ref, loaded, {"x": x, "t": t}, True)
+        self._test_check_fn(
+            ref,
+            loaded,
+            {
+                "x": torch.randn(3),
+                "t": tuple(torch.randn(3) for _ in range(3)),
+            },
+            True,
+        )
+        # different types in tuple of same length shouldn't fail SEQUENCE_LENGTH guard
+        # (it should fail the separate TYPE_MATCH guard but that isn't tested here)
+        self._test_check_fn(ref, loaded, {"x": torch.randn(3), "t": (0, 1, 2)}, True)
+        # different length tuple
+        self._test_check_fn(
+            ref,
+            loaded,
+            {
+                "x": torch.randn(3),
+                "t": tuple(torch.randn(3) for _ in range(4)),
+            },
+            False,
+        )
+
+    def test_tuple_iterator_len(self):
+        def fn(t, x):
+            if len(list(t)) > 2:
+                return x * 2
+            return x + 1
+
+        tup = (1, 2, 3)
+        x = torch.randn(3)
+
+        # func to generate kwargs; useful for avoiding iterator exhaustion issues
+        def _gen_kwargs(tup=tup, x=x):
+            return {"t": iter(tup), "x": x}
+
+        ref, loaded = self._test_serialization(
+            "TUPLE_ITERATOR_LEN", fn, _gen_fn=_gen_kwargs
+        )
+
+        # same tuple
+        self._test_check_fn(ref, loaded, {"t": iter(tup), "x": x}, True)
+        self._test_check_fn(ref, loaded, {"t": iter(tup), "x": torch.randn(4)}, True)
+        # same length tuple, different contents
+        self._test_check_fn(ref, loaded, {"t": iter((3, 2, 1)), "x": x}, True)
+        self._test_check_fn(
+            ref, loaded, {"t": iter((3, 2, 1)), "x": torch.randn(4)}, True
+        )
+        # different tuple lengths
+        self._test_check_fn(ref, loaded, {"t": iter((1, 2)), "x": x}, False)
+        self._test_check_fn(
+            ref, loaded, {"t": iter((1, 2)), "x": torch.randn(4)}, False
+        )
+        self._test_check_fn(ref, loaded, {"t": iter((1, 2, 3, 4)), "x": x}, False)
+        self._test_check_fn(
+            ref, loaded, {"t": iter((1, 2, 3, 4)), "x": torch.randn(4)}, False
+        )
+
+    def test_range_iterator_match(self):
+        def fn(x, r):
+            y = x
+            for val in r:
+                y = x + val
+            return y
+
+        x = torch.randn(3)
+
+        def _gen_kwargs(x=x):
+            return {"x": x, "r": iter(range(2, 15, 3))}
+
+        ref, loaded = self._test_serialization(
+            "RANGE_ITERATOR_MATCH", fn, _gen_fn=_gen_kwargs
+        )
+
+        # same range
+        self._test_check_fn(ref, loaded, {"x": x, "r": iter(range(2, 15, 3))}, True)
+        self._test_check_fn(
+            ref, loaded, {"x": torch.randn(4), "r": iter(range(2, 15, 3))}, True
+        )
+        # equivalent even with different end
+        self._test_check_fn(ref, loaded, {"x": x, "r": iter(range(2, 16, 3))}, True)
+        self._test_check_fn(
+            ref, loaded, {"x": torch.randn(4), "r": iter(range(2, 16, 3))}, True
+        )
+        # different start
+        self._test_check_fn(ref, loaded, {"x": x, "r": iter(range(1, 15, 3))}, False)
+        self._test_check_fn(
+            ref, loaded, {"x": torch.randn(4), "r": iter(range(1, 15, 3))}, False
+        )
+        # different end resulting in different values
+        self._test_check_fn(ref, loaded, {"x": x, "r": iter(range(2, 18, 3))}, False)
+        self._test_check_fn(
+            ref, loaded, {"x": torch.randn(4), "r": iter(range(2, 18, 3))}, False
+        )
+        # different step
+        self._test_check_fn(ref, loaded, {"x": x, "r": iter(range(2, 15, 4))}, False)
+        self._test_check_fn(
+            ref, loaded, {"x": torch.randn(4), "r": iter(range(2, 15, 4))}, False
+        )
+
     def test_dict_version(self):
         def fn(x):
             return pytree.tree_leaves(x)[0] + 1
