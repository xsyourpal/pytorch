--- conflicted
+++ resolved
@@ -3152,15 +3152,12 @@
     args, kwargs = get_fake_values_from_nodes(
         tx, (node.args, node.kwargs), allow_non_graph_fake
     )
-<<<<<<< HEAD
     flat_args_kwargs = get_fake_values_from_nodes(
         tx, _get_flat_args(node, {}), allow_non_graph_fake
     )
     id_to_initial_version = {
         id(arg): arg._version for arg in flat_args_kwargs if is_fake(arg)
     }
-=======
->>>>>>> fb85ebd7
 
     nnmodule = None
     if op == "call_method" and len(args) > 0 and isinstance(args[0], torch.nn.Module):
@@ -3301,6 +3298,17 @@
         _ = pytree.tree_map_only(
             torch.Tensor, functools.partial(ensure_graph_fake, tx=tx), ret_val
         )
+
+    if (
+        torch._dynamo.config.use_graph_deduplication
+        or torch._dynamo.config.track_nodes_for_deduplication
+    ):
+        tx.output.region_tracker.track_node_mutations(
+            node,
+            flat_args_kwargs,
+            id_to_initial_version,
+        )
+
     return ret_val
 
 
