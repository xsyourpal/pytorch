# mypy: ignore-errors

import abc
import faulthandler
import itertools
import logging
import multiprocessing
import operator
import os
import queue
import subprocess
import sys
import tempfile
import threading
import time
import traceback
import types
import unittest
from contextlib import contextmanager
from dataclasses import dataclass
from datetime import timedelta
from enum import Enum
from functools import partial, reduce, wraps
from io import StringIO
from typing import Any, Callable, NamedTuple, Optional, Union
from unittest.mock import patch

import torch
import torch._dynamo.test_case
import torch.cuda.nccl
import torch.distributed as c10d
import torch.nn as nn
from torch._C._autograd import DeviceType
from torch._C._distributed_c10d import _SymmetricMemory
from torch._logging._internal import trace_log
from torch.testing._internal.common_utils import (
    FILE_SCHEMA,
    find_free_port,
    IS_SANDCASTLE,
    retry_on_connect_failures,
    run_tests,
    skip_but_pass_in_sandcastle,
    skip_but_pass_in_sandcastle_if,
    TEST_HPU,
    TEST_WITH_ROCM,
    TEST_WITH_TSAN,
    TEST_XPU,
    TestCase,
)
from torch.testing._internal.distributed.multi_threaded_pg import (
    _install_threaded_pg,
    _uninstall_threaded_pg,
    ProcessLocalGroup,
)


logger = logging.getLogger(__name__)
logger.setLevel(logging.INFO)


class TestSkip(NamedTuple):
    exit_code: int
    message: str


TEST_SKIPS = {
    "backend_unavailable": TestSkip(
        72, "Skipped because distributed backend is not available."
    ),
    "small_worldsize": TestSkip(73, "Skipped due to small world size."),
    "odd_worldsize": TestSkip(87, "Skipped due to odd world size."),
    "no_cuda": TestSkip(74, "CUDA is not available."),
    "multi-gpu-1": TestSkip(75, "Need at least 1 CUDA device"),
    "multi-gpu-2": TestSkip(77, "Need at least 2 CUDA devices"),
    "multi-gpu-3": TestSkip(80, "Need at least 3 CUDA devices"),
    "multi-gpu-4": TestSkip(81, "Need at least 4 CUDA devices"),
    "multi-gpu-5": TestSkip(82, "Need at least 5 CUDA devices"),
    "multi-gpu-6": TestSkip(83, "Need at least 6 CUDA devices"),
    "multi-gpu-7": TestSkip(84, "Need at least 7 CUDA devices"),
    "multi-gpu-8": TestSkip(85, "Need at least 8 CUDA devices"),
    "nccl": TestSkip(76, "c10d not compiled with NCCL support"),
    "skipIfRocm": TestSkip(78, "Test skipped for ROCm"),
    "no_peer_access": TestSkip(79, "Test skipped because no GPU peer access"),
    "generic": TestSkip(
        86, "Test skipped at subprocess level, look at subprocess log for skip reason"
    ),
    "importerror": TestSkip(88, "Test skipped due to missing import"),
    "no_accelerator": TestSkip(89, "accelerator is not available."),
}


@dataclass
class DistTestCases:
    # Backends that do not support a specific collective
    skip_collective = {}
    skip_collective["allgather_coalesced"] = {"nccl", "mpi", "ucc"}
    skip_collective["reduce"] = set()
    skip_collective["sendrecv anysource"] = {"nccl", "ucc"}
    skip_collective["cpu barrier"] = {"nccl", "ucc"}

    # Sets showing that something is implemented
    backend_feature = {}
    backend_feature["gpu"] = {"nccl", "gloo", "ucc"}
    backend_feature["cuda"] = {"nccl", "gloo", "ucc"}
    backend_feature["ddp"] = {"nccl", "gloo", "ucc"}
    backend_feature["subgroup"] = {"nccl", "gloo", "ucc"}
    backend_feature["plugin"] = set()
    if TEST_HPU:
        backend_feature["hpu"] = {"hccl"}
    if TEST_XPU:
        backend_feature["xpu"] = {"xccl"}


def skip_if_no_gpu(func):
    """Skips if the world size exceeds the number of GPUs, ensuring that if the
    test is run, each rank has its own GPU via ``torch.cuda.device(rank)``."""

    @wraps(func)
    def wrapper(*args, **kwargs):
        if not torch.cuda.is_available():
            sys.exit(TEST_SKIPS["no_cuda"].exit_code)
        world_size = int(os.environ["WORLD_SIZE"])
        if torch.cuda.device_count() < world_size:
            sys.exit(TEST_SKIPS[f"multi-gpu-{world_size}"].exit_code)
        if TEST_HPU and torch.hpu.device_count < world_size:
            sys.exit(TEST_SKIPS[f"multi-gpu-{world_size}"].exit_code)
        if TEST_XPU and torch.xpu.device_count < world_size:
            sys.exit(TEST_SKIPS[f"multi-xpu-{world_size}"].exit_code)

        return func(*args, **kwargs)

    return wrapper


# TODO (kwen2501): what is the purpose of this decorator?  Tests with this
# decorator were always skipped. So they may be outdated already.
# Oct 2024: bumping the small-world criteria to < 8, as we are increasing the
# number of GPUs in CI from 2 to 4, and we need to continue skipping those tests
# to keep CI green. But this is just a temporary solution. We should clean up
# those tests somehow.
def skip_if_small_worldsize(func):
    @wraps(func)
    def wrapper(*args, **kwargs):
        if (os.environ["BACKEND"] != "mpi") and int(os.environ["WORLD_SIZE"]) < 8:
            sys.exit(TEST_SKIPS["small_worldsize"].exit_code)

        return func(*args, **kwargs)

    return wrapper


def skip_if_odd_worldsize(func):
    @wraps(func)
    def wrapper(*args, **kwargs):
        if (os.environ["BACKEND"] != "mpi") and int(os.environ["WORLD_SIZE"]) % 2 == 1:
            sys.exit(TEST_SKIPS["odd_worldsize"].exit_code)

        return func(*args, **kwargs)

    return wrapper


def require_n_gpus_for_nccl_backend(n, backend):
    def decorator(func):
        @wraps(func)
        def wrapper(*args, **kwargs):
            if backend == "nccl" and torch.cuda.device_count() < n:
                sys.exit(TEST_SKIPS[f"multi-gpu-{n}"].exit_code)
            else:
                return func(*args, **kwargs)

        return wrapper

    return decorator


def import_transformers_or_skip():
    def decorator(func):
        @wraps(func)
        def wrapper(*args, **kwargs):
            try:
                from transformers import AutoModelForMaskedLM, BertConfig  # noqa: F401

                return func(*args, **kwargs)
            except ImportError:
                sys.exit(TEST_SKIPS["importerror"].exit_code)

        return wrapper

    return decorator


def at_least_x_gpu(x):
    return torch.cuda.is_available() and torch.cuda.device_count() >= x


def skip_if_lt_x_gpu(x):
    def decorator(func):
        @wraps(func)
        def wrapper(*args, **kwargs):
            if torch.cuda.is_available() and torch.cuda.device_count() >= x:
                return func(*args, **kwargs)
            if TEST_HPU and torch.hpu.device_count() >= x:
                return func(*args, **kwargs)
            if TEST_XPU and torch.xpu.device_count() >= x:
                return func(*args, **kwargs)
            sys.exit(TEST_SKIPS[f"multi-gpu-{x}"].exit_code)

        return wrapper

    return decorator


# This decorator helps avoiding initializing cuda while testing other backends
def nccl_skip_if_lt_x_gpu(backend, x):
    def decorator(func):
        @wraps(func)
        def wrapper(*args, **kwargs):
            if backend != "nccl":
                return func(*args, **kwargs)
            if torch.cuda.is_available() and torch.cuda.device_count() >= x:
                return func(*args, **kwargs)
            sys.exit(TEST_SKIPS[f"multi-gpu-{x}"].exit_code)

        return wrapper

    return decorator


def verify_ddp_error_logged(model_DDP, err_substr):
    # Verify error was logged in ddp_logging_data.
    ddp_logging_data = model_DDP._get_ddp_logging_data()
    assert "iteration" in ddp_logging_data
    assert "has_error" in ddp_logging_data
    assert "error" in ddp_logging_data
    logging_err = ddp_logging_data["error"]
    # Remove C++ stacktrace if needed.
    actual = (
        err_substr
        if err_substr.find("\nException raised from ") == -1
        else err_substr.split("\nException raised from ")[0]
    )
    assert (
        actual in logging_err
    ), f"Did not find expected {actual} in ddp logging data error: {logging_err}"


def with_nccl_blocking_wait(func):
    """
    Convenience decorator to set/unset TORCH_NCCL_BLOCKING_WAIT flag. Note that use of
    this decorator will override the setting of TORCH_NCCL_ASYNC_ERROR_HANDLING for
    the particular test. After the test, both TORCH_NCCL_BLOCKING_WAIT and
    TORCH_NCCL_ASYNC_ERROR_HANDLING will be restored to their original values.
    """

    @wraps(func)
    def wrapper(*args, **kwargs):
        # Save and unset TORCH_NCCL_ASYNC_ERROR_HANDLING
        try:
            cached_nccl_async_error_handling: Union[str, None] = os.environ[
                "TORCH_NCCL_ASYNC_ERROR_HANDLING"
            ]
            del os.environ["TORCH_NCCL_ASYNC_ERROR_HANDLING"]
        except KeyError:
            # TORCH_NCCL_ASYNC_ERROR_HANDLING was unset
            cached_nccl_async_error_handling = None

        # Save val of TORCH_NCCL_BLOCKING_WAIT and set it.
        try:
            cached_nccl_blocking_wait: Union[str, None] = os.environ[
                "TORCH_NCCL_BLOCKING_WAIT"
            ]
        except KeyError:
            cached_nccl_blocking_wait = None
        finally:
            os.environ["TORCH_NCCL_BLOCKING_WAIT"] = "1"

        try:
            ret = func(*args, **kwargs)
            return ret
        finally:
            # restore old values.
            if cached_nccl_async_error_handling is not None:
                os.environ[
                    "TORCH_NCCL_ASYNC_ERROR_HANDLING"
                ] = cached_nccl_async_error_handling

            if cached_nccl_blocking_wait is not None:
                os.environ["TORCH_NCCL_BLOCKING_WAIT"] = cached_nccl_blocking_wait

    return wrapper


def with_dist_debug_levels(levels):
    """
    Runs a test for each distributed debug level specified in levels.
    """

    def decorator(func):
        @wraps(func)
        def wrapper(*args, **kwargs):
            old_level = os.environ.get("TORCH_DISTRIBUTED_DEBUG", None)
            for level in levels:
                os.environ["TORCH_DISTRIBUTED_DEBUG"] = level
                c10d.set_debug_level_from_env()
                ret = func(*args, **kwargs)
                c10d.barrier()
                if old_level is not None:
                    os.environ["TORCH_DISTRIBUTED_DEBUG"] = old_level
            # Only returns test return for last test, but since these are
            # unittests the return value is not really used and earlier tests
            # would've raised had they failed.
            return ret

        return wrapper

    return decorator


def requires_gloo():
    return skip_but_pass_in_sandcastle_if(
        not c10d.is_gloo_available(),
        "c10d was not compiled with the Gloo backend",
    )


def requires_nccl_version(version, msg):
    if not c10d.is_nccl_available():
        return skip_but_pass_in_sandcastle(
            "c10d was not compiled with the NCCL backend",
        )
    else:
        return skip_but_pass_in_sandcastle_if(
            torch.cuda.nccl.version() < version,
            f"Requires NCCL version greater than or equal to: {version}, found: {torch.cuda.nccl.version()}, reason: {msg}",
        )


def requires_nccl():
    return skip_but_pass_in_sandcastle_if(
        not c10d.is_nccl_available(),
        "c10d was not compiled with the NCCL backend",
    )


def requires_ucc():
    return skip_but_pass_in_sandcastle_if(
        not c10d.is_ucc_available(),
        "c10d was not compiled with the UCC backend",
    )


def requires_mpi():
    return skip_but_pass_in_sandcastle_if(
        not c10d.is_mpi_available(),
        "c10d was not compiled with the MPI backend",
    )


def requires_multicast_support():
    has_multicast_support = (
        torch.cuda.is_available()
        and _SymmetricMemory.has_multicast_support(DeviceType.CUDA, 0)
    )
    return skip_but_pass_in_sandcastle_if(
        not has_multicast_support,
        "multicast support is not available",
    )


def skip_if_rocm_multiprocess(func):
    """Skips a test for ROCm"""
    func.skip_if_rocm_multiprocess = True

    @wraps(func)
    def wrapper(*args, **kwargs):
        if not TEST_WITH_ROCM:
            return func(*args, **kwargs)
        sys.exit(TEST_SKIPS["skipIfRocm"].exit_code)

    return wrapper


def skip_if_win32():
    return skip_but_pass_in_sandcastle_if(
        sys.platform == "win32",
        "This unit test case is not supported on Windows platform",
    )


def sm_is_or_higher_than(device: torch.device, major: int, minor: int) -> bool:
    """
    Returns True if the device's compute capability is (major, minor) or higher.
    Error out if the device is not a CUDA device.
    Returns False if device is a RoCM device.
    """
    if device.type != "cuda":
        raise ValueError("sm_is_or_later() is only supported for CUDA devices")

    if torch.version.hip is not None:
        # ROCm devices may have different compute capability codes
        return False

    return torch.cuda.get_device_capability(device) >= (major, minor)


@retry_on_connect_failures
def create_tcp_store(
    addr="localhost",
    world_size=1,
    is_master=True,
    timeout=timedelta(minutes=5),
    wait_for_workers=True,
    jit_class=False,
    use_libuv=True,
):
    """
    Creates a TCP store. Retries if the chosen port is already in use.
    """
    port = find_free_port()
    if jit_class:
        timeout_millisecond = int(timeout / timedelta(milliseconds=1))
        return torch.classes.dist_c10d.TCPStore(
            addr, port, world_size, is_master, timeout_millisecond
        )
    else:
        return c10d.TCPStore(
            addr,
            port,
            world_size,
            is_master,
            wait_for_workers=wait_for_workers,
            use_libuv=use_libuv,
        )


if TEST_WITH_TSAN:
    # TSAN runs much slower.
    TIMEOUT_DEFAULT = 500
else:
    TIMEOUT_DEFAULT = int(os.getenv("DISTRIBUTED_TESTS_DEFAULT_TIMEOUT", "300"))
TIMEOUT_OVERRIDE = {"test_ddp_uneven_inputs": 400}


# https://github.com/pytorch/pytorch/issues/75665
if TEST_WITH_ROCM:
    TIMEOUT_OVERRIDE["test_join_kwargs"] = 200


def create_device(interface=None, lazy_init: bool = False):
    if sys.platform == "win32" or interface is None:
        return c10d.ProcessGroupGloo.create_device(
            hostname="127.0.0.1", lazy_init=lazy_init
        )
    else:
        return c10d.ProcessGroupGloo.create_device(
            interface=interface, lazy_init=lazy_init
        )


def get_timeout(test_id) -> int:
    return TIMEOUT_OVERRIDE.get(test_id.split(".")[-1], TIMEOUT_DEFAULT)


@contextmanager
def captured_output():
    new_out, new_err = StringIO(), StringIO()
    old_out, old_err = sys.stdout, sys.stderr
    try:
        sys.stdout, sys.stderr = new_out, new_err
        yield sys.stdout, sys.stderr
    finally:
        sys.stdout, sys.stderr = old_out, old_err


def simple_sparse_reduce_tests(rank: int, world_size: int, num_inputs: int = 1):
    """
    Generate a number of basic test cases for sparse reduction.
    These cover tensors with a varying number of sparse dimensions and a varying
    number of dense dimensions. The only reduction operation we support is sum.
    """

    def generate(rank: int, world_size: int, sparse_dims: int = 1, dense_dims: int = 0):
        # First sparse dimension is [0..rank].
        # Subsequent dimensions are always 0, so we know there is
        # a non-empty intersection between any two sparse tensors.
        indices = torch.reshape(torch.arange(rank + 1), (1, rank + 1))
        shape = [world_size] + [2 for _ in range(dense_dims)]
        for _ in range(sparse_dims - 1):
            indices = torch.cat((indices, torch.zeros(1, rank + 1)))
            shape.append(world_size)
        values = torch.ones([rank + 1] + [2 for _ in range(dense_dims)])
        return torch.sparse_coo_tensor(indices, values, shape)

    def compute_sum(fn, world_size: int):
        return reduce(
            operator.add, [fn(rank, world_size) for rank in range(world_size)]
        )

    return [
        (
            [
                fn(num_inputs * rank + i, num_inputs * world_size)
                for i in range(num_inputs)
            ],
            [compute_sum(fn, num_inputs * world_size) for i in range(num_inputs)],
        )
        for fn in [
            partial(generate, sparse_dims=1),
            partial(generate, sparse_dims=2),
            partial(generate, sparse_dims=3),
            partial(generate, dense_dims=1),
            partial(generate, dense_dims=2),
            partial(generate, dense_dims=3),
        ]
    ]


# HELPER FOR MULTIGPU TESTS
def init_multigpu_helper(world_size: int, backend: str):
    """Multigpu tests are designed to simulate the multi nodes with multi
    GPUs on each node. Nccl backend requires equal #GPUs in each process.
    On a single node, all visible GPUs are evenly
    divided to subsets, each process only uses a subset.
    """
    nGPUs = torch.cuda.device_count()
    if TEST_HPU:
        nGPUs = torch.hpu.device_count()
    if TEST_XPU:
        nGPUs = torch.xpu.device_count()
    visible_devices = range(nGPUs)

    # If rank is less than or equal to number of available GPU's
    # then each rank can be mapped to corresponding GPU.
    nGPUs_per_process = 1
    if world_size > nGPUs:
        nGPUs_per_process = nGPUs // world_size
    rank_to_GPU = {
        i: list(visible_devices[i * nGPUs_per_process : (i + 1) * nGPUs_per_process])
        for i in range(world_size)
    }
    return rank_to_GPU


tmp_dir: Optional[tempfile.TemporaryDirectory] = None


def initialize_temp_directories(init_method: Optional[str] = None) -> None:
    global tmp_dir
    tmp_dir = tempfile.TemporaryDirectory()
    os.environ["TEMP_DIR"] = tmp_dir.name
    os.mkdir(os.path.join(tmp_dir.name, "barrier"))
    os.mkdir(os.path.join(tmp_dir.name, "test_dir"))
    init_dir_path = os.path.join(tmp_dir.name, "init_dir")
    os.mkdir(init_dir_path)
    # Set init method if specified.
    if init_method is not None:
        os.environ["INIT_METHOD"] = init_method
    else:
        os.environ["INIT_METHOD"] = FILE_SCHEMA + os.path.join(
            init_dir_path, "shared_init_file"
        )


def cleanup_temp_dir() -> None:
    if tmp_dir is not None:
        tmp_dir.cleanup()


# Most tests operate with this worldsize
DEFAULT_WORLD_SIZE = 4

# [How does MultiProcessTestCase work?]
# Each MultiProcessTestCase instance uses 1 + `world_size()` processes, by
# default `world_size()` returns 4. Let's take `test_rpc_spawn.py` as an
# example which inherits from this class. Its `Setup()` methods calls into
# `MultiProcessTestCase._spawn_processes()` which spawns `world_size()`
# subprocesses. During the spawn, the main process passes the test name to
# subprocesses, and the name is acquired from self.id(). The subprocesses
# then use the provided test function name to retrieve the function attribute
# from the test instance and run it. The main process simply waits for all
# subprocesses to join.


class MultiProcessTestCase(TestCase):
    MAIN_PROCESS_RANK = -1
    # This exit code is used to indicate that the test code had an error and
    # exited abnormally. There are certain tests that might use sys.exit() to
    # simulate failures and in those cases, we can't have an exit code of 0,
    # but we still want to ensure we didn't run into any other errors.
    TEST_ERROR_EXIT_CODE = 10

    # do not early terminate for distributed tests.
    def _should_stop_test_suite(self) -> bool:
        return False

    # Many test cases init a process group but do not destroy it.  This property
    # determines whether this base test class should call
    # `destroy_process_group` on behalf of the test. Its value is customizable
    # by derived TestCase's but it is a pan-TestCase value (cannot be customized
    # for each test).
    @property
    def destroy_pg_upon_exit(self) -> bool:
        return True

    @property
    def world_size(self) -> int:
        return DEFAULT_WORLD_SIZE

    def join_or_run(self, fn):
        @wraps(fn)
        def wrapper(self):
            if self.rank == self.MAIN_PROCESS_RANK:
                self._join_processes(fn)
            else:
                fn()

        return types.MethodType(wrapper, self)

    # The main process spawns N subprocesses that run the test.
    # Constructor patches current instance test method to
    # assume the role of the main process and join its subprocesses,
    # or run the underlying test function.
    def __init__(
        self, method_name: str = "runTest", methodName: str = "runTest"
    ) -> None:
        # methodName is the correct naming in unittest and testslide uses keyword arguments.
        # So we need to use both to 1) not break BC and, 2) support testslide.
        if methodName != "runTest":
            method_name = methodName
        super().__init__(method_name)
        try:
            fn = getattr(self, method_name)
            setattr(self, method_name, self.join_or_run(fn))
        except AttributeError as e:
            if methodName != "runTest":
                # we allow instantiation with no explicit method name
                # but not an *incorrect* or missing method name
                raise ValueError(
                    f"no such test method in {self.__class__}: {methodName}"
                ) from e

    def setUp(self) -> None:
        super().setUp()
        self.skip_return_code_checks = []  # type: ignore[var-annotated]
        self.processes = []  # type: ignore[var-annotated]
        self.rank = self.MAIN_PROCESS_RANK
        self.file_name = tempfile.NamedTemporaryFile(delete=False).name
        # pid to pipe consisting of error message from process.
        self.pid_to_pipe = {}  # type: ignore[var-annotated]

    def tearDown(self) -> None:
        super().tearDown()
        for p in self.processes:
            p.terminate()
        # Each Process instance holds a few open file descriptors. The unittest
        # runner creates a new TestCase instance for each test method and keeps
        # it alive until the end of the entire suite. We must thus reset the
        # processes to prevent an effective file descriptor leak.
        self.processes = []

    def _current_test_name(self) -> str:
        # self.id() == e.g. '__main__.TestDistributed.TestAdditive.test_get_rank'
        return self.id().split(".")[-1]

    def _start_processes(self, proc) -> None:
        self.processes = []
        for rank in range(int(self.world_size)):
            parent_conn, child_conn = torch.multiprocessing.Pipe()
            process = proc(
                target=self.__class__._run,
                name="process " + str(rank),
                args=(rank, self._current_test_name(), self.file_name, child_conn),
                kwargs={
                    "fake_pg": getattr(self, "fake_pg", False),
                },
            )
            process.start()
            logger.info("Started process %s with pid %s", rank, process.pid)
            self.pid_to_pipe[process.pid] = parent_conn
            self.processes.append(process)

    def _spawn_processes(self) -> None:
        proc = torch.multiprocessing.get_context("spawn").Process
        self._start_processes(proc)

    class Event(Enum):
        GET_TRACEBACK = 1

    @staticmethod
    def _event_listener(parent_pipe, signal_pipe, rank: int):
        logger.debug("Starting event listener thread for rank %s", rank)
        while True:
            ready_pipes = multiprocessing.connection.wait([parent_pipe, signal_pipe])

            if parent_pipe in ready_pipes:
                if parent_pipe.closed:
<<<<<<< HEAD
                    logger.debug(
                        "Pipe closed for process %s, stopping event listener thread", rank
=======
                    logger.info(
                        "Pipe closed for process %s, stopping event listener thread",
                        rank,
>>>>>>> 672b50cb
                    )
                    return

                event = parent_pipe.recv()
                logger.info("Received event %s on process %s", event, rank)

                if event == MultiProcessTestCase.Event.GET_TRACEBACK:
                    # Return traceback to the parent process.
                    with tempfile.NamedTemporaryFile(mode="r+") as tmp_file:
                        faulthandler.dump_traceback(tmp_file)
                        # Flush buffers and seek to read from the beginning
                        tmp_file.flush()
                        tmp_file.seek(0)
                        parent_pipe.send(tmp_file.read())

                        logger.info("Process %s sent traceback", rank)

            if signal_pipe in ready_pipes:
                return

    @classmethod
    def _run(
        cls, rank: int, test_name: str, file_name: str, parent_pipe, **kwargs
    ) -> None:
        self = cls(test_name)
        self.rank = rank
        self.file_name = file_name
        self.run_test(test_name, parent_pipe)

    def run_test(self, test_name: str, parent_pipe) -> None:
        # Start event listener thread.
        signal_recv_pipe, signal_send_pipe = torch.multiprocessing.Pipe(duplex=False)
        event_listener_thread = threading.Thread(
            target=MultiProcessTestCase._event_listener,
            args=(parent_pipe, signal_recv_pipe, self.rank),
            daemon=True,
        )
        event_listener_thread.start()
        if sys.platform != "win32" and sys.platform != "darwin":
            # Register signal handler to dump stack traces on FATALs.
            # Windows and MacOS do not support the signal handlers.
            torch._C._set_print_stack_traces_on_fatal_signal(True)
        # Show full C++ stacktraces when a Python error originating from C++ is raised.
        os.environ["TORCH_SHOW_CPP_STACKTRACES"] = "1"

        # self.id() == e.g. '__main__.TestDistributed.test_get_rank'
        # We're retrieving a corresponding test and executing it.
        try:
            getattr(self, test_name)()
        except unittest.SkipTest as se:
            logger.info(
                "Process %s skipping test %s for following reason: %s",
                self.rank,
                test_name,
                str(se),
            )
            sys.exit(TEST_SKIPS["generic"].exit_code)
        except Exception:
            logger.error(
                "Caught exception: \n%s exiting " "process %s with exit code: %s",
                traceback.format_exc(),
                self.rank,
                MultiProcessTestCase.TEST_ERROR_EXIT_CODE,
            )
            # Send error to parent process.
            parent_pipe.send(traceback.format_exc())
            sys.exit(MultiProcessTestCase.TEST_ERROR_EXIT_CODE)
        finally:
            if signal_send_pipe is not None:
                signal_send_pipe.send(None)

            assert event_listener_thread is not None
            event_listener_thread.join()
            # Close pipe after done with test.
            parent_pipe.close()

        if self.destroy_pg_upon_exit:
            try:
                # Some tests do destroy the pgs, and destroy can't be called twice.
                # This avoids spewing warnings about improperly shutting down.
                c10d.destroy_process_group()
            except (AssertionError, ValueError):
                pass

    def _get_timedout_process_traceback(self) -> None:
        pipes = []
        for i, process in enumerate(self.processes):
            if process.exitcode is None:
                pipe = self.pid_to_pipe[process.pid]
                try:
                    pipe.send(MultiProcessTestCase.Event.GET_TRACEBACK)
                    pipes.append((i, pipe))
                except ConnectionError as e:
                    logger.error(
                        "Encountered error while trying to get traceback for process %s: %s",
                        i,
                        e,
                    )

        # Wait for results.
        for rank, pipe in pipes:
            try:
                # Wait for traceback
                if pipe.poll(5):
                    if pipe.closed:
                        logger.info(
                            "Pipe closed for process %s, cannot retrieve traceback",
                            rank,
                        )
                        continue

                    traceback = pipe.recv()
                    logger.error(
                        "Process %s timed out with traceback: \n\n%s", rank, traceback
                    )
                else:
                    logger.error(
                        "Could not retrieve traceback for timed out process: %s", rank
                    )
            except ConnectionError as e:
                logger.error(
                    "Encountered error while trying to get traceback for process %s: %s",
                    rank,
                    e,
                )

    def _join_processes(self, fn) -> None:
        timeout = get_timeout(self.id())
        start_time = time.time()
        subprocess_error = False
        try:
            while True:
                # check to see if any subprocess exited with an error early.
                for i, p in enumerate(self.processes):
                    # This is the exit code processes exit with if they
                    # encountered an exception.
                    if p.exitcode == MultiProcessTestCase.TEST_ERROR_EXIT_CODE:
                        print(
                            f"Process {i} terminated with exit code {p.exitcode}, terminating remaining processes."
                        )
                        active_children = torch.multiprocessing.active_children()
                        for ac in active_children:
                            ac.terminate()
                        subprocess_error = True
                        break
                if subprocess_error:
                    break
                # All processes have joined cleanly if they all a valid exitcode
                if all(p.exitcode is not None for p in self.processes):
                    break
                # Check if we should time out the test. If so, we terminate each process.
                elapsed = time.time() - start_time
                if elapsed > timeout:
                    self._get_timedout_process_traceback()
                    print(
                        f"Timing out after {timeout} seconds and killing subprocesses."
                    )
                    for p in self.processes:
                        p.terminate()
                    break
                # Sleep to avoid excessive busy polling.
                time.sleep(0.1)

            elapsed_time = time.time() - start_time

            if fn in self.skip_return_code_checks:
                self._check_no_test_errors(elapsed_time)
            else:
                self._check_return_codes(elapsed_time)
        finally:
            # Close all pipes
            for pipe in self.pid_to_pipe.values():
                pipe.close()

    def _check_no_test_errors(self, elapsed_time) -> None:
        """
        Checks that we didn't have any errors thrown in the child processes.
        """
        for i, p in enumerate(self.processes):
            if p.exitcode is None:
                raise RuntimeError(
                    f"Process {i} timed out after {elapsed_time} seconds"
                )
            self.assertNotEqual(self.TEST_ERROR_EXIT_CODE, p.exitcode)

    def _check_return_codes(self, elapsed_time) -> None:
        """
        Checks that the return codes of all spawned processes match, and skips
        tests if they returned a return code indicating a skipping condition.
        """
        # If no processes are spawned, there is nothing to check.
        if not self.processes:
            logger.warning(
                "Note: no subprocesses were spawned, test was likely skipped."
            )
            return

        first_process = self.processes[0]
        # first, we check if there are errors in actual processes
        # (via TEST_ERROR_EXIT CODE), and raise an exception for those.
        # the reason we do this is to attempt to raise a more helpful error
        # message than "Process x terminated/timed out"
        # TODO: we should pipe the exception of the failed subprocess here.
        # Currently, the actual exception is displayed as a logging output.
        errored_processes = [
            (i, p)
            for i, p in enumerate(self.processes)
            if p.exitcode == MultiProcessTestCase.TEST_ERROR_EXIT_CODE
        ]
        if errored_processes:
            error = ""
            for i, process in errored_processes:
                # Get error from pipe.
                error_message = self.pid_to_pipe[process.pid].recv()
                error += (
                    f"Process {i} exited with error code {MultiProcessTestCase.TEST_ERROR_EXIT_CODE} "
                    f"and exception:\n{error_message}\n"
                )

            raise RuntimeError(error)
        # If no process exited uncleanly, we check for timeouts, and then ensure
        # each process exited cleanly.
        for i, p in enumerate(self.processes):
            if p.exitcode is None:
                raise RuntimeError(
                    f"Process {i} terminated or timed out after {elapsed_time} seconds"
                )
            self.assertEqual(
                p.exitcode,
                first_process.exitcode,
                msg=f"Expect process {i} exit code to match Process 0 exit code of {first_process.exitcode}, but got {p.exitcode}",
            )
        for skip in TEST_SKIPS.values():
            if first_process.exitcode == skip.exit_code:
                if IS_SANDCASTLE:
                    # Don't use unittest.skip to skip the test on sandcastle
                    # since it creates tasks for skipped tests assuming there
                    # is some follow-up needed. Instead just "pass" the test
                    # with an appropriate message.
                    logger.info(
                        "Skipping %s on sandcastle for the following reason: %s",
                        self.id(),
                        skip.message,
                    )
                    return
                else:
                    raise unittest.SkipTest(skip.message)
        self.assertEqual(
            first_process.exitcode,
            0,
            msg=f"Expected zero exit code but got {first_process.exitcode} for pid: {first_process.pid}",
        )

    @property
    def is_master(self) -> bool:
        return self.rank == 0


# Utility base class for distributed Multi Process Test cases
# This abstracts the PG creation and deletion, the backends are selected based
# on device type. The tests functions can be instantiated per device type using
# common_device_type.instantiate_device_type_tests
# other backends can add entry in backend() function
class DistributedTestBase(MultiProcessTestCase):
    def setUp(self):
        super().setUp()
        self._spawn_processes()

    def tearDown(self):
        try:
            os.remove(self.file_name)
        except OSError:
            pass

    def backend(self, device) -> str:
        if "cuda" in device:
            return "nccl"
        elif "hpu" in device:  # intel gaudi
            return "hccl"
        elif "xpu" in device:
            return "xccl"
        else:
            return "gloo"

    def create_pg(self, device):
        num_visible_devices = torch.get_device_module(device).device_count()
        store = torch.distributed.FileStore(self.file_name, num_visible_devices)
        torch.distributed.init_process_group(
            backend=self.backend(device),
            world_size=self.world_size,
            rank=self.rank,
            store=store,
        )
        if "nccl" in self.backend(device) or "xccl" in self.backend(device):
            torch.accelerator.set_device_index(self.rank)
        return torch.distributed.distributed_c10d._get_default_group()

    def rank_to_device(self, device):
        num_visible_devices = torch.get_device_module(device).device_count()
        return {i: [i % num_visible_devices] for i in range(self.world_size)}


def run_subtests(
    cls_inst,
    subtest_config: dict[str, list[Any]],
    test_fn: Callable,
    *test_args,
    **test_kwargs: Any,
):
    """
    Runs a test function given by ``test_fn`` as a subtest according to the
    configurations specified by ``subtest_config``. This amortizes the
    costly setup overhead (including process spawn and initializing the
    process group) over the subtests.

    Args:
        subtest_config (Dict[str, List[Any]]): A mapping from subtest
            keyword argument name to a list of its possible values.
        test_fn (Callable): A callable that runs the actual test.
        test_args: Positional arguments to pass to ``test_fn``.
        test_kwargs: Keyword arguments to pass to ``test_fn``.
    """
    # Convert the config mapping to a list to have a fixed order
    subtest_config_items: list[tuple[str, list[Any]]] = list(subtest_config.items())
    subtest_config_keys: list[str] = [item[0] for item in subtest_config_items]
    subtest_config_values: list[list[Any]] = [item[1] for item in subtest_config_items]
    for values in itertools.product(*subtest_config_values):
        # Map keyword to chosen value
        subtest_kwargs = dict(zip(subtest_config_keys, values))
        with cls_inst.subTest(**subtest_kwargs):
            torch._dynamo.reset()
            test_fn(*test_args, **test_kwargs, **subtest_kwargs)
            torch._dynamo.reset()
        c10d.barrier()


# Cannot use functools.cache as it requires python 3.9
EFA_PROBE_RESULT = None


def has_efa() -> bool:
    """
    If shell command `fi_info -p efa -t FI_EP_RDM` returns exit code 0 then we assume that the machine has
    Libfabric EFA interfaces and EFA software components installed,
    see https://docs.aws.amazon.com/AWSEC2/latest/UserGuide/efa-start.html.
    """
    global EFA_PROBE_RESULT
    if EFA_PROBE_RESULT is not None:
        return EFA_PROBE_RESULT

    try:
        EFA_PROBE_RESULT = (
            subprocess.run(
                ["fi_info", "-p", "efa", "-t", "FI_EP_RDM"], check=False
            ).returncode
            == 0
        )
    except FileNotFoundError:
        EFA_PROBE_RESULT = False
    return EFA_PROBE_RESULT


def tp_transports():
    """
    If the machine has Libfabric EFA interfaces and EFA software components installed it may cause
    'RuntimeError: In operator() at tensorpipe/common/ibv.h:172 "": Operation not supported' if tensorpipe
    uses InfiniBand transport, so we exclude it from tensorpipe transports,
    see https://github.com/pytorch/pytorch/issues/73885 and https://github.com/pytorch/pytorch/issues/65022
    """
    return ["shm", "uv"] if has_efa() else None


def spawn_threads_and_init_comms(
    func=None, timeout=TIMEOUT_DEFAULT, world_size=DEFAULT_WORLD_SIZE
):
    """
    Wrapper to use with a test method
    """
    if func is None:
        return partial(
            spawn_threads_and_init_comms, timeout=timeout, world_size=world_size
        )

    def _run_test_method_with_multi_threads(world_size, callback):
        world = _install_threaded_pg()
        global_store = c10d.HashStore()

        def world_is_valid():
            return world == c10d.distributed_c10d._world

        def worker(rank, world_pg, store):
            c10d.init_process_group(
                backend="threaded", rank=rank, world_size=world_size, store=store
            )
            try:
                callback()
            except BaseException as ex:
                # Exceptions are handled in MultiThreadedTestCase
                MultiThreadedTestCase.exception_queue.put((rank, sys.exc_info()))
                ProcessLocalGroup.exception_handle(
                    ex
                )  # trigger _terminate event and awaken worker threads
            finally:
                if world_is_valid():
                    c10d.destroy_process_group()

        threads = []
        for rank in range(world_size):
            t = threading.Thread(target=worker, args=(rank, world, global_store))
            t.start()
            threads.append(t)

        return threads

    @wraps(func)
    def wrapper(self, *args, **kwargs):
        # TODO: get test name from kwargs
        torch._C._distributed_c10d._set_thread_isolation_mode(True)
        try:
            threads = _run_test_method_with_multi_threads(
                world_size, lambda: func(self, *args, **kwargs)
            )
            # join and error handling
            MultiThreadedTestCase._join_threads(threads, func)
        finally:
            torch._C._distributed_c10d._set_thread_isolation_mode(False)

    return wrapper


class MultiThreadedTestCase(TestCase):
    """
    Test runner that runs all tests with the in-proc process group using
    multiple threads with the threaded process group.

    Each test spawns world_size threads and run the test method in each thread.

    Difference from regular MultiProcess test runner:
    Must explicitly defines SetUp and call self._spawn_threads() to run the tests.
    Cannot use setUp / tearDown (must use perThreadSetup / perThreadShutdown)
        to set up / tear down each thread when running each test.
    No global state possible
        How bad of a limitation is this?
    """

    exception_queue = queue.Queue()

    MAIN_THREAD_RANK = -1

    def join_or_run(self, fn):
        @wraps(fn)
        def wrapper(self):
            if self.rank == self.MAIN_THREAD_RANK:
                self._join_threads(self.threads, fn)
            else:
                fn()

        return types.MethodType(wrapper, self)

    def __init__(
        self, method_name: str = "runTest", methodName: str = "runTest"
    ) -> None:
        # methodName is the correct naming in unittest and testslide uses keyword arguments.
        # So we need to use both to 1) not break BC and, 2) support testslide.
        if methodName != "runTest":
            method_name = methodName
        super().__init__(method_name)
        try:
            fn = getattr(self, method_name)
            setattr(self, method_name, self.join_or_run(fn))
        except AttributeError as e:
            if methodName != "runTest":
                # we allow instantiation with no explicit method name
                # but not an *incorrect* or missing method name
                raise ValueError(
                    f"no such test method in {self.__class__}: {methodName}"
                ) from e

    def perThreadSetUp(self):
        # super().setUp()  # TestCase.setUp() calls torch.manual_seed()
        pass

    def perThreadTearDown(self):
        pass

    def setUp(self) -> None:
        """
        setUp only set up things in the main thread, if you want to configure things
        in the spawned threads, use perThreadSetUp
        """
        super().setUp()
        self.rank = self.MAIN_THREAD_RANK
        self.threads = []
        # Show full C++ stacktraces when a Python error originating from C++ is raised.
        os.environ["TORCH_SHOW_CPP_STACKTRACES"] = "1"

    def tearDown(self):
        """
        tearDown only set up things in the main thread, if you want to configure things
        in the spawned threads, use perThreadTearDown
        """
        super().tearDown()
        self.threads = []

    def _spawn_threads(self):
        """
        class method to spawn threads and run test, use this method in the SetUp of your TestCase
        """
        torch._C._distributed_c10d._set_thread_isolation_mode(True)
        test_name = self._current_test_name
        # for each test case, we need to create thread local world, and a global store
        world = _install_threaded_pg()
        self.__class__.global_store = c10d.HashStore()

        def world_is_valid():
            return world == c10d.distributed_c10d._world

        if not world_is_valid():
            raise RuntimeError("Invalid world")

        for rank in range(self.world_size):
            t = threading.Thread(
                target=self.__class__._run, args=(test_name, rank, self.world_size)
            )
            t.start()
            self.threads.append(t)

    @classmethod
    def _run(cls, test_name, rank, world_size, **kwargs):
        self = cls(test_name)
        self.rank = rank

        # precision/rel_tol is a thread-local setting since it may be overridden per test, need to make
        # every thread have the same value. This would be relevant when we use op db tests, where it
        # needs those states to be set i.e. using instantiate_device_type_tests()
        # TODO: figure out a better way to do this
        if hasattr(self, "_tls"):
            self._tls = threading.local()
            self._tls.precision = TestCase._precision
            self._tls.rel_tol = TestCase._rel_tol

        self.run_test_with_threaded_pg(test_name, rank, world_size)

    def run_test_with_threaded_pg(self, test_name, rank, world_size):
        """
        Run the current test associated with `test_name` using the threaded process group.
        """
        c10d.init_process_group(
            backend="threaded",
            rank=rank,
            world_size=world_size,
            store=self.__class__.global_store,
        )
        self.perThreadSetUp()

        try:
            getattr(self, test_name)()
        except BaseException as ex:
            self.exception_queue.put((rank, sys.exc_info()))
            ProcessLocalGroup.exception_handle(
                ex
            )  # trigger _terminate event and awaken worker threads
        finally:
            c10d.destroy_process_group()
            self.perThreadTearDown()

    @classmethod
    def _join_threads(cls, threads, fn):
        timeout = TIMEOUT_DEFAULT
        try:
            for idx, thread in enumerate(threads):
                thread.join(max(0, timeout))
                if thread.is_alive():
                    MultiThreadedTestCase.exception_queue.put(
                        (
                            idx,
                            (
                                TimeoutError,
                                TimeoutError(
                                    f"Rank failed to join in under {timeout} seconds"
                                ),
                                None,
                            ),
                        )
                    )
            ProcessLocalGroup.reset()
            failed_ranks = []
            while not cls.exception_queue.empty():
                failure = cls.exception_queue.get()
                failed_ranks.append(failure)
        finally:
            _uninstall_threaded_pg()
            torch._C._distributed_c10d._set_thread_isolation_mode(False)

        cls._check_return_codes(failed_ranks, timeout, fn)

    @classmethod
    def _check_return_codes(cls, failed_ranks, timeout, fn):
        # Print based on exceptions raised from threads
        #   SkipTest: print info for each thread
        #   TimeoutError: raise RuntimeError for any timed out thread
        #   Normal Exception: print error for each thread that raises exception
        #   and raise a RuntimeError
        error_msg = ""
        skip_code = -1
        for rank, exc_info in failed_ranks:
            exc = exc_info[1]
            if isinstance(exc, unittest.SkipTest):
                logger.info(
                    "Thread %s skipping test %s for following reason: %s",
                    rank,
                    fn,
                    str(exc),
                )
                if skip_code < 0:
                    skip_code = TEST_SKIPS["generic"].exit_code
            elif isinstance(exc, TimeoutError):
                msg = f"Thread {rank} terminated or timed out after {timeout} seconds\n"
                logger.error(msg)
                raise RuntimeError(msg)
            elif isinstance(exc, Exception):
                msg = "".join(traceback.format_exception(*exc_info))
                logger.error("Caught exception: \n%s exiting thread %s", msg, rank)
                error_msg += f"Thread {rank} exited with exception:\n{msg}\n"
            elif isinstance(exc, SystemExit):
                if type(exc.code) == int and skip_code < 0:
                    skip_code = exc.code

        # check exceptions
        if len(error_msg) > 0:
            raise RuntimeError(error_msg)
        # check skip
        if skip_code > 0:
            for skip in TEST_SKIPS.values():
                if skip_code == skip.exit_code:
                    if IS_SANDCASTLE:
                        # "pass" the test with an appropriate message.
                        logger.info(
                            "Skipping %s on sandcastle for the following reason: %s",
                            fn,
                            skip.message,
                        )
                        return
                    else:
                        raise unittest.SkipTest(skip.message)

    @property
    def world_size(self) -> int:
        return DEFAULT_WORLD_SIZE

    @property
    def _current_test_name(self) -> str:
        # self.id() == e.g. '__main__.TestDistributed.TestAdditive.test_get_rank'
        return self.id().split(".")[-1]

    def assertEqualOnRank(self, x, y, msg=None, *, rank=0):
        """
        The reason why we have this util function instead of
        self.assertEqual is all threads are sharing one CPU RNG
        so the assertion result is only reliable on rank 0
        """
        if self.rank == rank:
            self.assertEqual(x, y, msg)

    def assertNotEqualOnRank(self, x, y, msg=None, *, rank=0):
        if self.rank == rank:
            self.assertNotEqual(x, y)


class SaveForwardInputsModule(nn.Module):
    def __init__(
        self,
        forward_inputs: dict[nn.Module, torch.Tensor],
        cast_forward_inputs: bool,
    ) -> None:
        super().__init__()
        self.l = nn.Linear(100, 100)
        self.forward_inputs = forward_inputs
        self.cast_forward_inputs = cast_forward_inputs

    def forward(self, x: torch.Tensor) -> torch.Tensor:
        self.forward_inputs[self] = x
        return self.l(x.to(self.l.weight.dtype) if self.cast_forward_inputs else x)


class SaveForwardInputsModel(nn.Module):
    def __init__(
        self,
        forward_inputs: dict[nn.Module, torch.Tensor],
        cast_forward_inputs: bool,
    ) -> None:
        super().__init__()
        self.c1 = SaveForwardInputsModule(forward_inputs, cast_forward_inputs)
        self.c2 = SaveForwardInputsModule(forward_inputs, cast_forward_inputs)
        self.forward_inputs = forward_inputs

    def forward(self, x: torch.Tensor) -> torch.Tensor:
        self.forward_inputs[self] = x
        return self.c2(self.c1(x))


@contextmanager
def _dynamo_dist_per_rank_init(rank, world_size, init_pg=True, fake_pg=False):
    # To avoid multiple inheritance from _dynamo.test_case.TestCase and MultiProcessTestCase,
    # Just manually implement the most important part of the dynamo behavior to reset/clear.
    if not fake_pg:
        torch.accelerator.set_device_index(rank)
    os.environ["MASTER_ADDR"] = "localhost"
    os.environ["MASTER_PORT"] = "6789"
    if init_pg:
        if fake_pg:
            store = torch.testing._internal.distributed.fake_pg.FakeStore()
            c10d.init_process_group(
                backend="fake",
                world_size=world_size,
                rank=rank,
                store=store,
            )
        else:
            c10d.init_process_group("nccl", rank=rank, world_size=world_size)
    torch._dynamo.reset()
    torch._dynamo.utils.counters.clear()
    try:
        yield
    finally:
        torch._dynamo.reset()
        torch._dynamo.utils.counters.clear()
        if init_pg:
            c10d.destroy_process_group()


class DynamoDistributedSingleProcTestCase(torch._dynamo.test_case.TestCase):
    """
    Test harness for single-process dynamo distributed tests,
    initializes dist process group.

    Prefer this for simple tests, as it's easier to debug.
    """

    @classmethod
    def setUpClass(cls):
        super().setUpClass()
        # _exit_stack is set up in TestCase
        cls._exit_stack.enter_context(
            patch.dict(
                os.environ,
                {
                    "MASTER_ADDR": "localhost",
                    "MASTER_PORT": "12355",
                },
            )
        )
        cls.rank = 0
        cls.device = f"cuda:{cls.rank}"
        cls.device_ids = None if "cuda" in cls.device else [cls.rank]
        c10d.init_process_group("nccl", rank=cls.rank, world_size=1)

    @classmethod
    def tearDownClass(cls):
        c10d.destroy_process_group()
        super().tearDownClass()


class DynamoDistributedMultiProcTestCase(MultiProcessTestCase):
    """
    Use this for tests that actually run on multiple GPUs.

    Decorate tests with @skip_if_lt_x_gpu(ngpu)

    Note: MultiProcTestCase spawns processes per test and is slow.
    Prefer MultiThreadedTestCase for most tests. Perhaps use this one
    sparingly for integration tests.
    """

    def setUp(self):
        super().setUp()
        self._spawn_processes()

    def tearDown(self):
        super().tearDown()
        try:
            os.remove(self.file_name)
        except OSError:
            pass

    @property
    def world_size(self) -> int:
        return torch.cuda.device_count()

    @classmethod
    def _run(
        cls, rank: int, test_name: str, file_name: str, parent_pipe, **kwargs
    ) -> None:
        trace_log.addHandler(logging.NullHandler())

        # The rest is copypasta from MultiProcessTestCase._run
        self = cls(test_name)
        self.rank = rank
        self.file_name = file_name
        self.run_test(test_name, parent_pipe)


class MultiProcContinousTest(TestCase):
    # Class variables:
    # number of test processes
    world_size: int = 2
    # rank of the current process
    rank: int = -1  # unset state
    # Rendezvous file
    rdvz_file: Optional[str] = None
    # timeout configured per class
    timeout: timedelta = timedelta(seconds=120)

    @classmethod
    @abc.abstractmethod
    def backend_str(cls) -> str:
        """
        ProcessGroup backend str.
        To be customized by sub test classes, e.g. "nccl".
        Here we raise error.
        """
        raise NotImplementedError("Please implement backend_str in your test class")

    @classmethod
    def opts(cls, high_priority_stream=False):
        """
        ProcessGroup init options.
        To be customized by sub test classes, e.g. ProcessGroupNCCLOpTest
        Here we return None.
        """
        return None

    @classmethod
    def setUpClass(cls):
        """
        Class-scope test fixture. Run once for entire test class, before any test starts.
        Set up the process group.
        """
        super().setUpClass()
        if not 0 <= cls.rank < cls.world_size:
            raise RuntimeError(
                "Rank must be set and in the range of 0 to world_size. "
                f"World size: {cls.world_size} Rank: {cls.rank}"
            )
        if cls.rdvz_file:
            store = c10d.FileStore(cls.rdvz_file, cls.world_size)
        else:
            # torchrun takes care of rendezvous
            store = None
        opts = cls.opts()
        backend = cls.backend_str()
        print(f"Testing {backend=}")
        # create nccl processgroup with opts
        c10d.init_process_group(
            backend=backend,
            world_size=cls.world_size,
            rank=cls.rank,
            store=store,
            pg_options=opts,
            timeout=cls.timeout,
        )
        cls.pg = c10d.distributed_c10d._get_default_group()
        print(f"Rank {cls.rank} setup complete")

    @classmethod
    def tearDownClass(cls):
        """
        Class-scope test fixture. Run once for entire test class, after all tests finish.
        Tear down the process group.
        """
        c10d.destroy_process_group()
        super().tearDownClass()
        # Clear up the rendezvous file
        if cls.rdvz_file:
            try:
                os.remove(cls.rdvz_file)
            except OSError:
                pass
        print(f"Rank {cls.rank} teardown complete")

    @classmethod
    def run_rank(
        cls,
        rank: int,
        world_size: int,
        rdvz_file: Optional[str] = None,
    ):
        """
        This is an entry point for each rank to run the tests in `MultiProcContinousTest`.
        In this entry point, we set the class variables for the test class.
        Then we run all tests.

        Note:
        - This helper only works for a subclass of `MultiProcContinousTest`.

        Example:
        - See `test_c10d_ops_nccl.py`.
        """
        # set class variables for the test class
        cls.rank = rank
        cls.world_size = world_size
        cls.rdvz_file = rdvz_file
        # Launch tests via `common_utils` infra
        run_tests()<|MERGE_RESOLUTION|>--- conflicted
+++ resolved
@@ -695,14 +695,9 @@
 
             if parent_pipe in ready_pipes:
                 if parent_pipe.closed:
-<<<<<<< HEAD
                     logger.debug(
-                        "Pipe closed for process %s, stopping event listener thread", rank
-=======
-                    logger.info(
                         "Pipe closed for process %s, stopping event listener thread",
                         rank,
->>>>>>> 672b50cb
                     )
                     return
 
