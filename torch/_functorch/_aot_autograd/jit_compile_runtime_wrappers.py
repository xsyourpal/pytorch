--- conflicted
+++ resolved
@@ -537,15 +537,9 @@
             and node.target is invoke_subgraph
             and isinstance(node.args[1], str)
         ):
-<<<<<<< HEAD
-            if node.args[1].startswith("_forward"):
-                fw_hop_nodes.append(node)
-            elif node.args[1].startswith("_backward"):
-=======
             if node.args[1].startswith("fw"):
                 fw_hop_nodes.append(node)
             elif node.args[1].startswith("bw"):
->>>>>>> a7691140
                 bw_hop_nodes.append(node)
 
     if not bw_hop_nodes:
@@ -560,11 +554,7 @@
     bw_to_fw_hop_node = dict(zip(list(reversed(bw_hop_nodes)), fw_hop_nodes))
 
     for node in bw_hop_nodes:
-<<<<<<< HEAD
-        identifier = node.args[1].replace("_backward", "")
-=======
         identifier = node.args[1].removeprefix("bw")
->>>>>>> a7691140
 
         # If partitioning already done for this identifier, skip. This saves
         # redundant joint graph passes for same subgraphs.
@@ -678,11 +668,7 @@
         new_call_function_node.meta["val"] = tuple(out_example_vals)
 
     for bw_node in reversed(bw_hop_nodes):
-<<<<<<< HEAD
-        identifier = bw_node.args[1].replace("_backward", "")
-=======
         identifier = bw_node.args[1].removeprefix("bw")
->>>>>>> a7691140
 
         # Make changes to the corresponding fw and bw node pair simultaneously.
         # The removes the need of any bookkeeping.
@@ -709,13 +695,7 @@
 
         # Insert the new_fw_hop_gm into the joint_gm
         with joint_gm.graph.inserting_after(fw_node):
-<<<<<<< HEAD
-            new_fw_mod_attr_name = add_new_hop_gm(
-                new_fw_hop_gm, f"_forward{identifier}"
-            )
-=======
             new_fw_mod_attr_name = add_new_hop_gm(new_fw_hop_gm, f"fw{identifier}")
->>>>>>> a7691140
             new_fw_mod_attr = joint_gm.graph.get_attr(new_fw_mod_attr_name)
 
         # new_hop_fw_gm output signature is (*fw_outs, *saved_tensors)
