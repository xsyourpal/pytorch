--- conflicted
+++ resolved
@@ -65,8 +65,6 @@
             actual = torch.gather(src, 2, idx)
             self.assertEqual(actual, expected, atol=0, rtol=0)
 
-<<<<<<< HEAD
-=======
     @dtypes(torch.int8, torch.bfloat16)
     def test_gather_large(self, device, dtype):
         # test larger shapes to check vectorized implementation
@@ -124,7 +122,6 @@
             self.assertEqual(res.cpu(), ref_cpu, atol=0, rtol=0)
 
 
->>>>>>> 6efc5722
     @dtypes(torch.bool)
     def test_gather_bool(self, device, dtype):
         src = torch.tensor(((False, True), (True, True)), device=device, dtype=dtype)
