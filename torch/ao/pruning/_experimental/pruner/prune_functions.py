--- conflicted
+++ resolved
@@ -3,12 +3,8 @@
 Collection of conversion functions for linear / conv2d structured pruning
 Also contains utilities for bias propagation
 """
-<<<<<<< HEAD
-
-from typing import Callable, cast, List, Optional
-=======
+
 from typing import Callable, cast, Optional
->>>>>>> d48eb58d
 
 import torch
 from torch import nn, Tensor
