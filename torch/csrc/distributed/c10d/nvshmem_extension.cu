#include <torch/csrc/distributed/c10d/nvshmem_extension.cuh>

#include <c10/cuda/CUDAGuard.h>

#include <torch/csrc/distributed/c10d/CUDASymmetricMemory-inl.h>
#include <torch/csrc/distributed/c10d/CUDASymmetricMemoryUtils.hpp>
#include <torch/csrc/distributed/c10d/SymmetricMemory.hpp>

#include <cuda_awbarrier_primitives.h>
#include <nvshmem.h>

namespace c10d::nvshmem_extension {

const std::string store_comm_prefix = "nvshmem_extension";

void maybe_initialize_env_vars() {
  auto nccl_socket_if_name = c10::utils::get_env("NCCL_SOCKET_IFNAME");
  auto nccl_hca_list = c10::utils::get_env("NCCL_IB_HCA");
  auto nccl_ib_gid_index = c10::utils::get_env("NCCL_IB_GID_INDEX");
  auto nvshmem_socket_if_name =
      c10::utils::get_env("NVSHMEM_BOOTSTRAP_UID_SOCK_IFNAME");
  auto nvshmem_hca_list = c10::utils::get_env("NCCL_IB_HCA");
  auto nvshmem_ib_gid_index = c10::utils::get_env("NVSHMEM_IB_GID_INDEX");

  if (!nvshmem_socket_if_name.has_value() && nccl_socket_if_name.has_value()) {
    c10::utils::set_env(
        "NVSHMEM_BOOTSTRAP_UID_SOCK_IFNAME", nccl_socket_if_name->c_str());
  }
  if (!nvshmem_hca_list.has_value() && nccl_hca_list.has_value()) {
    c10::utils::set_env("NVSHMEM_ENABLE_NIC_PE_MAPPING", "1");
    c10::utils::set_env("NVSHMEM_HCA_LIST", nccl_hca_list->c_str());
  }
  if (!nvshmem_ib_gid_index.has_value() && nccl_ib_gid_index.has_value()) {
    c10::utils::set_env("NVSHMEM_IB_GID_INDEX", nccl_ib_gid_index->c_str());
  }
}

void initialize_nvshmem_with_store(
    c10::intrusive_ptr<c10d::Store> store,
    int rank,
    int world_size) {
  static bool is_initialized = false;
  if (is_initialized) {
    return;
  }

  maybe_initialize_env_vars();

  nvshmemx_uniqueid_t unique_id;
  TORCH_CHECK(
      nvshmemx_get_uniqueid(&unique_id) == 0, "nvshmemx_get_uniqueid failed");

  // Using an existing store_all_gather due to laziness.
  // TODO(yifu): should use broadcast
  auto unique_ids = c10d::symmetric_memory::store_all_gather(store, rank, world_size, unique_id);

  nvshmemx_init_attr_t attr;
  nvshmemx_set_attr_uniqueid_args(rank, world_size, &unique_ids[0], &attr);

  TORCH_CHECK(
      nvshmemx_init_attr(NVSHMEMX_INIT_WITH_UNIQUEID, &attr) == 0,
      "nvshmemx_init_attr failed");

  is_initialized = true;
}

void* nvshmem_malloc(size_t size) {
  return ::nvshmem_malloc(size);
}

void* nvshmem_ptr(const void* dest, int pe) {
  return ::nvshmem_ptr(dest, pe);
}

std::unordered_map<std::string, nvshmem_team_t> group_name_to_team_;

nvshmem_team_t group_to_team(
    const std::string& group_name,
    const std::vector<int>& global_ranks) {
  auto it = group_name_to_team_.find(group_name);
  if (it != group_name_to_team_.end()) {
    return it->second;
  }
  TORCH_CHECK(global_ranks.size() > 1);
  int stride = global_ranks[1] - global_ranks[0];
  for (size_t r = 1; r < global_ranks.size(); ++r) {
    TORCH_CHECK(global_ranks[r] - global_ranks[r - 1] == stride);
  }

  nvshmem_team_t team;
  TORCH_CHECK(
      nvshmem_team_split_strided(
          NVSHMEM_TEAM_WORLD,
          global_ranks[0],
          stride,
          global_ranks.size(),
          nullptr,
          0,
          &team) == 0);
  group_name_to_team_[group_name] = team;
  TORCH_CHECK(team != NVSHMEM_TEAM_INVALID);
  return team;
}

at::Tensor nvshmem_broadcast(at::Tensor& input, const std::string& group_name) {
  auto input_hdl = c10d::symmetric_memory::rendezvous(input, group_name);
  int rank = input_hdl->get_rank();
  int world_size = input_hdl->get_world_size();
  auto team = group_to_team(group_name, input_hdl->get_rank_to_global_rank());
  void* buffer_ptr = input_hdl->get_buffer_ptrs()[rank];

  auto stream = at::cuda::getCurrentCUDAStream();
  nvshmemx_broadcastmem_on_stream(team, buffer_ptr, buffer_ptr, input_hdl->get_buffer_size(), 0, stream);
  return input;
}


<<<<<<< HEAD
#define THREADS_PER_BLOCK 512

__global__ void sendrecv(float *send_data, float *recv_data, int num_elems, int mype,
                                     int npes) {
    int peer = (mype + 1) % npes;
    int block_offset = blockIdx.x * blockDim.x;
    // All threads in a block call the API with the same arguments
    nvshmemx_float_put_block(recv_data + block_offset, send_data + block_offset,
                             min(blockDim.x, num_elems - block_offset),
                             peer);
}

at::Tensor nvshmem_sendrecv(
    at::Tensor& input,
    at::Tensor& out,
    std::string group_name) {
  auto input_hdl = c10d::symmetric_memory::rendezvous(input, group_name);
  auto out_hdl = c10d::symmetric_memory::rendezvous(out, group_name);
  int rank = input_hdl->get_rank();
  int world_size = input_hdl->get_world_size();

  float* input_ptr = (float*)(input_hdl->get_buffer_ptrs()[rank]);
  float* output_ptr = (float*)(out_hdl->get_buffer_ptrs()[rank]);
  size_t numel = input.numel();

  assert(numel % THREADS_PER_BLOCK == 0); /* for simplicity */
  int num_blocks = numel / THREADS_PER_BLOCK;

  sendrecv<<<num_blocks, THREADS_PER_BLOCK>>>(input_ptr, output_ptr, numel, rank, world_size);
  return out;
}

at::Tensor nvshmem_all_to_all(
    at::Tensor& input,
    at::Tensor& out,
    std::string group_name) {
  auto input_hdl = c10d::symmetric_memory::rendezvous(input, group_name);
  auto out_hdl = c10d::symmetric_memory::rendezvous(out, group_name);
  int rank = input_hdl->get_rank();
  int world_size = input_hdl->get_world_size();
  auto team = group_to_team(group_name, input_hdl->get_rank_to_global_rank());

  void* input_ptr = input_hdl->get_buffer_ptrs()[rank];
  void* output_ptr = out_hdl->get_buffer_ptrs()[rank];
  size_t bytes_per_rank = input_hdl->get_buffer_size() / world_size;

  auto stream = at::cuda::getCurrentCUDAStream(input.device().index());
  nvshmemx_alltoallmem_on_stream(team, output_ptr, input_ptr, bytes_per_rank, stream);
  return out;
}

=======
>>>>>>> 9cc543d8
} // namespace c10d::nvshmem_extension


TORCH_LIBRARY_IMPL(symm_mem, CUDA, m) {
  m.impl("nvshmem_broadcast", c10d::nvshmem_extension::nvshmem_broadcast);
<<<<<<< HEAD
  m.impl("nvshmem_sendrecv", c10d::nvshmem_extension::nvshmem_sendrecv);
  m.impl("nvshmem_all_to_all", c10d::nvshmem_extension::nvshmem_all_to_all);
=======
>>>>>>> 9cc543d8
}<|MERGE_RESOLUTION|>--- conflicted
+++ resolved
@@ -114,40 +114,6 @@
   return input;
 }
 
-
-<<<<<<< HEAD
-#define THREADS_PER_BLOCK 512
-
-__global__ void sendrecv(float *send_data, float *recv_data, int num_elems, int mype,
-                                     int npes) {
-    int peer = (mype + 1) % npes;
-    int block_offset = blockIdx.x * blockDim.x;
-    // All threads in a block call the API with the same arguments
-    nvshmemx_float_put_block(recv_data + block_offset, send_data + block_offset,
-                             min(blockDim.x, num_elems - block_offset),
-                             peer);
-}
-
-at::Tensor nvshmem_sendrecv(
-    at::Tensor& input,
-    at::Tensor& out,
-    std::string group_name) {
-  auto input_hdl = c10d::symmetric_memory::rendezvous(input, group_name);
-  auto out_hdl = c10d::symmetric_memory::rendezvous(out, group_name);
-  int rank = input_hdl->get_rank();
-  int world_size = input_hdl->get_world_size();
-
-  float* input_ptr = (float*)(input_hdl->get_buffer_ptrs()[rank]);
-  float* output_ptr = (float*)(out_hdl->get_buffer_ptrs()[rank]);
-  size_t numel = input.numel();
-
-  assert(numel % THREADS_PER_BLOCK == 0); /* for simplicity */
-  int num_blocks = numel / THREADS_PER_BLOCK;
-
-  sendrecv<<<num_blocks, THREADS_PER_BLOCK>>>(input_ptr, output_ptr, numel, rank, world_size);
-  return out;
-}
-
 at::Tensor nvshmem_all_to_all(
     at::Tensor& input,
     at::Tensor& out,
@@ -167,16 +133,10 @@
   return out;
 }
 
-=======
->>>>>>> 9cc543d8
 } // namespace c10d::nvshmem_extension
 
 
 TORCH_LIBRARY_IMPL(symm_mem, CUDA, m) {
   m.impl("nvshmem_broadcast", c10d::nvshmem_extension::nvshmem_broadcast);
-<<<<<<< HEAD
-  m.impl("nvshmem_sendrecv", c10d::nvshmem_extension::nvshmem_sendrecv);
   m.impl("nvshmem_all_to_all", c10d::nvshmem_extension::nvshmem_all_to_all);
-=======
->>>>>>> 9cc543d8
 }