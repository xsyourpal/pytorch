# Owner(s): ["module: inductor"]
import contextlib
import json
import math
import os
import tempfile
import unittest
from typing import Callable, Optional

import torch
from torch import multiprocessing as mp, nn
from torch._dynamo import reset
from torch._dynamo.exc import BackendCompilerFailed
from torch._dynamo.testing import rand_strided, reset_rng_state
from torch._dynamo.utils import same
from torch._inductor import config
from torch._inductor.autotune_process import (
    BenchmarkRequest,
    CUDA_VISIBLE_DEVICES,
    TuningProcessPool,
)
from torch._inductor.graph import GraphLowering
from torch._inductor.ir import Buffer, ChoiceCaller, FixedLayout
from torch._inductor.kernel.mm_plus_mm import aten_mm_plus_mm
from torch._inductor.select_algorithm import (
    AlgorithmSelectorCache,
    TritonTemplateCaller,
)
from torch.testing._internal.common_cuda import PLATFORM_SUPPORTS_FP8
from torch.testing._internal.common_utils import (
    instantiate_parametrized_tests,
    IS_WINDOWS,
    parametrize,
    TEST_WITH_ROCM,
)
from torch.utils._triton import has_triton_tma_device


aten = torch.ops.aten
from torch._inductor.mock_cache import global_stats, PatchCaches, Stats
from torch._inductor.test_case import run_tests, TestCase
from torch._inductor.utils import fresh_inductor_cache, run_and_get_code
from torch._inductor.virtualized import V
from torch.fx.experimental.proxy_tensor import make_fx
from torch.testing import FileCheck
from torch.testing._internal.common_utils import skipIfRocm, skipIfXpu
from torch.testing._internal.inductor_utils import (
    get_func_call,
    get_kernel_launch,
    GPU_TYPE,
    HAS_CPU,
    HAS_CUDA,
    HAS_GPU,
)


torch.set_float32_matmul_precision("high")
if HAS_CUDA:
    torch.cuda.memory._set_allocator_settings("expandable_segments:False")


<<<<<<< HEAD
=======
def _get_func_call() -> str:
    return "void inductor_entry_impl(" if config.cpp_wrapper else "def call("


def _get_kernel_launch() -> str:
    return "call_triton_" if config.cpp_wrapper else ".run("


>>>>>>> bf8602bc
def benchmark_choice(choice, args, out, expected_out, timings):
    result = choice.benchmark(*args, out=out)
    if expected_out is not None:
        torch.testing.assert_close(out, expected_out)

    timings.copy_(torch.tensor(result))


class FailChoiceCaller(ChoiceCaller):
    def benchmark(self, *args, out):
        raise RuntimeError("This choice caller will always throw")


@instantiate_parametrized_tests
class TestMaxAutotune(TestCase):
    def _create_buffer(self, name, shape):
        return Buffer(
            name=name,
            layout=FixedLayout(
                torch.device(f"{GPU_TYPE}:0"), dtype=torch.float32, size=shape
            ),
        )

    # XPU have not support multiprocessing reduction in torch/multiprocessing/reductions.py
    @skipIfXpu
    def test_benchmark_choice_in_subproc(self):
        gm = make_fx(
            lambda: torch.zeros(2, 3)
        )()  # a dummy graph to construct the GraphLowering
        graph = GraphLowering(gm)

        # the graph handler is neede to create benchmark example value below
        with V.set_graph_handler(graph):
            buf1 = self._create_buffer("mat1", (2, 3))
            buf2 = self._create_buffer("mat2", (3, 2))
            buf3 = self._create_buffer("mat3", (2, 3))
            buf4 = self._create_buffer("mat4", (3, 2))

            layout = FixedLayout(torch.device(f"{GPU_TYPE}:0"), torch.float32, (2, 2))

            mat1 = AlgorithmSelectorCache.benchmark_example_value(buf1)
            mat2 = AlgorithmSelectorCache.benchmark_example_value(buf2)
            mat3 = AlgorithmSelectorCache.benchmark_example_value(buf3)
            mat4 = AlgorithmSelectorCache.benchmark_example_value(buf4)

            out = AlgorithmSelectorCache.benchmark_example_value(layout)
            # expected_out = (mat1 @ mat2) + (mat3 @ mat4)
            expected_out = None

            choice = aten_mm_plus_mm.bind((buf1, buf2, buf3, buf4), layout)
            # use a tensor since the mutation to a python list in a sub process
            # is not synced back to the parent process
            timings = torch.zeros(3, dtype=torch.float32)
            ctx = mp.get_context("spawn")
            child = ctx.Process(
                target=benchmark_choice,
                args=(choice, (mat1, mat2, mat3, mat4), out, expected_out, timings),
            )
            child.start()
            child.join()
            self.assertEqual(0, child.exitcode)
            print(f"timings is {timings}, out {out}, expected_out {expected_out}")

    # XPU have not support multiprocessing reduction in torch/multiprocessing/reductions.py
    @skipIfXpu
    def test_benchmark_choice_fail_in_subproc(self):
        gm = make_fx(
            lambda: torch.zeros(2, 3)
        )()  # a dummy graph to construct the GraphLowering
        graph = GraphLowering(gm)

        # the graph handler is neede to create benchmark example value below
        with V.set_graph_handler(graph):
            buf1 = self._create_buffer("mat1", (2, 3))
            buf2 = self._create_buffer("mat2", (3, 2))
            buf3 = self._create_buffer("mat3", (2, 3))
            buf4 = self._create_buffer("mat4", (3, 2))

            layout = FixedLayout(torch.device(f"{GPU_TYPE}:0"), torch.float32, (2, 2))

            mat1 = AlgorithmSelectorCache.benchmark_example_value(buf1)
            mat2 = AlgorithmSelectorCache.benchmark_example_value(buf2)
            mat3 = AlgorithmSelectorCache.benchmark_example_value(buf3)
            mat4 = AlgorithmSelectorCache.benchmark_example_value(buf4)

            out = AlgorithmSelectorCache.benchmark_example_value(layout)
            expected_out = (mat1 @ mat2) + (mat3 @ mat4)

            choice = FailChoiceCaller("fail_choice_caller", [], None, description="")

            # use a tensor since python list is not synced back
            timings = torch.zeros(3, dtype=torch.float32)
            ctx = mp.get_context("spawn")
            child = ctx.Process(
                target=benchmark_choice,
                args=(choice, (mat1, mat2, mat3, mat4), out, expected_out, timings),
            )
            child.start()
            child.join()
            self.assertNotEqual(0, child.exitcode)

    @parametrize("autotune_in_subproc", (True, False))
    @parametrize("autotune_multi_device", (True, False))
    def test_max_autotune_mm_plus_mm(self, autotune_in_subproc, autotune_multi_device):
        """
        This crash previously due to a triton issue: https://github.com/openai/triton/issues/1298 .
        With autotuning in subprocess, we don't crash anymore.
        """
        m, n, k = 2048, 1536, 64

        def mm_plus_mm(a, b, c, d):
            return a @ b + c @ d

        a = torch.randn(m, k).to(GPU_TYPE)
        b = torch.randn(k, n).to(GPU_TYPE)
        c = torch.randn(m, k).to(GPU_TYPE)
        d = torch.randn(k, n).to(GPU_TYPE)

        with config.patch(
            {
                "max_autotune": True,
                "autotune_in_subproc": autotune_in_subproc,
                "autotune_multi_device": autotune_multi_device,
            }
        ):
            torch.compile(mm_plus_mm)(a, b, c, d)

    @parametrize("dynamic", (False, True))
    def test_max_autotune_mm_plus_mm_zero_size_input(self, dynamic):
        """
        Make sure autotuning mm_plus_mm with zero-size input works without crashes.
        """
        m, n, k = 0, 1536, 64

        def mm_plus_mm(a, b, c, d):
            return a @ b + c @ d

        a = torch.randn(m, k).to(GPU_TYPE)
        b = torch.randn(k, n).to(GPU_TYPE)
        c = torch.randn(m, k).to(GPU_TYPE)
        d = torch.randn(k, n).to(GPU_TYPE)

        with config.patch({"max_autotune": True}):
            torch.compile(mm_plus_mm, dynamic=dynamic)(a, b, c, d)

    @parametrize("dynamic", (False, True))
    def test_max_autotune_regular_mm(self, dynamic: bool):
        """
        Make sure autotuning mm in sub processes work without crashes.
        """

        def mm(a, b):
            a = torch.sin(a)
            return a @ b

        a = torch.randn(100, 10).to(GPU_TYPE)
        b = torch.randn(10, 100).to(GPU_TYPE)

        with config.patch({"max_autotune": True, "autotune_in_subproc": True}):
            torch.compile(mm, dynamic=dynamic)(a, b)

    @unittest.skipIf(
        not has_triton_tma_device(), "Need device-side TMA support in Triton"
    )
    @parametrize("a_transposed", (False, True))
    @parametrize("b_transposed", (False, True))
    @parametrize("dynamic", (False, True))
    def test_max_autotune_regular_mm_persistent_tma(
        self,
        a_transposed: bool,
        b_transposed: bool,
        dynamic: bool,
    ):
        def mm(a, b):
            # TMA requires 16-byte alignment: here we repeat the dims
            # by the factor of 8, as float16 is 2-byte. All dims are
            # repeated due to the possible transpositions below.
            a = a.repeat(8, 8)
            b = b.repeat(8, 8)

            if a_transposed:
                a = a.T
            if b_transposed:
                b = b.T

            return torch.mm(a, b)

        M, N, K = 21, 31, 11
        a = torch.randn(*((K, M) if a_transposed else (M, K))).to(torch.float16).cuda()
        b = torch.randn(*((N, K) if b_transposed else (K, N))).to(torch.float16).cuda()

        with config.patch(
            {
                "max_autotune": True,
                "autotune_fallback_to_aten": False,
                "triton.enable_persistent_tma_matmul": "1",
                "test_configs.autotune_choice_name_regex": "mm_persistent_tma",
            }
        ):
            c_actual = torch.compile(mm, dynamic=dynamic)(a, b)
            c_expected = mm(a, b)

        torch.testing.assert_close(c_actual, c_expected, atol=1e-2, rtol=1e-2)

    @unittest.skipIf(
        not has_triton_tma_device(), "Need device-side TMA support in Triton"
    )
    @parametrize("dynamic", (False, True))
    def test_max_autotune_regular_mm_persistent_tma_illegal_alignment(self, dynamic):
        def mm(a, b):
            return torch.mm(a, b)

        M, N, K = 21, 31, 11
        a = torch.randn(M, K).to(torch.float16).cuda()
        b = torch.randn(K, N).to(torch.float16).cuda()

        with self.assertRaises(BackendCompilerFailed) as context, config.patch(
            {
                "max_autotune": True,
                "autotune_fallback_to_aten": False,
                "triton.enable_persistent_tma_matmul": "1",
                "test_configs.autotune_choice_name_regex": "mm_persistent_tma",
            }
        ):
            torch.compile(mm, dynamic=dynamic)(a, b)

        # Lowering to the persistent+TMA Triton template should be skipped
        # if any of the input inner dims are not 16-byte aligned. As a result,
        # given the config flags above, we should have no choices left.
        self.assertIn("NoValidChoicesError", str(context.exception))

    @parametrize("dynamic", (False, True))
    def test_max_autotune_regular_mm_zero_size_input(self, dynamic: bool):
        """
        Make sure autotuning mm with zero-size input works without crashes.
        """

        def mm(a, b):
            a = torch.sin(a)
            return a @ b

        a = torch.randn(0, 10).to(GPU_TYPE)
        b = torch.randn(10, 100).to(GPU_TYPE)

        with config.patch({"max_autotune": True}):
            torch.compile(mm, dynamic=dynamic)(a, b)

    def test_precompilation_threads(self):
        import threading
        from typing import Any
        from unittest.mock import Mock, patch

        class FakeChoiceCaller(ChoiceCaller):
            def __init__(self) -> None:
                super().__init__("none", [], Mock(), description="")
                self.thread_id = None

            def precompile(self):
                self.thread_id = threading.get_ident()

            def call_name(self) -> str:
                return None

            def to_callable(self):
                return None

            def hash_key(self) -> str:
                return str(hash(self))

            def output_node(self) -> "TensorBox":  # noqa: F821
                return None

        fake_choices = [FakeChoiceCaller() for i in range(10)]
        fake_lookup_result = dict.fromkeys(fake_choices, 0.123)

        def no_lookup(
            choices: list[ChoiceCaller],
            op: str,
            inputs: str,
            benchmark: Callable[[Any], dict[ChoiceCaller, float]],
        ) -> Optional[dict[ChoiceCaller, float]]:
            if benchmark is not None:
                return benchmark(choices)

        asc = AlgorithmSelectorCache()

        def fake_benchmark_fn(*args, **kwargs):
            return fake_lookup_result

        main_thread_id = threading.get_ident()
        mock_debug_handler = Mock()
        old_debug_handler = V.debug
        try:
            V.set_debug_handler(mock_debug_handler)
            with patch.object(asc, "lookup", new=no_lookup):
                with patch.object(
                    asc, "make_benchmark_fn", return_value=fake_benchmark_fn
                ):
                    with config.patch(
                        {
                            "autotune_in_subproc": False,
                            "compile_threads": len(fake_choices),
                        }
                    ):
                        asc("test_call", fake_choices, [], Mock())
            for fake_choice in fake_choices:
                assert (
                    fake_choice.thread_id is not None
                ), "Expected all ChoiceCaller's precompile method to have been called"
                assert (
                    fake_choice.thread_id != main_thread_id
                ), "Expected all ChoiceCaller's precompile method to have been called on separate thread"
        finally:
            V.set_debug_handler(old_debug_handler)

    @parametrize("dynamic", (False, True))
    def test_max_autotune_addmm(self, dynamic=False):
        """
        Make sure autotuning addmm in sub processes work without crashes.
        """

        torch.backends.cuda.matmul.allow_fp16_reduced_precision_reduction = False

        def addmm(x, a, b):
            return torch.addmm(x, a, b)

        x = torch.randn(100).to(GPU_TYPE)
        a = torch.randn(100, 10).to(GPU_TYPE)
        b = torch.randn(10, 100).to(GPU_TYPE)
        with config.patch({"max_autotune": True, "autotune_in_subproc": True}):
            Y_compiled = torch.compile(addmm, dynamic=dynamic)(x, a, b)
            Y = addmm(x, a, b)
            torch.testing.assert_close(Y_compiled, Y, atol=1e-2, rtol=1e-2)

    @unittest.skipIf(
        not has_triton_tma_device(), "Need device-side TMA support in Triton"
    )
    @parametrize("a_transposed", (False, True))
    @parametrize("b_transposed", (False, True))
    @parametrize("dynamic", (False, True))
    def test_max_autotune_addmm_persistent_tma(
        self,
        a_transposed: bool,
        b_transposed: bool,
        dynamic: bool,
    ):
        def addmm(x, a, b):
            # TMA requires 16-byte alignment: here we repeat the dims
            # by the factor of 8, as float16 is 2-byte. All dims are
            # repeated due to the possible transpositions below.
            x = x.repeat(8)
            a = a.repeat(8, 8)
            b = b.repeat(8, 8)

            if a_transposed:
                a = a.T
            if b_transposed:
                b = b.T

            return torch.addmm(x, a, b)

        M, N, K = 21, 31, 11
        a = torch.randn(*((K, M) if a_transposed else (M, K))).to(torch.float16).cuda()
        b = torch.randn(*((N, K) if b_transposed else (K, N))).to(torch.float16).cuda()
        x = torch.randn(N).to(torch.float16).cuda()

        with config.patch(
            {
                "max_autotune": True,
                "autotune_fallback_to_aten": False,
                "triton.enable_persistent_tma_matmul": "1",
                "test_configs.autotune_choice_name_regex": "mm_persistent_tma",
            }
        ):
            c_actual = torch.compile(addmm, dynamic=dynamic)(x, a, b)
            c_expected = addmm(x, a, b)

        torch.testing.assert_close(c_actual, c_expected, atol=1e-2, rtol=1e-2)

    @unittest.skipIf(
        not has_triton_tma_device(), "Need device-side TMA support in Triton"
    )
    @parametrize("dynamic", (False, True))
    def test_max_autotune_addmm_persistent_tma_illegal_alignment(self, dynamic):
        def addmm(x, a, b):
            return torch.addmm(x, a, b)

        M, N, K = 21, 31, 11
        a = torch.randn(M, K).to(torch.float16).cuda()
        b = torch.randn(K, N).to(torch.float16).cuda()
        x = torch.randn(N).to(torch.float16).cuda()

        with self.assertRaises(BackendCompilerFailed) as context, config.patch(
            {
                "max_autotune": True,
                "autotune_fallback_to_aten": False,
                "triton.enable_persistent_tma_matmul": "1",
                "test_configs.autotune_choice_name_regex": "mm_persistent_tma",
            }
        ):
            torch.compile(addmm, dynamic=dynamic)(x, a, b)

        # Lowering to the persistent+TMA Triton template should be skipped
        # if any of the input inner dims are not 16-byte aligned. As a result,
        # given the config flags above, we should have no choices left.
        self.assertIn("NoValidChoicesError", str(context.exception))

    @fresh_inductor_cache()
    @unittest.skipIf(TEST_WITH_ROCM, "ROCm doesn't support sm carveout")
    @unittest.skipIf(IS_WINDOWS, "Windows doesn't support persistent TMA")
    @unittest.skipIf(
        not has_triton_tma_device(), "Need device-side TMA support in Triton"
    )
    @parametrize("carveout", (None, 0, 27))
    @parametrize("op", ("mm", "scaled_mm"))
    def test_honor_sm_carveout_with_triton_tma(self, carveout, op: str):
        def mm_func(a, b):
            return torch.mm(a, b)

        def scaled_mm(
            a,
            b,
            scale_a,
            scale_b,
        ):
            return torch._scaled_mm(a, b, scale_a, scale_b, out_dtype=torch.bfloat16)

        # Create large matrices to ensure we use all possible sms
        size = 2560
        a = torch.randn(size, size, device="cuda", dtype=torch.bfloat16)
        b = (
            torch.randn(size, size, device="cuda", dtype=torch.bfloat16)
            .transpose(0, 1)
            .contiguous()
            .transpose(0, 1)
        )
        scale_a = torch.tensor(1, dtype=torch.float32, device="cuda")
        scale_b = torch.tensor(1, dtype=torch.float32, device="cuda")

        args = (
            (a.to(torch.float8_e4m3fn), b.to(torch.float8_e4m3fn), scale_a, scale_b)
            if op == "scaled_mm"
            else (a, b)
        )
        func = scaled_mm if op == "scaled_mm" else mm_func

        # Set the specified carveout value
        torch._C._set_sm_carveout_experimental(carveout)
        if carveout is None:
            self.assertIsNone(torch._C._get_sm_carveout_experimental())
        else:
            self.assertEqual(torch._C._get_sm_carveout_experimental(), carveout)

        with config.patch(
            {
                "max_autotune": True,
                "autotune_fallback_to_aten": False,
                "triton.enable_persistent_tma_matmul": True,
                "max_autotune_gemm_backends": "TRITON",
                "test_configs.autotune_choice_name_regex": "tma",
            }
        ):
            compiled_mm = torch.compile(func, mode="max-autotune-no-cudagraphs")
            compiled_mm(*args)  # Warm-up compilation

            with tempfile.NamedTemporaryFile() as f:
                with torch.profiler.profile(
                    activities=[torch.profiler.ProfilerActivity.CUDA]
                ) as prof:
                    # Run with the specified carveout
                    compiled_mm(*args)

                # Export trace and analyze results
                prof.export_chrome_trace(f.name)

                # Extract grid sizes from the trace events for TMA kernels
                kernel_name = "triton_tem_fused"
                kernel_events = [
                    {
                        "grid": evt.get("args", {}).get("grid", []),
                        "grid_size": math.prod(evt.get("args", {}).get("grid", [])),
                    }
                    for evt in json.load(open(f.name))["traceEvents"]
                    if evt.get("cat", "") == "kernel"
                    and kernel_name in evt.get("name", "").lower()
                ]

                # We should have exactly 1 kernel event for this run
                self.assertEqual(
                    len(kernel_events),
                    1,
                    f"Expected exactly 1 kernel event, but got {len(kernel_events)}",
                )

                # Check that grid size matches expected values based on carveout
                expected_grid_size = None
                max_grid_size = torch.cuda.get_device_properties(
                    "cuda"
                ).multi_processor_count
                careveout = 0 if carveout is None else carveout
                expected_grid_size = max_grid_size - careveout

                self.assertEqual(
                    kernel_events[0]["grid_size"],
                    expected_grid_size,
                    f"Grid size {kernel_events[0]['grid_size']} doesn't match {expected_grid_size} for carveout={carveout}",
                )

    @parametrize("dynamic", (False, True))
    def test_max_autotune_addmm_zero_size_input(self, dynamic):
        """
        Make sure autotuning addmm with zero-size input works without crashes.
        """

        def addmm(x, a, b):
            return torch.addmm(x, a, b)

        x = torch.randn(100).to(GPU_TYPE)
        a = torch.randn(0, 10).to(GPU_TYPE)
        b = torch.randn(10, 100).to(GPU_TYPE)
        with config.patch({"max_autotune": True}):
            torch.compile(addmm, dynamic=dynamic)(x, a, b)

    def test_autotune_conv1x1(self):
        # Assuming input has 3 channels and we want to produce 16 channels as output
        conv1x1 = (
            torch.nn.Conv2d(in_channels=3, out_channels=16, kernel_size=1)
            .to(memory_format=torch.channels_last)
            .to(GPU_TYPE)
        )

        # Example input tensor: batch size = 4, channels = 3, height = 32, width = 32
        # The memory format is set to `channels_last`
        input_tensor = (
            torch.randn(4, 3, 32, 32)
            .contiguous(memory_format=torch.channels_last)
            .to(GPU_TYPE)
        )

        with config.patch(
            {"max_autotune": True, "max_autotune_gemm_backends": "TRITON"}
        ):

            @torch.compile()
            def foo(mod, x):
                return mod(x)

            with torch.no_grad():
                out, code = run_and_get_code(foo, conv1x1, input_tensor)

            FileCheck().check_not("extern_kernels.convolution").run(code[0])
            self.assertEqual(conv1x1(input_tensor), out, atol=1e-2, rtol=0)

    def test_filled_cache_precompile(self):
        def fn(a, b, c):
            a = (a @ b) @ c
            a, b, c = (t.to(torch.float16) for t in [a, b, c])
            return (a @ b) @ c

        fn_c = torch.compile(mode="max-autotune-no-cudagraphs")(fn)
        inputs = [torch.rand([256, 256], device=GPU_TYPE) for _ in range(3)]
        from torch._dynamo.utils import counters

        self.assertEqual(fn(*inputs), fn_c(*inputs), atol=1e-2, rtol=1e-2)

        torch._dynamo.reset()
        counters.clear()

        fn_c = torch.compile(mode="max-autotune-no-cudagraphs")(fn)
        self.assertEqual(counters["inductor"]["select_algorithm_precompile"], 0)

    @fresh_inductor_cache()
    @config.patch(search_autotune_cache=True)
    def test_search_autotune_cache(self):
        def fn(a, b, c):
            a = (a @ b) @ c
            a, b, c = (t.to(torch.float16) for t in [a, b, c])
            return (a @ b) @ c

        fn_c = torch.compile()(fn)
        inputs = [torch.rand([256, 256], device=GPU_TYPE) for _ in range(3)]
        from torch._dynamo.utils import counters

        self.assertEqual(fn(*inputs), fn_c(*inputs), atol=1e-2, rtol=1e-2)
        self.assertEqual(counters["inductor"]["select_algorithm_precompile"], 0)

    @fresh_inductor_cache()
    @config.patch(max_autotune=True, max_fusion_size=2)
    def test_jit_fusion_matches_aot_fusion(self):
        # In this example, AOTInductor's JIT-compile will fuse(buf1, buf2) due
        # to proximity, we want to make sure AOT-compile pass does the same.
        # AOT could do fuse(buf2, buf4) instead if buf3 was pushed to the end
        # of the V.graph.buffers list because fuse(buf2, buf4) would have a
        # better proximity score than fuse(buf1, buf2). This scenario is possible
        # since finalizing MultiTemplateBuffers needs to replace buffers.
        def fn(x, number):
            buf0 = x + x
            buf1 = number.item()
            buf2 = x * x
            buf3 = x @ x  # MultiTemplateBuffer
            buf4 = x**2
            return buf0, buf1, buf2, buf3, buf4

        inputs = (
            torch.rand([256, 256], device=GPU_TYPE),
            torch.tensor(3, device=GPU_TYPE),
        )
        torch._export.aot_compile(fn, args=inputs)

    @config.patch(autotune_local_cache=False, autotune_remote_cache=False)
    @skipIfRocm
    def test_precompilations(self):
        def fn(a, b, c):
            a = (a @ b) @ c
            a, b, c = (t.to(torch.float16) for t in [a, b, c])
            return (a @ b) @ c

        fn_c = torch.compile(mode="max-autotune-no-cudagraphs")(fn)
        inputs = [torch.rand([256, 256], device=GPU_TYPE) for _ in range(3)]

        torch.testing.assert_close(fn_c(*inputs), fn(*inputs), atol=1e-2, rtol=1e-2)

        from torch._dynamo.utils import counters

        self.assertEqual(counters["inductor"]["select_algorithm_precompile"], 2)

    def test_cat_addmm(self):
        def fn(a: torch.Tensor, b: torch.Tensor, c: torch.Tensor):
            return torch.cat(
                [
                    torch.addmm(a, b, c),
                    torch.addmm(b, c, a),
                ],
                1,
            )

        args = [
            torch.randn(4, 4, device=GPU_TYPE),
            torch.randn(4, 4, device=GPU_TYPE),
            torch.randn(4, 4, device=GPU_TYPE),
        ]
        with config.patch(
            {
                "max_autotune": True,
                "max_autotune_gemm_backends": "Triton",
            }
        ):
            expected = fn(*args)
            actual = torch.compile(fn)(*args)
            torch.testing.assert_close(actual, expected, atol=1e-2, rtol=1e-2)

    def test_triton_template_with_epilogues_and_dynamic_shape(self):
        def fn(
            x: torch.Tensor, w: torch.Tensor, bias: torch.Tensor, mul: torch.Tensor
        ) -> torch.Tensor:
            return (
                torch.nn.functional.relu(
                    torch.matmul(torch.transpose(x, 0, 1), torch.transpose(w, 0, 1))
                    + bias
                )
                * mul
            )

        M0 = 5
        M1 = 8
        K = 4
        N = 3
        w = torch.rand(N, K).to(GPU_TYPE).half()
        b = torch.rand(N).to(GPU_TYPE).half()

        with config.patch(
            {
                "max_autotune": True,
                "autotune_in_subproc": True,
                "max_autotune_gemm_backends": "Triton",
            }
        ):
            compiled_fn = torch.compile(
                fn, fullgraph=True, dynamic=True, mode="max-autotune-no-cudagraphs"
            )

            x0 = torch.rand(K, M0).to(GPU_TYPE).half()
            mul0 = torch.rand(M0, N).to(GPU_TYPE).half()
            y0 = compiled_fn(x0, w, b, mul0)
            y0_expected = fn(x0, w, b, mul0)
            torch.testing.assert_close(y0, y0_expected)

            x1 = torch.rand(K, M1).to(GPU_TYPE).half()
            mul1 = torch.rand(M1, N).to(GPU_TYPE).half()
            y1 = compiled_fn(x1, w, b, mul1)
            y1_expected = fn(x1, w, b, mul1)
            torch.testing.assert_close(y1, y1_expected)

    @config.patch(
        benchmark_kernel=True,
        fallback_random=True,
        max_autotune_gemm=True,
    )
    @parametrize("device", ("cpu", GPU_TYPE))
    def test_matmul_dropout(self, device):
        def fwd(a, b):
            x = a @ b
            x = torch.nn.functional.dropout(x, 0.1)
            return x

        def fn(a, b):
            x = fwd(a, b).sum()
            x.backward()
            return a.grad

        N = 128
        a = torch.randn(N, N, device=device, requires_grad=True)
        b = torch.randn(N, N, device=device)

        opt_fn = torch.compile(fn)
        reset_rng_state()
        ref = fn(a, b)
        reset_rng_state()
        act = opt_fn(a, b)

        if N <= 8:
            print(f"ref\n{ref}\nact\n{act}")
        torch.testing.assert_close(ref, act, atol=1e-1, rtol=1e-1)

    @config.patch(
        max_autotune_gemm=True,
    )
    @unittest.skipIf(
        getattr(torch, GPU_TYPE).device_count() < 2,
        "Need at least 2 devices for this test",
    )
    def test_autotune_device_guard(self):
        x = torch.randn(1024, 1024, device=f"{GPU_TYPE}:1")
        y = torch.randn(1024, 1024, device=f"{GPU_TYPE}:1")

        def f(x, y):
            return x @ y

        with fresh_inductor_cache():
            act = torch.compile(f)(x, y)
        ref = f(x, y)
        self.assertTrue(torch.allclose(act, ref, atol=4 * 1e-3, rtol=4 * 1e-3))

    @config.patch(max_autotune=True)
    def test_empty_conv_input(self, kernel_size=3):
        x = torch.randn(0, 256, 14, 14, device=GPU_TYPE)
        weight = torch.randn(256, 256, kernel_size, kernel_size, device=GPU_TYPE)

        def f(x, weight):
            return torch.convolution(
                x,
                weight,
                bias=None,
                stride=[1, 1],
                padding=[0, 0],
                dilation=[1, 1],
                transposed=False,
                output_padding=[0, 0],
                groups=1,
            )

        opt_f = torch.compile(f)
        ref = f(x, weight)
        act = opt_f(x, weight)
        self.assertTrue(torch.allclose(ref, act, atol=4 * 1e-3, rtol=4 * 1e-3))

    @config.patch(max_autotune=True)
    def test_empty_conv_input_with_1x1_kernel(self):
        self.test_empty_conv_input(kernel_size=1)

    @config.patch(max_autotune_gemm_backends="TRITON")
    def test_baddmm(self):
        class M(torch.nn.Module):
            def __init__(self):
                super().__init__()
                self.weight = torch.nn.Parameter(
                    torch.randn(64, 64, 192, dtype=torch.float16)
                )
                self.bias = torch.nn.Parameter(
                    torch.randn(64, 1, 192, dtype=torch.float16)
                )

            def forward(self, x):
                return torch.ops.aten.baddbmm.default(self.bias, x, self.weight)

        x = torch.randn(
            64, 2048, 64, dtype=torch.float16, requires_grad=False, device=GPU_TYPE
        )
        mod = M().to(GPU_TYPE)

        m_c = torch.compile(mode="max-autotune")(mod)
        out, code = run_and_get_code(m_c, x)
        self.assertEqual(out, mod(x))

        FileCheck().check("triton_tem_fused_baddbmm").run(code[0])

    @config.patch(max_autotune=True)
    def test_conv1x1_with_free_symbols(self):
        """
        Make sure there is no exception due to free symbols.
        """
        conv = nn.Conv2d(
            3, 64, kernel_size=(1, 1), stride=(1, 1), padding=(0, 0), bias=False
        ).to(device=GPU_TYPE)

        @torch.compile
        def f(x, y, z):
            h = y.nonzero().size(0)
            w = z.nonzero().size(0)
            x = x[:, :, :h, :w]
            x = conv(x)
            return x

        x = torch.randn(4, 3, 224, 224).to(
            memory_format=torch.channels_last, device=GPU_TYPE
        )
        for _ in range(2):
            y = torch.randint(0, 10, (224,)).to(device=GPU_TYPE)
            z = torch.randint(0, 10, (224,)).to(device=GPU_TYPE)
            f(x, y, z)

    def _test_cat_max_autotune_impl(self, using_triton_mm):
        def f(x, y):
            y = torch.cos(y)
            x = torch.mm(x, x)
            return torch.cat([x, y])

        f_c = torch.compile(mode="max-autotune-no-cudagraphs")(f)
        inps = [
            torch.randn(32, 32, device=GPU_TYPE),
            torch.randn(32, 32, device=GPU_TYPE),
        ]
        _, code = run_and_get_code(f_c, inps[0], inps[1])
        self.assertEqual(f_c(*inps), f(*inps), atol=0.03, rtol=0.25)

        # mm kernel, and cos kernel
        count = 2 if using_triton_mm else 1
        FileCheck().check(get_func_call()).check_count(
            get_kernel_launch(), count, exactly=True
        ).run(code[0])

        def f(x, y):
            y = torch.cos(y)
            x = torch.mm(x, x)
            out = torch.cat([x, y])
            return out, x + 1

        f_c = torch.compile(mode="max-autotune-no-cudagraphs")(f)
        _, code = run_and_get_code(f_c, inps[0], inps[1])
        self.assertEqual(f_c(*inps), f(*inps), atol=0.03, rtol=0.25)
        FileCheck().check(get_func_call()).check_count(
            get_kernel_launch(), 2, exactly=True
        ).run(code[0])

        def f(x, y):
            y = torch.cos(y)
            x = torch.mm(x, x)
            return torch.cat([x, y]), torch.cat([y, x])

        f_c = torch.compile(mode="max-autotune-no-cudagraphs")(f)
        self.assertEqual(f_c(*inps), f(*inps), atol=0.03, rtol=0.25)

    @config.patch({"test_configs.force_extern_kernel_in_multi_template": True})
    def test_cat_max_autotune_extern(self):
        self._test_cat_max_autotune_impl(using_triton_mm=False)

    @skipIfXpu(
        msg="The fusion not happend because it do not speedup on XPU, see issue #146568"
    )
    @config.patch(max_autotune_gemm_backends="TRITON")
    def test_cat_max_autotune_triton(self):
        self._test_cat_max_autotune_impl(using_triton_mm=True)

    def test_conv_cat(self):
        class ToyModel(torch.nn.Module):
            def __init__(self):
                super().__init__()
                self.conv = torch.nn.Conv2d(
                    3, 64, kernel_size=3, stride=1, padding=1, bias=False
                )

            def forward(self, x):
                x = self.conv(x)
                return torch.cat((x, x + 1))

        with torch.no_grad():
            m = ToyModel().to(device=GPU_TYPE)
            input_tensor = torch.randn(32, 3, 64, 64).to(device=GPU_TYPE)

            # convolution is not currently plannable
            m = torch.compile(m, mode="max-autotune-no-cudagraphs")
            out, code = run_and_get_code(m, input_tensor)
            self.assertEqual(out, m(input_tensor))

            if not TEST_WITH_ROCM:
                FileCheck().check("triton_poi_fused_cat_2.run").run(code[0])

    def test_conv3d(self):
        fn = torch.nn.functional.conv3d
        image = torch.randn([1, 3, 8, 16, 32])
        filt = torch.randn([3, 3, 7, 7, 7])

        with config.patch({"max_autotune": True}):
            expected = fn(image, filt)
            actual = torch.compile(fn)(image, filt)
            torch.testing.assert_close(actual, expected, atol=6e-5, rtol=0.001)

    @config.patch(
        max_autotune=True, max_autotune_conv_backends="", layout_optimization=False
    )
    def test_conv_backend(self):
        m = torch.nn.Sequential(
            torch.nn.Conv2d(3, 3, 1, 1),
        ).to(GPU_TYPE)
        inp = torch.randn([2, 3, 16, 16]).to(GPU_TYPE)

        with self.assertRaises(BackendCompilerFailed) as context:
            torch.compile(m)(inp)

        self.assertIn("NoValidChoicesError", str(context.exception))

    def test_non_contiguous_input_mm(self):
        """
        Make sure the triton template can work with non-contiguous inputs without crash.
        Check https://github.com/pytorch/pytorch/issues/125437 for more details.
        """
        x = rand_strided(
            (50257, 32768), (1, 50304), dtype=torch.bfloat16, device=GPU_TYPE
        )
        y = rand_strided((32768, 768), (768, 1), dtype=torch.bfloat16, device=GPU_TYPE)

        @torch.compile(mode="max-autotune")
        def f(x, y):
            return x @ y

        ref = x @ y
        act = f(x, y)
        torch.testing.assert_close(act, ref, atol=2e-2, rtol=1e-2)

    def test_non_contiguous_input_addmm(self):
        b = torch.randn((768), dtype=torch.bfloat16, device=GPU_TYPE)
        x = rand_strided(
            (50257, 32768), (1, 50304), dtype=torch.bfloat16, device=GPU_TYPE
        )
        y = rand_strided((32768, 768), (768, 1), dtype=torch.bfloat16, device=GPU_TYPE)

        @torch.compile(mode="max-autotune")
        def f(x, y):
            return torch.addmm(b, x, y)

        ref = torch.addmm(b, x, y)
        act = f(x, y)
        torch.testing.assert_close(act, ref, atol=2e-2, rtol=1e-2)

    def test_non_contiguous_input_bmm(self):
        x = rand_strided(
            (1, 50257, 32768), (0, 1, 50304), dtype=torch.bfloat16, device=GPU_TYPE
        )
        y = rand_strided(
            (1, 32768, 768), (0, 768, 1), dtype=torch.bfloat16, device=GPU_TYPE
        )

        @torch.compile(mode="max-autotune")
        def f(x, y):
            return torch.bmm(x, y)

        ref = torch.bmm(x, y)
        act = f(x, y)
        torch.testing.assert_close(act, ref, atol=2e-2, rtol=1e-2)

    # TODO: fix accuracy failure of the triton template on XPU.
    # and enable this test case.
    @skipIfXpu
    def test_non_contiguous_input_mm_plus_mm(self):
        x1 = rand_strided((50257, 32768), (1, 50304), device=GPU_TYPE)
        y1 = rand_strided((32768, 768), (768, 1), device=GPU_TYPE)

        x2 = rand_strided((50257, 32768), (1, 50304), device=GPU_TYPE)
        y2 = rand_strided((32768, 768), (768, 1), device=GPU_TYPE)

        @torch.compile(mode="max-autotune")
        def f(x1, y1, x2, y2):
            return x1 @ y1 + x2 @ y2

        ref = x1 @ y1 + x2 @ y2
        act = f(x1, y1, x2, y2)
        torch.testing.assert_close(act, ref, atol=1e-2, rtol=1e-2)

    @config.patch(
        max_autotune=True,
        max_autotune_gemm_backends="",
        autotune_fallback_to_aten=False,
    )
    def test_no_valid_choices(self):
        a = torch.zeros([2, 2], device=GPU_TYPE)
        b = torch.zeros([2, 2], device=GPU_TYPE)
        with self.assertRaises(BackendCompilerFailed) as context:
            torch.compile(lambda a, b: a.matmul(b))(a, b)
        self.assertIn("NoValidChoicesError", str(context.exception))

    @parametrize("multi_template", (True, False))
    @config.patch(
        max_autotune=True,
        max_autotune_gemm_backends="TRITON",
        autotune_fallback_to_aten=False,
    )
    def test_inf_timing(self, multi_template):
        from unittest.mock import patch

        lookup = AlgorithmSelectorCache.lookup

        def mock_lookup(self, *args, **kwargs):
            timings = lookup(self, *args, **kwargs)
            return {choice: float("inf") for choice in timings.keys()}

        a = torch.zeros([16, 16], device=GPU_TYPE)
        b = torch.zeros([16, 16], device=GPU_TYPE)
        with patch.object(AlgorithmSelectorCache, "lookup", mock_lookup), config.patch(
            benchmark_epilogue_fusion=multi_template
        ):
            with self.assertRaises(BackendCompilerFailed) as context:
                torch.compile(lambda a, b: a.matmul(b))(a, b)
            self.assertIn("NoValidChoicesError", str(context.exception))

    @unittest.skipIf(
        not torch.cuda.is_available()
        or torch.cuda.get_device_properties().total_memory < 2e10,
        "Only if the GPU has at least 20GB memory to be safe",
    )
    @config.patch(force_shape_pad=True, max_autotune=True)
    def test_linear_and_cel(self):
        """
        Similate a GPU without enough SMs. Make sure max-autotune still
        works even when the MultiTritonTemplate encapsulates just extern
        kernels.
        """

        def mock_is_big_gpu(*args, **kwargs):
            return False

        B, T, C, V = 32, 1024, 768, 50257

        linear = nn.Linear(C, V).bfloat16().to(device=GPU_TYPE)
        ce = torch.nn.CrossEntropyLoss()

        def f(x, y):
            x.grad = None
            linear.weight.grad = None
            linear.bias.grad = None

            loss = ce(linear(x), y)
            loss.backward()
            return loss

        x = torch.randn(B * T, C, requires_grad=True).cuda().bfloat16()
        x.retain_grad()
        y = torch.randint(0, V, (B * T,)).cuda()

        import torch._inductor.utils as inductor_utils

        with unittest.mock.patch.object(inductor_utils, "is_big_gpu", mock_is_big_gpu):
            opt_f = torch.compile(f)

            expect = (f(x, y), x.grad, linear.weight.grad, linear.bias.grad)
            actual = (opt_f(x, y), x.grad, linear.weight.grad, linear.bias.grad)
            assert same(expect, actual, tol=1e-2), f"ref:\n{expect}\nact:\n{actual}"


@instantiate_parametrized_tests
class TestMaxAutotuneRemoteCache(TestCase):
    def setUp(self):
        super().setUp()
        PatchCaches.setUp()

    def tearDown(self):
        super().tearDown()
        PatchCaches.tearDown()

    @parametrize("dynamic", (False, True))
    @config.patch(
        {"compile_threads": 1, "prologue_fusion": False}
    )  # Worker processes do not register PatchCaches() properly
    def test_max_autotune_remote_caching(self, dynamic: bool):
        from unittest.mock import patch

        def mm(a, b):
            a = torch.sin(a)
            return a @ b

        a = torch.randn(100, 10).to(GPU_TYPE)
        b = torch.randn(10, 100).to(GPU_TYPE)

        class Model(torch.nn.Module):
            def forward(self, x, y):
                return x + y

        def f(x, y):
            return Model()(x, y)

        x = torch.randn(100, 100).to(GPU_TYPE)
        y = torch.randn(100, 100).to(GPU_TYPE)

        with config.patch(
            {
                "autotune_local_cache": False,
                "autotune_remote_cache": True,
            }
        ), patch.dict(os.environ), PatchCaches():
            os.environ.pop("TRITON_CACHE_MANAGER", None)
            with config.patch({"max_autotune": True}):
                for _ in range(4):
                    with fresh_inductor_cache():
                        torch.compile(mm, dynamic=dynamic)(a, b)
                    reset()
                with torch.compiler.config.patch(
                    {"cache_key_tag": "test"}
                ), fresh_inductor_cache():
                    torch.compile(mm, dynamic=dynamic)(a, b)
                    reset()

                global_stats.report()
                self.assertEqual(global_stats.autotune_remote, Stats(2, 3, 2))

            global_stats.reset()
            for _ in range(4):
                with fresh_inductor_cache():
                    torch.compile(f, dynamic=dynamic)(x, y)
                reset()
            with torch.compiler.config.patch(
                {"cache_key_tag": "test"}
            ), fresh_inductor_cache():
                torch.compile(mm, dynamic=dynamic)(a, b)
                reset()
            global_stats.report()
            self.assertEqual(global_stats.autotune_remote, Stats(2, 3, 2))


class _TestBenchmarkRequest(BenchmarkRequest):
    def __init__(
        self, value: float, multi_device: bool, parent_visible_devices: Optional[str]
    ) -> None:
        self.value = value
        self.multi_device = multi_device
        self.parent_visible_devices = parent_visible_devices

    def benchmark(
        self, *input_tensors: torch.Tensor, output_tensor: Optional[torch.Tensor] = None
    ) -> float:
        # Verify that the visible devices env var is set correctly. If multi-device
        # auto-tuning is disabled, the visible devices should be unmanipulated from
        # the parent process. If multi-device auto-tuning is enabled, the visible
        # devices should be a _single_ valid device number. Note that we can't perform
        # this validation directly from the test body because benchmarks execute in a
        # separate process. If the check fails, however, the test will detect the
        # failure by virtue of not receiving the expected result back.
        visible_devices = os.environ.get(CUDA_VISIBLE_DEVICES)
        if not self.multi_device:
            assert visible_devices == self.parent_visible_devices
        else:
            assert self.parent_visible_devices is not None
            valid_devices = self.parent_visible_devices.split(",")
            assert visible_devices in valid_devices

        return self.value


class _TestTritonTemplateCaller(TritonTemplateCaller):
    def __init__(self, bmreq: _TestBenchmarkRequest):
        self.bmreq = bmreq

    def __str__(self) -> str:
        return "test"


class TestTuningProcess(TestCase):
    def test_tuning_pool_crash(self):
        # Use only one device/subprocess so we test the process restarts
        # and is usable after a "crash".
        with config.patch({"autotune_multi_device": False}):
            tuning_pool = TuningProcessPool()
            tuning_pool.initialize()

            # First force the tuning process to "crash" by setting a bogus
            # string for the expected visible devices.
            bmreq = _TestBenchmarkRequest(3.14, False, "invalid")
            choice = _TestTritonTemplateCaller(bmreq)

            timings = tuning_pool.benchmark([choice])
            self.assertTrue(choice in timings)
            self.assertEqual(timings[choice], float("inf"))

            # Then send another request and make sure the sub-process
            # has restarted and is operational. 'valid_devices' expected
            # to be None because autotune_multi_device is off.
            choice.bmreq.parent_visible_devices = os.environ.get(CUDA_VISIBLE_DEVICES)

            timings = tuning_pool.benchmark([choice])
            self.assertTrue(choice in timings)
            self.assertEqual(timings[choice], bmreq.value)

            tuning_pool.terminate()

    # XPU have to enable XPU_VISIBLE_DEVICES to control devices visibility.
    @skipIfXpu
    def test_tuning_pool_multiple_devices(self):
        with config.patch({"autotune_multi_device": True}):
            # Adapt the test to the available devices (and whether CUDA_VISIBLE_DEVICES
            # is already set in the environment); use a subset of the available devices
            # to ensure only the subset are visible to the sub-processes.
            if CUDA_VISIBLE_DEVICES in os.environ:
                visible_devices = os.environ[CUDA_VISIBLE_DEVICES].split(",")
            else:
                visible_devices = [str(d) for d in range(torch.cuda.device_count())]

            parent_visible_devices = ",".join(visible_devices[-2:])
            os.environ[CUDA_VISIBLE_DEVICES] = parent_visible_devices

            tuning_pool = TuningProcessPool()
            tuning_pool.initialize()

            choice1 = _TestTritonTemplateCaller(
                _TestBenchmarkRequest(3.14, True, parent_visible_devices),
            )
            choice2 = _TestTritonTemplateCaller(
                _TestBenchmarkRequest(2.718, True, parent_visible_devices),
            )

            timings = tuning_pool.benchmark([choice1, choice2])
            self.assertEqual(timings[choice1], choice1.bmreq.value)
            self.assertEqual(timings[choice2], choice2.bmreq.value)

            tuning_pool.terminate()


@instantiate_parametrized_tests
class TestPrologueFusion(TestCase):
    @classmethod
    def setUpClass(cls):
        super().setUpClass()
        cls._stack = contextlib.ExitStack()
        cls._stack.enter_context(
            config.patch(
                {
                    "max_autotune": True,
                    "prologue_fusion": True,
                    "benchmark_epilogue_fusion": False,
                    "shape_padding": False,
                    "max_autotune_gemm_backends": "TRITON",
                    "test_configs.max_mm_configs": 4,  # significantly speeds up tests
                }
            )
        )

    def check_code(self, code_str, num_kernels, num_allocs, num_deallocs):
        FileCheck().check(get_func_call()).check_count(
            get_kernel_launch(),
            num_kernels,
            exactly=True,
        ).run(code_str)

        if num_allocs is not None:
            FileCheck().check(get_func_call()).check_count(
                "empty_strided", num_allocs, exactly=True
            ).run(code_str)

        # skip the deallocation check when using cpp_wrapper; most deallocations happen
        # outside of our control via RAIIAtenTensorHandle
        if num_deallocs is not None and not config.cpp_wrapper:
            FileCheck().check(get_func_call()).check_count(
                "del", num_deallocs, exactly=True
            ).run(code_str)

    @parametrize("sizes", ((64, 128, 256), (128, 128, 128), (63, 120, 250)))
    def test_upcast(self, sizes):
        M, K, N = sizes

        x = torch.rand([M, K], dtype=torch.float16, device=GPU_TYPE)
        y = torch.rand([K, N], dtype=torch.float, device=GPU_TYPE)

        def foo(x, y):
            return x.to(y.dtype) @ y

        out, code = run_and_get_code(torch.compile(foo), x, y)
        self.assertEqual(out, foo(x, y), atol=0.05, rtol=0.05)
        self.check_code(code[0], num_kernels=1, num_allocs=1, num_deallocs=2)
        # upcast preserves zero mask
        FileCheck().check("a =").check_not("tl.where").check("tl.dot").run(code[0])

    @unittest.skip("Triton bug in compilation")
    def test_gather_fusion(self):
        M, K, N = (64, 128, 256)
        x = torch.rand([M, K], dtype=torch.float16, device=GPU_TYPE)
        y = torch.rand([K, N], dtype=torch.float16, device=GPU_TYPE)

        index = torch.randperm(M, device=GPU_TYPE)

        def foo(x, y, index):
            return (x[index]) @ y

        out, code = run_and_get_code(torch.compile(foo), x, y, index)
        self.assertEqual(out, foo(x, y, index), atol=0.05, rtol=0.05)
        self.check_code(code[0], num_kernels=1, num_allocs=1, num_deallocs=3)

        # should be done in low precision
        (
            FileCheck()
            .check("for k_idx")
            .check_not("to(tl.float32)")
            .check("dot")
            .run(code[0])
        )

    @unittest.skipIf(TEST_WITH_ROCM, "FP8 is not supported on ROCM")
    @unittest.skipIf(
        not PLATFORM_SUPPORTS_FP8,
        "FP8 is only supported on H100+, SM 8.9 and MI300+ devices",
    )
    def test_low_precision(self):
        M = K = N = 128

        x = torch.rand([M, K], device=GPU_TYPE).to(torch.float8_e4m3fn)
        y = torch.rand([K, N], dtype=torch.bfloat16, device=GPU_TYPE)

        def foo(x, y):
            return x.to(y.dtype) @ y

        out, code = run_and_get_code(torch.compile(foo), x, y)
        self.assertEqual(out, foo(x, y), atol=0.05, rtol=0.05)
        self.check_code(code[0], num_kernels=1, num_allocs=1, num_deallocs=2)

        # should be done in low precision, no arithmetic
        (
            FileCheck()
            .check("for k_idx")
            .check_not("to(tl.float32)")
            .check("dot")
            .run(code[0])
        )

        def foo(x, y):
            return (x.to(y.dtype) + 1) @ y

        out, code = run_and_get_code(torch.compile(foo), x, y)
        self.assertEqual(out, foo(x, y), atol=0.05, rtol=0.05)
        self.check_code(code[0], num_kernels=1, num_allocs=1, num_deallocs=2)

        # should not be done in low precision
        (
            FileCheck()
            .check("for k_idx")
            .check("to(tl.float32)")
            .check("dot")
            .run(code[0])
        )

    def test_downcast(self):
        # per heuristics, dont fuse a downcast into a mm because it would lead to more reads inside kernel
        M, K, N = (64, 128, 256)
        x = torch.rand([M, K], dtype=torch.float, device=GPU_TYPE)
        y = torch.rand([K, N], dtype=torch.float16, device=GPU_TYPE)

        def foo(x, y):
            return x.to(y.dtype) @ y

        out, code = run_and_get_code(torch.compile(foo), x, y)
        self.assertEqual(out, foo(x, y), atol=0.05, rtol=0.05)
        self.check_code(code[0], num_kernels=2, num_allocs=2, num_deallocs=3)

    @parametrize("sizes", ((64, 128, 256), (64, 64, 64), (64, 120, 64)))
    def test_multiple_fusions(self, sizes):
        M, K, N = sizes

        def foo(x, y):
            return ((x - 1.1) @ (y + 1.1)) * 1.1

        x = torch.rand([M, K], dtype=torch.float, device=GPU_TYPE)
        y = torch.rand([K, N], dtype=torch.float, device=GPU_TYPE)

        out, code = run_and_get_code(torch.compile(foo), x, y)
        self.assertEqual(out, foo(x, y), atol=0.05, rtol=0.05)
        self.check_code(code[0], num_kernels=1, num_allocs=1, num_deallocs=2)

        # check that we do not CSE any variables between prologues, epilogues
        FileCheck().check("def triton").check_count("= 1.1", 3, exactly=True).check(
            "tl.store"
        ).run(code[0])

    @config.patch(
        {
            "max_autotune_gemm_backends": "Triton",
            "benchmark_epilogue_fusion": True,
            "use_mixed_mm": False,
            "mixed_mm_choice": "default",
            "max_epilogue_benchmarked_choices": 3,
        }
    )
    @skipIfXpu(
        msg="The fusion not happend because it do not speedup on XPU, see issue #146568"
    )
    def test_pending_fusions_multiple(self):
        def multi_use(x, y):
            return (x @ x.T) * (y @ y.T)

        x = torch.rand([128, 16], device=GPU_TYPE)
        y = torch.rand([128, 32], device=GPU_TYPE)

        out, code = run_and_get_code(torch.compile(multi_use), x, y)

        FileCheck().check(get_func_call()).check_count(
            get_kernel_launch(), 2, exactly=True
        ).run(code[0])
        self.assertEqual(out, multi_use(x, y), atol=0.05, rtol=0.05)

        def resolve_pending(x):
            return (x @ x).relu()

        x = torch.rand([128, 128], device=GPU_TYPE)
        out, code = run_and_get_code(torch.compile(resolve_pending), x)
        FileCheck().check(get_func_call()).check_count(
            get_kernel_launch(), 1, exactly=True
        ).run(code[0])
        self.assertEqual(out, resolve_pending(x), atol=0.05, rtol=0.05)

    @config.patch(
        {
            "max_autotune_gemm_backends": "Triton",
            "benchmark_epilogue_fusion": True,
            "use_mixed_mm": False,
            "mixed_mm_choice": "default",
            "max_epilogue_benchmarked_choices": 3,
        }
    )
    @skipIfXpu(
        msg="The fusion not happend because it do not speedup on XPU, see issue #146568"
    )
    def test_pending_fusion_pro_and_epi(self):
        def test_multiple_fusions(x):
            y = x.to(torch.float)
            return (y @ y).relu()

        x = torch.rand([128, 128], dtype=torch.float16, device=GPU_TYPE)
        out, code = run_and_get_code(torch.compile(test_multiple_fusions), x)
        FileCheck().check(get_func_call()).check_count(
            get_kernel_launch(), 1, exactly=True
        ).run(code[0])
        self.assertEqual(out, test_multiple_fusions(x), atol=0.05, rtol=0.05)

    @parametrize("sizes", ((64, 128, 256), (128, 128, 128), (63, 120, 250)))
    def test_multiple_inputs(self, sizes):
        M, K, N = sizes

        def foo(x, y, z):
            return (x + y).to(torch.float) @ z

        x = torch.rand([M, K], dtype=torch.float16, device=GPU_TYPE)
        y = torch.rand([M, K], dtype=torch.float16, device=GPU_TYPE)
        z = torch.rand([K, N], dtype=torch.float, device=GPU_TYPE)
        out_eager = foo(x, y, z)
        out, code = run_and_get_code(torch.compile(foo), x, y, z)
        self.assertEqual(out, out_eager, atol=0.05, rtol=0.05)
        self.check_code(code[0], num_kernels=1, num_allocs=1, num_deallocs=3)

    def test_storage_offset_prologue(self):
        def foo(a):
            q = a[:64, :]
            k = a[64:, :]
            return torch.mm(q + 2, k - 2)

        inp = torch.randn(128, 64, device=GPU_TYPE)
        out, code = run_and_get_code(torch.compile(foo), inp)
        self.assertEqual(out, foo(inp), atol=0.05, rtol=0.05)
        self.check_code(code[0], num_kernels=1, num_allocs=1, num_deallocs=1)

    @config.patch(realize_reads_threshold=1, realize_opcount_threshold=1)
    @parametrize("sizes", ((64, 128, 256), (128, 128, 128), (63, 120, 250)))
    def test_prologue_multiple_nodes(self, sizes):
        M, K, N = sizes

        def foo(x, y):
            return ((((x * 2) - 1) / 2) @ (y * 4)) * 3.0

        x = torch.rand([M, K], dtype=torch.float, device=GPU_TYPE)
        y = torch.rand([K, N], dtype=torch.float, device=GPU_TYPE)

        out, code = run_and_get_code(torch.compile(foo), x, y)
        self.assertEqual(out, foo(x, y), atol=0.05, rtol=0.05)
        self.check_code(code[0], num_kernels=1, num_allocs=1, num_deallocs=2)

    @parametrize("K", (63, 64))
    def test_broadcast_x(self, K):
        def foo(x, y):
            return (x.expand([1, y.shape[0]]) + 1) @ y

        x = torch.rand([1, 1], dtype=torch.float, device=GPU_TYPE)
        y = torch.rand([K, 128], dtype=torch.float, device=GPU_TYPE)

        out, code = run_and_get_code(torch.compile(foo, dynamic=True), x, y)
        self.assertEqual(out, foo(x, y), atol=0.05, rtol=0.05)
        self.check_code(code[0], num_kernels=1, num_allocs=1, num_deallocs=2)

    def test_broadcast_y(self):
        def foo(x, y):
            return x @ y

        M = 20
        N = K = 1
        x = torch.rand([M, K], dtype=torch.float, device=GPU_TYPE)
        y = torch.rand([K, N], dtype=torch.float, device=GPU_TYPE)
        torch._dynamo.mark_dynamic(x, 0)

        out, code = run_and_get_code(torch.compile(foo, dynamic=True), x, y)
        self.assertEqual(out, foo(x, y), atol=0.05, rtol=0.05)
        self.check_code(code[0], num_kernels=1, num_allocs=1, num_deallocs=2)

    def test_preserves_zero_analysis(self):
        fns = (
            (lambda x: x.relu(), False),  # preserves zero
            (lambda x: x + 1, True),  # does not
            (
                lambda x: torch.hypot(x, x),
                True,
            ),  # not handled in analysis, conservatively assume does not preserve
        )

        def foo(x, y, fn):
            return fn(x) @ y

        for fn, should_mask in fns:
            x = torch.rand([64, 127], dtype=torch.float, device=GPU_TYPE)
            y = torch.rand([127, 64], dtype=torch.float, device=GPU_TYPE)

            out, code = run_and_get_code(torch.compile(foo), x, y, fn)
            self.assertEqual(out, foo(x, y, fn), atol=0.05, rtol=0.05)
            self.check_code(code[0], num_kernels=1, num_allocs=1, num_deallocs=2)

            if should_mask:
                f = FileCheck().check("k_idx").check("a =").check_same("tl.where")
            else:
                f = FileCheck().check("k_idx").check("a =").check_not("tl.where")
            f.check("tl.dot").run(code[0])

    @config.patch(realize_reads_threshold=1, realize_opcount_threshold=1)
    @parametrize("benchmark_fusion", (True, False))
    def test_prologue_read_into_both_inputs(self, benchmark_fusion):
        M = K = 256

        # not supported today. it could be, but typically the pointwise nodes would get
        # inlined into separate nodes.

        def foo(x):
            y = (x + 1) * 2
            return y @ (y - 2)

        with config.patch(benchmark_epilogue_fusion=benchmark_fusion):
            x = torch.rand([M, K], dtype=torch.float, device=GPU_TYPE)

            out, code = run_and_get_code(torch.compile(foo), x)
            self.assertEqual(out, foo(x), atol=0.05, rtol=0.05)
            # not guaranteed to fuse, but still checking correctness
            if not benchmark_fusion:
                self.check_code(
                    code[0], num_kernels=2, num_allocs=None, num_deallocs=None
                )

    @config.patch(realize_reads_threshold=1, realize_opcount_threshold=1)
    @config.patch(allow_buffer_reuse=False)
    def test_mismatched_prologue_group(self):
        def foo(x, y, z):
            a = (x + 2) * 2
            b = a * y
            return b @ z

        x = torch.rand([1, 256], device=GPU_TYPE)
        y = torch.rand([256, 256], device=GPU_TYPE)
        z = torch.rand([256, 128], device=GPU_TYPE)

        out, code = run_and_get_code(torch.compile(foo), x, y, z)
        self.assertEqual(out, foo(x, y, z), atol=0.05, rtol=0.05)
        # theres one more dealloc than there should be because of a buffer reuse. TODO:
        # not sure why disabling buffer reuse doesnt stop
        self.check_code(code[0], num_kernels=2, num_allocs=2, num_deallocs=4)

    # XPU have not enabled pad_mm in fx_passes, so there is always one kernel.
    @skipIfXpu
    @config.patch(shape_padding=True)
    @config.patch(force_shape_pad=True)
    @parametrize("sizes", ((250, 245, 128), (250, 256, 128), (256, 128, 62)))
    def test_prologue_masked_load(self, sizes):
        M, K, N = sizes

        def foo(x, y):
            return x @ y

        x = torch.rand([250, 245], device=GPU_TYPE)
        y = torch.rand([245, 128], device=GPU_TYPE)

        # we should not attempt prologue fusion if it turns an aligned load
        # into an unaligned load
        out, code = run_and_get_code(torch.compile(foo), x, y)
        self.assertEqual(out, foo(x, y), atol=0.05, rtol=0.05)
        self.check_code(code[0], num_kernels=3, num_allocs=3, num_deallocs=4)


if __name__ == "__main__":
    from torch._inductor.utils import is_big_gpu

    # Set env to make it work in CI.
    if HAS_GPU and HAS_CPU and is_big_gpu():
        run_tests()<|MERGE_RESOLUTION|>--- conflicted
+++ resolved
@@ -59,17 +59,6 @@
     torch.cuda.memory._set_allocator_settings("expandable_segments:False")
 
 
-<<<<<<< HEAD
-=======
-def _get_func_call() -> str:
-    return "void inductor_entry_impl(" if config.cpp_wrapper else "def call("
-
-
-def _get_kernel_launch() -> str:
-    return "call_triton_" if config.cpp_wrapper else ".run("
-
-
->>>>>>> bf8602bc
 def benchmark_choice(choice, args, out, expected_out, timings):
     result = choice.benchmark(*args, out=out)
     if expected_out is not None:
