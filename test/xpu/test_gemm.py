--- conflicted
+++ resolved
@@ -1124,7 +1124,6 @@
         with torch.no_grad():
             torch.matmul(a, b, out=c)
 
-<<<<<<< HEAD
     def _group_quantize_tensor(self, w, n_bit=4, q_group_size=16):
         # w [k, n] = [32, 48]
         assert w.dim() == 2
@@ -1164,45 +1163,6 @@
 
         return out, scales, zeros
 
-    def _group_quantize_tensor(self, w, n_bit=4, q_group_size=16):
-        # w [k, n] = [32, 48]
-        assert w.dim() == 2
-        # w [n, k] = [48, 32]
-        w = w.transpose(0, 1).contiguous()
-        assert q_group_size > 1
-        assert w.shape[-1] % q_group_size == 0
-
-        # to_quant: [n * k / group_size, group_size]
-        to_quant = w.reshape(-1, q_group_size)
-        assert torch.isnan(to_quant).sum() == 0
-
-        max_val = to_quant.amax(dim=1, keepdim=True)
-        min_val = to_quant.amin(dim=1, keepdim=True)
-        max_int = 2**n_bit - 1
-        min_int = 0
-        scales = (max_val - min_val).clamp(min=1e-6) / max_int
-        assert torch.isnan(scales).sum() == 0
-
-        zeros = min_int - min_val.div(scales).round()
-        zeros = torch.clamp(zeros, min_int, max_int)
-        zeros = zeros.to(torch.int8)
-        assert torch.isnan(zeros).sum() == 0
-
-        out = to_quant.div(scales).add(zeros).round().clamp_(min_int, max_int)
-        assert torch.isnan(out).sum() == 0
-
-        # [n, k]
-        out = out.to(dtype=torch.int32).reshape(w.shape)
-        if out.device != torch.device("cpu"):
-            out = (out[::, 1::2] << 4 | out[::, 0::2]).to(torch.uint8)
-
-        # Scales and zeros for the same q-group should be contiguous, so we can
-        # load as a 32-bit word
-        scales = scales.view(w.shape[0], -1).transpose(0, 1).contiguous()
-        zeros = zeros.view(w.shape[0], -1).transpose(0, 1).contiguous()
-
-        return out, scales, zeros
-
     @parametrize("m", [128])
     @parametrize("k", [512, 1024])
     @parametrize("n", [512, 1024])
@@ -1241,8 +1201,6 @@
 
             mean_err = ((res - ref).abs() / ref).mean()
             self.assertTrue(mean_err < 0.05)
-=======
->>>>>>> 56b8c86f
 
 instantiate_device_type_tests(TestBasicGEMM, globals(), only_for="xpu", allow_xpu=True)
 
