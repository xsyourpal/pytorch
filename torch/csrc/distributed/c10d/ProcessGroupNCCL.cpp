--- conflicted
+++ resolved
@@ -310,16 +310,11 @@
 // - This map has also to be maintained as global variable since the register
 //   hooks are called outside the scope of any PG, thus we need traverse
 //   communicators in all PGs.
-<<<<<<< HEAD
 using MemPoolSet = std::
     unordered_set<c10::cuda::MempoolId_t, c10::hash<c10::cuda::MempoolId_t>>;
 static std::unordered_map<std::shared_ptr<NCCLComm>, MemPoolSet>
     ncclCommMemPoolMap;
 static std::mutex ncclCommMemPoolMapMutex;
-=======
-static std::unordered_map<std::shared_ptr<NCCLComm>, int> ncclCommDevIdxMap;
-static std::mutex ncclCommDevIdxMapMutex;
->>>>>>> 1a1a32ce
 
 std::atomic<bool> ProcessGroupNCCL::shouldDump_(false);
 
@@ -331,18 +326,11 @@
     return;
   }
 
-<<<<<<< HEAD
   std::lock_guard<std::mutex> lock(ncclCommMemPoolMapMutex);
   for (auto& [ncclComm, memPools] : ncclCommMemPoolMap) {
     if (te.device_ == ncclComm->getDeviceIndex()) {
       if (shouldAllCommunicatorsRegisterAllTensors() ||
           memPools.find(te.mempool_) != memPools.end()) {
-=======
-  std::lock_guard<std::mutex> lock(ncclCommDevIdxMapMutex);
-  for (auto& [ncclComm, _] : ncclCommDevIdxMap) {
-    if (te.device_ == ncclComm->getDeviceIndex()) {
-      if (shouldAllCommunicatorsRegisterAllTensors()) {
->>>>>>> 1a1a32ce
         // NOLINTNEXTLINE(performance-no-int-to-ptr)
         ncclComm->registerSegment(reinterpret_cast<void*>(te.addr_), te.size_);
       }
@@ -358,18 +346,11 @@
     return;
   }
 
-<<<<<<< HEAD
   std::lock_guard<std::mutex> lock(ncclCommMemPoolMapMutex);
   for (auto& [ncclComm, memPools] : ncclCommMemPoolMap) {
     if (te.device_ == ncclComm->getDeviceIndex()) {
       if (shouldAllCommunicatorsRegisterAllTensors() ||
           memPools.find(te.mempool_) != memPools.end()) {
-=======
-  std::lock_guard<std::mutex> lock(ncclCommDevIdxMapMutex);
-  for (auto& [ncclComm, _] : ncclCommDevIdxMap) {
-    if (te.device_ == ncclComm->getDeviceIndex()) {
-      if (shouldAllCommunicatorsRegisterAllTensors()) {
->>>>>>> 1a1a32ce
         // NOLINTNEXTLINE(performance-no-int-to-ptr)
         ncclComm->deregisterSegment(reinterpret_cast<void*>(te.addr_));
       }
@@ -406,13 +387,8 @@
   // within the critical section, we don't want to dump while holding the lock
   // as dump might hang
   {
-<<<<<<< HEAD
     std::lock_guard<std::mutex> lock(ncclCommMemPoolMapMutex);
     for (auto& [ncclComm, _] : ncclCommMemPoolMap) {
-=======
-    std::lock_guard<std::mutex> lock(ncclCommDevIdxMapMutex);
-    for (auto& [ncclComm, _] : ncclCommDevIdxMap) {
->>>>>>> 1a1a32ce
       allNCCLComms.push_back(ncclComm);
     }
   }
@@ -891,13 +867,8 @@
   ncclComm_->abort();
 
   {
-<<<<<<< HEAD
     std::lock_guard<std::mutex> lock(ncclCommMemPoolMapMutex);
     ncclCommMemPoolMap.erase(ncclComm_);
-=======
-    std::lock_guard<std::mutex> lock(ncclCommDevIdxMapMutex);
-    ncclCommDevIdxMap.erase(ncclComm_);
->>>>>>> 1a1a32ce
   }
 }
 
@@ -1451,15 +1422,9 @@
   // contain other PG's communicators, thus we need to only erase communicators
   // for the current PG.
   {
-<<<<<<< HEAD
     std::lock_guard<std::mutex> lock(ncclCommMemPoolMapMutex);
     for (auto& [_, ncclComm] : devNCCLCommMap_) {
       ncclCommMemPoolMap.erase(ncclComm);
-=======
-    std::lock_guard<std::mutex> lock(ncclCommDevIdxMapMutex);
-    for (auto& [_, ncclComm] : devNCCLCommMap_) {
-      ncclCommDevIdxMap.erase(ncclComm);
->>>>>>> 1a1a32ce
     }
   }
 
@@ -2772,13 +2737,8 @@
   usedDeviceIdxs_.clear();
 
   {
-<<<<<<< HEAD
     std::lock_guard<std::mutex> lock(ncclCommMemPoolMapMutex);
     ncclCommMemPoolMap.erase(ncclComm);
-=======
-    std::lock_guard<std::mutex> lock(ncclCommDevIdxMapMutex);
-    ncclCommDevIdxMap.erase(ncclComm);
->>>>>>> 1a1a32ce
   }
 }
 
@@ -3058,13 +3018,8 @@
     // NOTE: we need remove the communicator from this map when it is
     // destroyed, otherwise may register onto an invalid communicator.
     {
-<<<<<<< HEAD
       std::lock_guard<std::mutex> lock(ncclCommMemPoolMapMutex);
       ncclCommMemPoolMap.emplace(ncclComm, MemPoolSet{});
-=======
-      std::lock_guard<std::mutex> lock(ncclCommDevIdxMapMutex);
-      ncclCommDevIdxMap.emplace(ncclComm, device.index());
->>>>>>> 1a1a32ce
     }
   }
 
