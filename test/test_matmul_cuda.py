# Owner(s): ["module: linear algebra"]

import contextlib
import json
import math
import re
import tempfile
import unittest
from itertools import product
from functools import partial
from typing import Optional

import torch

from torch.quantization._quantized_conversions import (
    pack_int4_to_int8,
    quantized_weight_reorder_for_mixed_dtypes_linear_cutlass,
)

from torch.testing import make_tensor
from torch.testing._internal.common_cuda import (
    PLATFORM_SUPPORTS_BF16,
    SM53OrLater,
    SM89OrLater,
    SM90OrLater,
    xfailIfSM100OrLater,
    xfailIfSM120OrLater,
    _get_torch_cuda_version,
    PLATFORM_SUPPORTS_FP8,
    PLATFORM_SUPPORTS_MX_GEMM,
)
from torch.testing._internal.common_device_type import (
    dtypes,
    instantiate_device_type_tests,
    onlyCUDA,
    tol as xtol,
    toleranceOverride,
    e4m3_type,
    e5m2_type,
    E4M3_MAX_POS,
    E5M2_MAX_POS,
)

from torch.testing._internal.common_utils import (
    IS_ARM64,
    IS_JETSON,
    IS_WINDOWS,
    parametrize,
    run_tests,
    skipIfRocm,
    skipIfRocmVersionLessThan,
    TEST_CUDA,
    TEST_WITH_ROCM,
    TestCase,
)
from torch.testing._internal.common_quantized import _f32_to_floatx_unpacked, _floatx_unpacked_to_f32, ceil_div, to_blocked

_IS_SM8X = False
if TEST_CUDA:
    _IS_SM8X = torch.cuda.get_device_capability(0)[0] == 8

# Protects against includes accidentally setting the default dtype
assert torch.get_default_dtype() is torch.float32


@unittest.skipIf(IS_ARM64, "Issue with numpy version on arm")
class TestMatmulCuda(TestCase):
    def setUp(self):
        super().setUp()
        torch.backends.cuda.matmul.allow_tf32 = False

    def tearDown(self):
        torch.backends.cuda.matmul.allow_tf32 = True
        super().tearDown()

    def cublas_addmm(self, size: int, dtype: torch.dtype, reduced_precision: bool = False, fp16_accumulate: bool = False):
        #
        # Check for catastrophic cuBLAS inaccuracy by measuring the deviation between
        # results from the CUDA invocation of torch.addmm and the CPU invocation
        # (which does not use CUDA backend).
        #
        # Get dims
        n, m, p = (size + 1, size, size + 2)
        # Disable reduced precision reductions in BFloat16 to bypass some kernels
        # which fail the threshold check
        orig_bf16 = torch.backends.cuda.matmul.allow_bf16_reduced_precision_reduction
        orig_fp16 = torch.backends.cuda.matmul.allow_fp16_reduced_precision_reduction
        orig_fp16_accumulate = torch.backends.cuda.matmul.allow_fp16_accumulation
        torch.backends.cuda.matmul.allow_bf16_reduced_precision_reduction = reduced_precision
        torch.backends.cuda.matmul.allow_fp16_reduced_precision_reduction = reduced_precision
        torch.backends.cuda.matmul.allow_fp16_accumulation = fp16_accumulate
        # Make random tensors on CPU (seed set on common_utils.py import)
        # (Not using numpy because it does not support bfloat16)
        make_arg = partial(make_tensor, dtype=dtype, device="cpu")
        m_beta = make_arg(1)
        m_input = make_arg((n, p))
        m_1 = make_arg((n, m))
        m_2 = make_arg((m, p))
        # scale to abate overflows in fp16 accum
        if fp16_accumulate:
            m_1 = m_1 / 100
            m_2 = m_2 / 100
        # *(B)FLOAT16 Special Handling*
        # Backend does not tensorize float16 on CPU,
        # and bloat16 may present accuracy issues,
        # so convert to float32 for these cases
        # (but keep same for other types, e.g. float32 and int*)
        if dtype == torch.float16 or dtype == torch.bfloat16:
            m_beta = m_beta.to(dtype=torch.float32)
            m_input = m_input.to(dtype=torch.float32)
            m_1 = m_1.to(dtype=torch.float32)
            m_2 = m_2.to(dtype=torch.float32)
        # Get CPU result
        res_cpu = torch.addmm(m_input, m_1, m_2, beta=m_beta.item())
        # *(B)FLOAT16 Special Handling*``
        # Convert back to (b)float16
        if dtype == torch.float16 or dtype == torch.bfloat16:
            m_beta = m_beta.to(dtype=dtype)
            m_input = m_input.to(dtype=dtype)
            m_1 = m_1.to(dtype=dtype)
            m_2 = m_2.to(dtype=dtype)
            res_cpu = res_cpu.to(dtype=dtype)
        # Move arg tensors to CUDA
        m_beta = m_beta.to("cuda")
        m_input = m_input.to("cuda")
        m_1 = m_1.to("cuda")
        m_2 = m_2.to("cuda")
        # Get CUDA result
        res_cuda = torch.addmm(m_input, m_1, m_2, beta=m_beta.item())
        # Move to CPU for comparison
        res_cuda = res_cuda.to("cpu")
        # Compare
        self.assertEqual(res_cpu, res_cuda)
        torch.backends.cuda.matmul.allow_bf16_reduced_precision_reduction = orig_bf16
        torch.backends.cuda.matmul.allow_fp16_reduced_precision_reduction = orig_fp16
        torch.backends.cuda.matmul.allow_fp16_accumulation = orig_fp16_accumulate

    @onlyCUDA
    @skipIfRocmVersionLessThan((5, 2))
    # imported 'tol' as 'xtol' to avoid aliasing in code above
    @toleranceOverride({torch.float16: xtol(atol=1e-1, rtol=1e-1),
                        torch.bfloat16: xtol(atol=1e-1, rtol=1e-1),
                        torch.float32: xtol(atol=1e-1, rtol=1e-1)})
    @dtypes(torch.float16, torch.bfloat16, torch.float32)
    @parametrize("size", [100, 1000, 10000])
    def test_cublas_addmm(self, size: int, dtype: torch.dtype):
        self.cublas_addmm(size, dtype, False)

    @onlyCUDA
    @skipIfRocmVersionLessThan((5, 2))
    # imported 'tol' as 'xtol' to avoid aliasing in code above
    @toleranceOverride({torch.float16: xtol(atol=7e-1, rtol=2e-1),
                        torch.bfloat16: xtol(atol=1e1, rtol=2e-1)})
    @dtypes(torch.float16, torch.bfloat16)
    @parametrize("size", [100, 1000, 10000])
    def test_cublas_addmm_reduced_precision(self, size: int, dtype: torch.dtype):
        self.cublas_addmm(size, dtype, True)

    @onlyCUDA
    @skipIfRocmVersionLessThan((5, 2))
    # imported 'tol' as 'xtol' to avoid aliasing in code above
    @toleranceOverride({torch.float16: xtol(atol=7e-1, rtol=2e-1),
                        torch.bfloat16: xtol(atol=1e1, rtol=2e-1)})
    @dtypes(torch.float16, torch.bfloat16)
    @parametrize("size", [100, 1000, 10000])
    def test_cublas_addmm_reduced_precision_fp16_accumulate(self, size: int, dtype: torch.dtype):
        self.cublas_addmm(size, dtype, False, True)

    @onlyCUDA
    @skipIfRocm
    def test_cublas_and_lt_reduced_precision_fp16_accumulate(self):
        orig_fp16_accumulate = torch.backends.cuda.matmul.allow_fp16_accumulation
        torch.backends.cuda.matmul.allow_fp16_accumulation = True
        x = torch.rand(32, 512, 512, device='cuda', dtype=torch.half)
        w = torch.rand(512, 512, device='cuda', dtype=torch.half)
        b = torch.rand(512, device='cuda', dtype=torch.half)
        out = torch.nn.functional.linear(x, w, b)
        out_cpu = torch.nn.functional.linear(x.cpu(), w.cpu(), b.cpu())
        self.assertEqual(out, out_cpu, atol=5e-3, rtol=8e-3)

        a = torch.rand(16, 128, 128, device='cuda', dtype=torch.half)
        b = torch.rand(16, 128, 128, device='cuda', dtype=torch.half)
        c = torch.rand(16, 128, 128, device='cuda', dtype=torch.half)
        out = torch.baddbmm(a, b, c)
        out_cpu = torch.baddbmm(a.cpu(), b.cpu(), c.cpu())
        self.assertEqual(out, out_cpu, atol=1e-3, rtol=5e-3)
        torch.backends.cuda.matmul.allow_fp16_accumulation = orig_fp16_accumulate

    @onlyCUDA
    @toleranceOverride({torch.float16: xtol(atol=1e-3, rtol=2e-3)})
    @dtypes(torch.float16)
    def test_cublas_addmm_alignment(self, dtype):
        device = 'cuda'
        # perturb X, A, or B alignment
        for idx in range(0, 3):
            for offset in range(1, 3):
                offsets = [0, 0, 0]
                offsets[idx] = offset
                x_offset, a_offset, b_offset = offsets
                A = torch.rand((5120 * 2560 + a_offset), requires_grad=True, dtype=dtype, device=device)
                A = A[a_offset:].reshape(5120, 2560)
                X = torch.rand((26 * 2560 + x_offset), requires_grad=True, dtype=dtype, device=device)
                X = X[x_offset:].reshape(26, 1, 2560)
                B = torch.rand((5120 + b_offset), requires_grad=True, dtype=dtype, device=device)
                B = B[b_offset:].reshape(5120)
                out = torch.nn.functional.linear(X, A, B)
                self.assertEqual(out, torch.matmul(X, A.transpose(1, 0)) + B)

    @onlyCUDA
    @unittest.skipIf(IS_JETSON, "Too large for Jetson")
    @toleranceOverride({torch.float32: xtol(atol=1e-5, rtol=1.1e-5)})
    @dtypes(*([torch.float32, torch.float16] +
              [torch.bfloat16] if TEST_WITH_ROCM or SM53OrLater else []))
    @parametrize(
        "batch_size, N, M, P",
        [(2, 100, 100, 100),
         (2, 1000, 1000, 1000),
         (1, 10000, 1000, 10000),
         (1, 10000, 10000, 10000)],
        name_fn=lambda batch_size, N, M, P: f"{batch_size}_{N}_{M}_{P}",
    )
    @skipIfRocm
    def test_cublas_baddbmm_large_input(self, device, batch_size, N, M, P, dtype):
        cpu_dtype = dtype
        if dtype == torch.float16 or dtype == torch.bfloat16:
            cpu_dtype = torch.float32

        M1 = torch.rand((N, M), device=device, dtype=dtype)
        M2 = torch.rand((M, P), device=device, dtype=dtype)
        A = torch.rand((N, P), device=device, dtype=dtype)

        def _convert_to_cpu(t):
            return t.to(device='cpu', dtype=cpu_dtype)
        M1_cpu, M2_cpu, A_cpu = map(_convert_to_cpu, [M1, M2, A])

        # linear
        out1_cpu = torch.nn.functional.linear(M1_cpu, M2_cpu.t(), A_cpu).to(dtype=dtype)
        out1_gpu = torch.nn.functional.linear(M1, M2.t(), A).cpu()
        self.assertEqual(out1_cpu, out1_gpu)
        # test multiply the identity matrix
        if N == M and M == P:
            M2_eye = torch.eye(N, device=device, dtype=dtype)
            out1_eye_gpu = torch.nn.functional.linear(M1, M2_eye.t(), torch.zeros_like(A))
            self.assertEqual(M1_cpu.to(dtype=dtype), out1_eye_gpu.cpu())

        # baddbmm
        def _expand_to_batch(t: torch.Tensor):
            return t.expand((batch_size, ) + t.size())
        alpha, beta = 1.0, 1.0
        M1, M2, A, M1_cpu, M2_cpu, A_cpu = map(_expand_to_batch, [M1, M2, A, M1_cpu, M2_cpu, A_cpu])

        out2_cpu = torch.baddbmm(A_cpu, M1_cpu, M2_cpu, beta=beta, alpha=alpha).to(dtype=dtype)
        out2_gpu = torch.baddbmm(A, M1, M2, beta=beta, alpha=alpha).cpu()
        self.assertEqual(out2_cpu, out2_gpu)
        # test multiply the identity matrix
        if N == M and M == P:
            M2_eye = torch.eye(N, device=device, dtype=dtype).expand(batch_size, N, N)
            out2_eye_gpu = torch.baddbmm(torch.zeros_like(A), M1, M2_eye, beta=beta, alpha=alpha)
            self.assertEqual(M1_cpu.to(dtype=dtype), out2_eye_gpu.cpu())

        # cross comparison
        self.assertEqual(out1_gpu, out2_gpu[0])

    def grouped_mm_helper(self, alist, blist, gOlist, agradlist, bgradlist, outlist):
        for a, b, gO, agrad, bgrad, out in zip(alist, blist, gOlist, agradlist, bgradlist, outlist):
            a = a.clone().detach().requires_grad_()
            b = b.clone().detach().requires_grad_()
            out_ref = torch.mm(a, b.t())
            out_ref.backward(gO)
            self.assertEqual(out, out_ref)
            self.assertEqual(agrad, a.grad)
            self.assertEqual(bgrad, b.grad)

    @unittest.skipIf(TEST_WITH_ROCM, "ROCm doesn't support CUTLASS")
    @xfailIfSM100OrLater
    @unittest.skipIf(not SM90OrLater, "Grouped gemm supported on SM90")
    @parametrize("strided", [False, True])
    @parametrize("a_row_major", [False, True])
    @parametrize("b_row_major", [False, True])
    def test_grouped_gemm_2d_2d(self, strided, a_row_major, b_row_major):
        device = "cuda"
        dtype = torch.bfloat16
        m, n, k, n_groups = 16, 16, 16, 4  # all sizes have to be divisible by 16
        if a_row_major:
            a = torch.randn(m, k * n_groups + k * int(strided), device=device, dtype=dtype)[:, :k * n_groups]
        else:
            a = torch.randn(k * n_groups + k * int(strided), m, device=device, dtype=dtype).t()[:, :k * n_groups]

        if b_row_major:
            b = torch.randn(n, k * n_groups + k * int(strided), device=device, dtype=dtype)[:, :k * n_groups]
        else:
            b = torch.randn(k * n_groups + k * int(strided), n, device=device, dtype=dtype).t()[:, :k * n_groups]

        a.requires_grad_(True)
        b.requires_grad_(True)
        offs = torch.arange(k, n_groups * k + 1, k, device=device, dtype=torch.int32)
        out = torch._grouped_mm(a, b.t(), offs=offs,
                                out_dtype=torch.bfloat16)
        gO = torch.rand_like(out)
        out.backward(gO)
        offs_cpu = offs.cpu()
        alist, blist, agradlist, bgradlist = [], [], [], []
        start = 0
        for i in range(n_groups):
            alist.append(a[:, start:offs_cpu[i]])
            blist.append(b[:, start:offs_cpu[i]])
            agradlist.append(a.grad[:, start:offs_cpu[i]])
            bgradlist.append(b.grad[:, start:offs_cpu[i]])
            start = offs_cpu[i]
        self.grouped_mm_helper(alist, blist, gO, agradlist, bgradlist, out)

    @unittest.skipIf(TEST_WITH_ROCM, "ROCm doesn't support CUTLASS")
    @xfailIfSM100OrLater
    @unittest.skipIf(not SM90OrLater, "Grouped gemm supported on SM90")
    @parametrize("strided", [False, True])
    @parametrize("a_row_major", [False, True])
    @parametrize("b_row_major", [False, True])
    def test_grouped_gemm_2d_3d(self, strided, a_row_major, b_row_major):
        device = "cuda"
        dtype = torch.bfloat16
        s_int = int(strided)
        m, n, k, n_groups = 16, 32, 16, 4
        if a_row_major:
            a = torch.randn(m * n_groups, k * (1 + s_int), device=device, dtype=dtype)[:, :k]
        else:
            a = torch.randn(k, (m + 2 * s_int) * n_groups, device=device, dtype=dtype).t()[:m * n_groups, :]

        if b_row_major:
            b = torch.randn(n_groups * (1 + s_int), n, k * (1 + s_int), device=device, dtype=dtype)[::(1 + s_int), :, :k]
        else:
            b = torch.randn(n_groups * (1 + s_int), k * (1 + s_int), n, device=device,
                            dtype=dtype).transpose(-2, -1)[::(1 + s_int), :, :k]

        a.requires_grad_(True)
        b.requires_grad_(True)

        a_contig = a if a_row_major else a.t()
        self.assertTrue(a_contig.is_contiguous() is not strided)
        b_contig = b if b_row_major else b.transpose(-2, -1)
        self.assertTrue(b_contig.is_contiguous() is not strided)
        offs = torch.arange(m, n_groups * m + 1, m, device="cuda", dtype=torch.int32)

        out = torch._grouped_mm(a, b.transpose(-2, -1), offs=offs,
                                out_dtype=torch.bfloat16)
        gO = torch.rand_like(out)
        out.backward(gO)
        offs_cpu = offs.cpu()
        alist, agradlist, gOlist, outlist = [], [], [], []
        start = 0
        for i in range(n_groups):
            alist.append(a[start:offs_cpu[i]])
            agradlist.append(a.grad[start:offs_cpu[i]])
            outlist.append(out[start:offs_cpu[i]])
            gOlist.append(gO[start:offs_cpu[i]])
            start = offs_cpu[i]
        self.grouped_mm_helper(alist, b, gOlist, agradlist, b.grad, outlist)


    @unittest.skipIf(TEST_WITH_ROCM, "ROCm doesn't support CUTLASS")
    @xfailIfSM100OrLater
    @unittest.skipIf(not SM90OrLater, "Grouped gemm supported on SM90")
    @parametrize("strided", [False, True])
    @parametrize("a_row_major", [False, True])
    @parametrize("b_row_major", [False, True])
    def test_grouped_gemm_3d_3d(self, strided, a_row_major, b_row_major):
        device = "cuda"
        dtype = torch.bfloat16
        s_int = int(strided)
        m, n, k, n_groups = 16, 32, 16, 4
        if a_row_major:
            a = torch.randn(n_groups * (1 + s_int), m, k * (1 + s_int), device=device, dtype=dtype)[::(1 + s_int), :, :k]
        else:
            a = torch.randn(n_groups * (1 + s_int), k * (1 + s_int), m, device=device,
                            dtype=dtype).transpose(-2, -1)[::(1 + s_int), :, :k]
        if b_row_major:
            b = torch.randn(n_groups * (1 + s_int), n, k * (1 + s_int), device=device, dtype=dtype)[::(1 + s_int), :, :k]
        else:
            b = torch.randn(n_groups * (1 + s_int), k * (1 + s_int), n, device=device,
                            dtype=dtype).transpose(-2, -1)[::(1 + s_int), :, :k]
        a.requires_grad_(True)
        b.requires_grad_(True)

        a_contig = a if a_row_major else a.transpose(-2, -1)
        self.assertTrue(a_contig.is_contiguous() is not strided)
        b_contig = b if b_row_major else b.transpose(-2, -1)
        self.assertTrue(b_contig.is_contiguous() is not strided)

        out = torch._grouped_mm(a, b.transpose(-2, -1), out_dtype=torch.bfloat16)
        gO = torch.rand_like(out)
        out.backward(gO)
        self.grouped_mm_helper(a, b, gO, a.grad, b.grad, out)

    @unittest.skipIf(TEST_WITH_ROCM, "ROCm doesn't support CUTLASS")
    @xfailIfSM100OrLater
    @unittest.skipIf(not SM90OrLater, "Grouped gemm supported on SM90")
    @parametrize("strided", [False, True])
    @parametrize("a_row_major", [False, True])
    @parametrize("b_row_major", [False, True])
    def test_grouped_gemm_3d_2d(self, strided, a_row_major, b_row_major):
        device = "cuda"
        dtype = torch.bfloat16
        s_int = int(strided)
        m, n, k, n_groups = 16, 32, 16, 4
        if a_row_major:
            a = torch.randn(n_groups * (1 + s_int), m, k * (1 + s_int), device=device, dtype=dtype)[::(1 + s_int), :, :k]
        else:
            a = torch.randn(n_groups * (1 + s_int), k * (1 + s_int), m, device=device,
                            dtype=dtype).transpose(-2, -1)[::(1 + s_int), :, :k]
        if b_row_major:
            b = torch.randn(n * n_groups, k * (1 + s_int), device=device, dtype=dtype)[:, :k]
        else:
            b = torch.randn(k, n * (n_groups + s_int), device=device, dtype=dtype).transpose(-2, -1)[:n * n_groups, :]

        a.requires_grad_(True)
        b.requires_grad_(True)

        a_contig = a if a_row_major else a.transpose(-2, -1)
        self.assertTrue(a_contig.is_contiguous() is not strided)
        b_contig = b if b_row_major else b.transpose(-2, -1)
        self.assertTrue(b_contig.is_contiguous() is not strided)
        offs = torch.arange(n, n_groups * n + 1, n, device="cuda", dtype=torch.int32)
        out = torch._grouped_mm(a, b.transpose(-2, -1), offs=offs,
                                out_dtype=torch.bfloat16)
        gO = torch.rand_like(out)
        out.backward(gO)
        offs_cpu = offs.cpu()
        blist, outlist, bgradlist, gOlist = [], [], [], []
        start = 0
        for i in range(n_groups):
            blist.append(b[start:offs_cpu[i]])
            bgradlist.append(b.grad[start:offs_cpu[i]])
            outlist.append(out[:, start:offs_cpu[i]])
            gOlist.append(gO[:, start:offs_cpu[i]])
            start = offs_cpu[i]
        self.grouped_mm_helper(a, blist, gOlist, a.grad, bgradlist, outlist)


    @onlyCUDA
    @skipIfRocm
    @parametrize("input_dtype", [torch.float32, torch.float16, torch.bfloat16])
    @parametrize("M", [1, 32, 64])
    @parametrize("N", [1, 32, 64])
    @parametrize("K", [1, 32, 64])
    @parametrize("batch_size", [None, 1, 16])
    @parametrize("backend", ["cublas", "cublaslt"])
    def test_mm_bmm_dtype_overload(self, input_dtype, M, N, K, batch_size, backend):
        device = "cuda"
        dtype = input_dtype
        torch.backends.cuda.preferred_blas_library(backend)

        def create_inputs(B=None):
            if B is None:
                a = torch.randn(M, K, device=device, dtype=dtype)
                b = torch.randn(K, N, device=device, dtype=dtype)
            else:
                a = torch.randn(B, M, K, device=device, dtype=dtype)
                b = torch.randn(B, K, N, device=device, dtype=dtype)
            return a, b

        a, b = create_inputs(batch_size)

        a_fp32, b_fp32 = a.to(torch.float32), b.to(torch.float32)

        output_dtypes = [torch.float32]

        if input_dtype != torch.float32:
            output_dtypes.append(input_dtype)

        for output_dtype in output_dtypes:
            # Catch edge case of incompat with bfloat16 and major version < 8
            if input_dtype == torch.bfloat16 and not PLATFORM_SUPPORTS_BF16:
                if output_dtype == torch.bfloat16:
                    continue

                if batch_size:
                    with self.assertRaises(RuntimeError):
                        torch.bmm(a, b, out_dtype=output_dtype)
                else:
                    with self.assertRaises(RuntimeError):
                        torch.mm(a, b, out_dtype=output_dtype)
            else:
                if batch_size:
                    out = torch.bmm(a, b, out_dtype=output_dtype)
                    baseline = torch.bmm(a_fp32, b_fp32) if output_dtype == torch.float32 else torch.bmm(a, b)
                else:
                    out = torch.mm(a, b, out_dtype=output_dtype)
                    baseline = torch.mm(a_fp32, b_fp32) if output_dtype == torch.float32 else torch.mm(a, b)

                self.assertEqual(out.dtype, output_dtype)

                torch.testing.assert_close(out, baseline, atol=1e-3, rtol=1e-3)


    @onlyCUDA
    @skipIfRocm
    @parametrize("input_dtype", [torch.float32, torch.float16, torch.bfloat16])
    @parametrize("M", [1, 32, 64])
    @parametrize("N", [1, 32, 64])
    @parametrize("K", [1, 32, 64])
    @parametrize("batch_size", [None, 1, 32])
    @parametrize("backend", ["cublas", "cublaslt"])
    def test_addmm_baddmm_dtype_overload(self, input_dtype, M, N, K, batch_size, backend):
        device = "cuda"
        dtype = input_dtype
        torch.backends.cuda.preferred_blas_library(backend)

        def create_inputs(B=None):
            if B is None:
                a = torch.randn(M, K, device=device, dtype=dtype)
                b = torch.randn(K, N, device=device, dtype=dtype)
                c = torch.randn(M, N, device=device, dtype=dtype)
            else:
                a = torch.randn(B, M, K, device=device, dtype=dtype)
                b = torch.randn(B, K, N, device=device, dtype=dtype)
                c = torch.randn(B, M, N, device=device, dtype=dtype)

            return a, b, c

        a, b, c = create_inputs(batch_size)

        a_fp32, b_fp32, c_fp32 = a.to(torch.float32), b.to(torch.float32), c.to(torch.float32)

        output_dtypes = [torch.float32]

        if input_dtype != torch.float32:
            output_dtypes.append(input_dtype)

        for output_dtype in output_dtypes:
            # Catch edge case of incompat with bfloat16 and major version < 8
            if input_dtype == torch.bfloat16 and not PLATFORM_SUPPORTS_BF16:
                if output_dtype == torch.bfloat16:
                    continue

                if batch_size:
                    with self.assertRaises(RuntimeError):
                        torch.baddbmm(c, a, b, out_dtype=output_dtype)
                else:
                    with self.assertRaises(RuntimeError):
                        torch.addmm(c, a, b, out_dtype=output_dtype)
            else:
                if batch_size:
                    out = torch.baddbmm(c, a, b, out_dtype=output_dtype)
                    baseline = torch.baddbmm(c_fp32, a_fp32, b_fp32) if output_dtype == torch.float32 else torch.baddbmm(c, a, b)
                else:
                    out = torch.addmm(c, a, b, out_dtype=output_dtype)
                    baseline = torch.addmm(c_fp32, a_fp32, b_fp32) if output_dtype == torch.float32 else torch.addmm(c, a, b)

                self.assertEqual(out.dtype, output_dtype)
                torch.testing.assert_close(out, baseline, atol=1e-3, rtol=1e-3)


    @onlyCUDA
    @skipIfRocm
    @parametrize("batch_size", [1, 32])
    @parametrize("backend", ["cublas", "cublaslt"])
    def test_fp16_accum_and_fp32_out_failure(self, batch_size, backend):
        M, N, K = 32, 32, 32
        device = "cuda"
        dtype = torch.float16
        torch.backends.cuda.preferred_blas_library(backend)

        orig_fp16_accum = torch.backends.cuda.matmul.allow_fp16_accumulation
        torch.backends.cuda.matmul.allow_fp16_accumulation = True

        def create_inputs():
            a = torch.randn(M, K, device=device, dtype=dtype)
            b = torch.randn(K, N, device=device, dtype=dtype)
            c = torch.randn(M, N, device=device, dtype=dtype)
            return a, b, c

        def expand(tensor):
            return tensor.unsqueeze(0).expand(batch_size, *tensor.shape)

        a, b, c = create_inputs()

        with self.assertRaises(Exception):
            torch.baddbmm(expand(c), expand(a), expand(b), out_dtype=torch.float32)

        with self.assertRaises(Exception):
            torch.addmm(c, a, b, out_dtype=torch.float32)

        with self.assertRaises(Exception):
            torch.bmm(expand(a,), expand(b), out_dtype=torch.float32)

        with self.assertRaises(Exception):
            torch.mm(a, b, out_dtype=torch.float32)

        torch.backends.cuda.matmul.allow_fp16_accumulation = orig_fp16_accum

f8_msg = "FP8 is only supported on H100+, SM 8.9 and MI300+ devices"
mx_skip_msg = "MX gemm is only supported on CUDA capability 10.0+"

# avoid division by zero when calculating scale
EPS = 1e-12

def amax_to_scale(
    amax: torch.Tensor, float8_dtype: torch.dtype, orig_dtype: torch.dtype
):
    """ Converts the amax value of a tensor to the fp8 scale.
    Args:
        amax: The amax value of the tensor.
        float8_dtype: the float8 dtype.
        orig_dtype: The original dtype of the tensor.
    """
    scale = torch.empty_like(amax, dtype=torch.float32)
    if float8_dtype == e4m3_type:
        res = E4M3_MAX_POS / torch.clamp(amax, min=EPS)
    elif float8_dtype == e5m2_type:
        res = E4M3_MAX_POS / torch.clamp(amax, min=EPS)
    else:
        raise ValueError(f"Unsupported float8_dtype: {float8_dtype}")

    # Ensure the scale is representable in float16,
    # this helps when amax is small. We are assuming that we don't need
    # to care about this for float32/bfloat16
    if orig_dtype is torch.float16:
        res = torch.clamp(res, max=torch.finfo(torch.float16).max)

    scale.copy_(res)
    return scale

def tensor_to_scale(x: torch.Tensor, float8_dtype: torch.dtype, dim=None):
    if dim is None:
        amax = torch.max(torch.abs(x))
    else:
        amax = torch.max(torch.abs(x), dim=dim, keepdim=True).values

    return amax_to_scale(amax, float8_dtype, x.dtype)

def mm_float8_emulated(x, x_scale, y, y_scale, out_dtype) -> torch.Tensor:
    # naive implementation: dq -> op -> q
    x_fp32 = x.to(torch.float) / x_scale
    y_fp32 = y.to(torch.float) / y_scale
    out_fp32 = torch.mm(x_fp32, y_fp32)

    return out_fp32.to(out_dtype)

def addmm_float8_unwrapped(
    a_data: torch.Tensor,
    a_scale: torch.Tensor,
    b_data: torch.Tensor,
    b_scale: torch.tensor,
    output_dtype: torch.dtype,
    output_scale: Optional[torch.Tensor],
    bias: Optional[torch.Tensor] = None,
) -> torch.Tensor:
    a_inverse_scale = a_scale.reciprocal()
    b_inverse_scale = b_scale.reciprocal()
    if output_dtype == torch.float32 and bias is not None:
        # Bias is not supported by _scaled_mm when output is fp32
        output = torch._scaled_mm(
            a_data,
            b_data,
            scale_a=a_inverse_scale,
            scale_b=b_inverse_scale,
            scale_result=output_scale,
            out_dtype=output_dtype,
        )
        output += bias
        return output
    output = torch._scaled_mm(
        a_data,
        b_data,
        bias=bias,
        scale_a=a_inverse_scale,
        scale_b=b_inverse_scale,
        scale_result=output_scale,
        out_dtype=output_dtype,
    )
    return output

def mm_float8(
    a: torch.Tensor,
    b: torch.Tensor,
    a_scale: torch.Tensor,
    b_scale: torch.Tensor,
    output_dtype: torch.dtype,  # output dtype
    output_scale: Optional[torch.Tensor] = None,  # output scale, precomputed
) -> torch.Tensor:
    return addmm_float8_unwrapped(
        a, a_scale, b, b_scale, output_dtype, output_scale
    )

def to_fp8_saturated(
    x: torch.Tensor,
    fp8_dtype: torch.dtype
):
    if fp8_dtype == e4m3_type:
        x = x.clamp(min=-1 * E4M3_MAX_POS, max=E4M3_MAX_POS)
    elif fp8_dtype == e5m2_type:
        x = x.clamp(min=-1 * E5M2_MAX_POS, max=E5M2_MAX_POS)
    else:
        raise ValueError(f"to_fp8_saturated(): Unsupported fp8_dtype: {fp8_dtype}")

    return x.to(fp8_dtype)

def compute_error(x: torch.Tensor, y: torch.Tensor) -> torch.Tensor:
    """Computes the error between two tensors in dB.

    For more details see:
        https://en.wikipedia.org/wiki/Signal-to-noise_ratio

    Args:
        x: The original tensor.
        y: The tensor to compare to the original tensor.
    """
    Ps = torch.norm(x)
    Pn = torch.norm(x - y)
    return 20 * torch.log10(Ps / Pn)


# largest power of 2 representable in `torch.float8_e4m3fn`
F8E4M3_LARGEST_POW2 = 8
# max value of `torch.float8_e4m3fn` (448)
F8E4M3_MAX_VAL = torch.finfo(torch.float8_e4m3fn).max
# exponent bias of `torch.float8_e8m0fnu`
F8E8M0_EXP_BIAS = 127
# exponent and mantissa bits of `torch.float4_e2m1fn_x2`
FP4_EBITS, FP4_MBITS = 2, 1
FP4_MAX_VAL = 6.0

def data_to_mx_scale(x, block_size):
    # simple implementation of https://www.opencompute.org/documents/ocp-microscaling-formats-mx-v1-0-spec-final-pdf
    # section 6.3, not all edge cases (such as NaN) are handled/tested
    orig_shape = x.shape
    x = x.reshape(-1, block_size)
    max_abs = torch.amax(torch.abs(x), 1)
    largest_p2_lt_max_abs = torch.floor(torch.log2(max_abs))
    scale_e8m0_unbiased = largest_p2_lt_max_abs - F8E4M3_LARGEST_POW2
    scale_e8m0_unbiased = torch.clamp(scale_e8m0_unbiased, -1 * F8E8M0_EXP_BIAS, F8E8M0_EXP_BIAS)
    scale_e8m0_biased = scale_e8m0_unbiased + F8E8M0_EXP_BIAS
    scale_e8m0_biased = scale_e8m0_biased.to(torch.uint8)
    scale_e8m0_biased = scale_e8m0_biased.view(torch.float8_e8m0fnu)
    return scale_e8m0_biased.reshape(orig_shape[0], -1)


def data_to_nvfp4_scale(x, block_size):
    orig_shape = x.shape
    x = x.reshape(-1, block_size)
    max_abs = torch.amax(torch.abs(x), 1) + 1e-12

    # x_orig_max / scale = x_in_fp4_domain_max
    # x_orig_max / x_in_fp4_domain_max = scale
    scale = max_abs / FP4_MAX_VAL

    # for the purposes of this function, just clamp to representable range of
    # `torch.float8_e4m3fn`. In real code, we would expect the modeling code to
    # handle this before the input data hits this function.
    scale = scale.clamp(max=F8E4M3_MAX_VAL)

    # cast to target dtype
    scale = scale.to(torch.float8_e4m3fn)
    scale = scale.reshape(orig_shape[0], -1)
    return scale


def down_size(size):
    assert size[-1] % 2 == 0, f"{size} last dim not divisible by two"
    return (*size[:-1], size[-1] // 2)


def pack_uint4(uint8_data) -> torch.Tensor:
    # converting to uint8 for operations
    shape = uint8_data.shape
    assert shape[-1] % 2 == 0
    uint8_data = uint8_data.contiguous().view(-1)
    return (uint8_data[1::2] << 4 | uint8_data[::2]).view(down_size(shape))


def _bfloat16_to_float4_e2m1fn_x2(x):
    assert x.dtype == torch.bfloat16
    x = _f32_to_floatx_unpacked(x.float(), FP4_EBITS, FP4_MBITS)
    x = pack_uint4(x)
    x = x.view(torch.float4_e2m1fn_x2)
    return x


class TestFP8Matmul(TestCase):

    def _test_tautological_mm(self, device: str = "cuda",
                              x_dtype: torch.dtype = e4m3_type,
                              y_dtype: torch.dtype = e4m3_type,
                              out_dtype: Optional[torch.dtype] = None,
                              size: int = 16) -> None:
        if device != "cpu" and torch.cuda.is_available() and not PLATFORM_SUPPORTS_FP8:
            raise unittest.SkipTest(f8_msg)
        x_fp8 = torch.rand(size, size, device=device).to(x_dtype)
        y_fp8 = torch.eye(size, device=device, dtype=y_dtype).t()
        out_fp32 = torch.mm(x_fp8.to(torch.float), y_fp8.to(torch.float))
        scale_a = torch.tensor(1.0, device=device)
        scale_b = torch.tensor(1.0, device=device)
        out_fp8 = torch._scaled_mm(x_fp8, y_fp8, scale_a, scale_b, out_dtype=out_dtype)
        if out_dtype is not None:
            self.assertEqual(out_dtype, out_fp8.dtype)
        self.assertEqual(out_fp32, out_fp8.to(torch.float))

    def test_float8_basics(self, device) -> None:
        if device != "cpu" and torch.cuda.is_available() and not PLATFORM_SUPPORTS_FP8:
            raise unittest.SkipTest(f8_msg)
        self._test_tautological_mm(device, e4m3_type, e4m3_type, size=16)
        # According to https://docs.nvidia.com/cuda/cublas/#id99 8F_E5M2 MM is unsupported
        # supported on ROCm but fails on CUDA
        ctx = self.assertRaises(RuntimeError) if torch.version.hip is None and device != "cpu" else contextlib.nullcontext()
        with ctx:
            self._test_tautological_mm(device, e5m2_type, e5m2_type)

        self._test_tautological_mm(device, e4m3_type, e5m2_type, size=32)
        self._test_tautological_mm(device, e5m2_type, e4m3_type, size=48)

        self._test_tautological_mm(device, size=64, out_dtype=torch.float16)
        self._test_tautological_mm(device, size=96, out_dtype=torch.float32)
        self._test_tautological_mm(device, size=80, out_dtype=torch.bfloat16)

        with self.assertRaises(AssertionError if torch.version.hip or device == "cpu" else RuntimeError):
            self._test_tautological_mm(device, out_dtype=e5m2_type)

    def test_float8_scale(self, device) -> None:
        if device != "cpu" and torch.cuda.is_available() and not PLATFORM_SUPPORTS_FP8:
            raise unittest.SkipTest(f8_msg)
        size = (16, 16)
        x = torch.full(size, .5, device=device, dtype=e4m3_type)
        # hipblaslt does not yet support mixed e4m3_type input
        y_type = e4m3_type if torch.version.hip else e5m2_type
        y = torch.full(size, .5, device=device, dtype=y_type).t()
        scale_one = torch.tensor(1.0, device=device)
        scale_a = torch.tensor(1.5, device=device)
        scale_b = torch.tensor(0.66, device=device)
        out_fp8 = torch._scaled_mm(x, y, scale_a=scale_one, scale_b=scale_one)
        self.assertEqual(out_fp8.to(torch.float), torch.full(size, 4., device=device))
        out_fp8_s = torch._scaled_mm(x, y, scale_a=scale_a, scale_b=scale_b)
        self.assertEqual(out_fp8, out_fp8_s)

    @unittest.skipIf(not PLATFORM_SUPPORTS_FP8, f8_msg)
    @parametrize("base_dtype", [torch.float16, torch.bfloat16, torch.float32])
    def test_scaled_mm_vs_emulated(self, base_dtype):
        torch.manual_seed(42)
        input_dtype = e4m3_type
        output_dtype = base_dtype
        compare_type = torch.float32

        x = torch.randn(16, 16, device="cuda", dtype=base_dtype)
        y = torch.randn(32, 16, device="cuda", dtype=base_dtype).t()

        x_scale = tensor_to_scale(x, input_dtype).float()
        y_scale = tensor_to_scale(y, input_dtype).float()

        x_fp8 = to_fp8_saturated(x * x_scale, input_dtype)
        y_fp8 = to_fp8_saturated(y * y_scale, input_dtype)

        # Calculate actual F8 mm
        out_scaled_mm = mm_float8(
            x_fp8,
            y_fp8,
            a_scale=x_scale,
            b_scale=y_scale,
            output_dtype=output_dtype
        )

        # Calculate emulated F8 mm
        out_emulated = mm_float8_emulated(
            x_fp8,
            x_scale,
            y_fp8,
            y_scale,
            output_dtype
        )

        if output_dtype != base_dtype:
            out_scaled_mm = out_scaled_mm.to(compare_type)
            out_scaled_mm = out_scaled_mm / tensor_to_scale(out_scaled_mm, input_dtype)

            out_emulated = out_emulated.to(compare_type)
            out_emulated = out_emulated / tensor_to_scale(out_emulated, input_dtype)

        if base_dtype in {torch.bfloat16, torch.float16}:
            atol, rtol = 7e-2, 7e-2
        else:
            atol, rtol = 3e-3, 3e-3

        torch.testing.assert_close(out_scaled_mm, out_emulated, atol=atol, rtol=rtol)

    @unittest.skipIf(not PLATFORM_SUPPORTS_FP8, f8_msg)
    @parametrize("base_dtype", [torch.float16, torch.bfloat16, torch.float32])
    def test_scaled_mm_change_stride(self, base_dtype):
        torch.manual_seed(42)
        input_dtype = e4m3_type
        output_dtype = base_dtype
        compare_type = torch.float32

        x = torch.empty_strided((16, 16), (16, 1), device="cuda", dtype=base_dtype)
        y = torch.empty_strided((16, 32), (1, 64), device="cuda", dtype=base_dtype)

        x.normal_()
        y.normal_()

        x_scale = tensor_to_scale(x, input_dtype).float()
        y_scale = tensor_to_scale(y, input_dtype).float()

        x_fp8 = to_fp8_saturated(x * x_scale, input_dtype)
        y_fp8 = to_fp8_saturated(y * y_scale, input_dtype)

        # Calculate actual F8 mm
        out_scaled_mm = mm_float8(
            x_fp8,
            y_fp8,
            a_scale=x_scale,
            b_scale=y_scale,
            output_dtype=output_dtype
        )

        # Calculate emulated F8 mm
        out_emulated = mm_float8_emulated(
            x_fp8,
            x_scale,
            y_fp8,
            y_scale,
            output_dtype
        )

        if output_dtype != base_dtype:
            out_scaled_mm = out_scaled_mm.to(compare_type)
            out_scaled_mm = out_scaled_mm / tensor_to_scale(out_scaled_mm, input_dtype)

            out_emulated = out_emulated.to(compare_type)
            out_emulated = out_emulated / tensor_to_scale(out_emulated, input_dtype)

        if base_dtype in {torch.bfloat16, torch.float16}:
            atol, rtol = 7e-2, 7e-2
        else:
            atol, rtol = 3e-3, 3e-3

        torch.testing.assert_close(out_scaled_mm, out_emulated, atol=atol, rtol=rtol)

    @onlyCUDA
    def test_float8_bias(self, device) -> None:
        if device != "cpu" and torch.cuda.is_available() and not PLATFORM_SUPPORTS_FP8:
            raise unittest.SkipTest(f8_msg)
        (k, l, m) = (16, 48, 32)
        x = torch.ones((k, l), device=device).to(e4m3_type)
        y = torch.full((m, l), .25, device=device, dtype=e4m3_type).t()
        bias = torch.full((m,), 4.0, device=device, dtype=torch.half)
        scale_a = torch.tensor(1.0, device=device)
        scale_b = torch.tensor(1.0, device=device)
        out_fp8 = torch._scaled_mm(x, y, scale_a=scale_a, scale_b=scale_b)
        outb_fp8 = torch._scaled_mm(x, y, scale_a=scale_a, scale_b=scale_b, bias=bias)
        # this fails on ROCm currently because hipblaslt doesn't have amax op
        out_fp32 = out_fp8.to(torch.float32)
        outb_fp32 = outb_fp8.to(torch.float32)
        difference = torch.abs(out_fp32 - outb_fp32)
        self.assertEqual(difference, torch.tensor(4.0, device=device).expand_as(out_fp32))

    @onlyCUDA
    @unittest.skipIf(not PLATFORM_SUPPORTS_FP8, f8_msg)
    @parametrize("bias", [True, False])
    def test_non_divisible_leading_dim(self, device, bias: bool) -> None:
        x = torch.rand((17, 16), device=device).to(e4m3_type)
        y = torch.rand((16, 16), device=device).to(e4m3_type).t()
        scale_a = torch.tensor(1.0, device=device)
        scale_b = torch.tensor(1.0, device=device)
        input_bias = None
        if bias:
            input_bias = torch.rand((16,), device=device).to(torch.half)
        _ = torch._scaled_mm(x, y, scale_a, scale_b, bias=input_bias)

    @onlyCUDA
    @unittest.skipIf(not PLATFORM_SUPPORTS_FP8, f8_msg)
    def test_float8_bias_relu_edgecase(self, device) -> None:
        (k, l, m) = (16, 48, 32)
        x = torch.full((k, l), 0.0, device=device).to(e4m3_type)
        y = torch.full((m, l), 1.0, device=device, dtype=e4m3_type).t()
        bias = torch.full((m,), -3.0, device=device, dtype=torch.half)
        scale_a = torch.tensor(1.0, device=device)
        scale_b = torch.tensor(1.0, device=device)
        outb_fp8 = torch._scaled_mm(x, y, scale_a, scale_b, bias=bias)
        outb_fp32 = outb_fp8.to(torch.float32)
        self.assertEqual(outb_fp32, torch.tensor(-3.0, device=device).expand_as(outb_fp32))

    @onlyCUDA
    @unittest.skipIf(not PLATFORM_SUPPORTS_FP8, f8_msg)
    def test_float32_output_errors_with_bias(self, device) -> None:
        (k, l, m) = (16, 48, 32)
        x = torch.rand((k, l), device=device).to(e4m3_type)
        y = torch.full((m, l), .25, device=device, dtype=e4m3_type).t()
        scale_a = torch.tensor(1.0, device=device)
        scale_b = torch.tensor(1.0, device=device)
        bias = torch.full((m,), 4.0, device=device, dtype=torch.bfloat16)
        self.assertRaisesRegex(
            RuntimeError,
            "Bias is not supported when out_dtype is set to Float32",
            lambda: torch._scaled_mm(x, y, scale_a, scale_b, bias=bias, out_dtype=torch.float32),
        )

    @onlyCUDA
    @unittest.skipIf(PLATFORM_SUPPORTS_FP8 or not torch.cuda.is_available(), f8_msg)
    def test_error_message_fp8_pre_sm89(self, device) -> None:
        (k, l, m) = (16, 48, 32)
        x = torch.rand((k, l), device=device).to(e4m3_type)
        y = torch.rand((m, l), device=device).to(e4m3_type).t()
        scale_a = torch.tensor(1.0, device=device)
        scale_b = torch.tensor(1.0, device=device)
        self.assertRaisesRegex(
            RuntimeError,
            r"torch\.\_scaled\_mm is only supported on CUDA devices with compute capability \>\= 9\.0 or 8\.9, or ROCm MI300\+",
            lambda: torch._scaled_mm(x, y, scale_a, scale_b, out_dtype=torch.float32),
        )

    @unittest.skipIf(not PLATFORM_SUPPORTS_FP8, f8_msg)
    def test_float8_scale_fast_accum(self, device) -> None:
        size = (16, 16)
        x = torch.full(size, .5, device=device, dtype=e4m3_type)
        # hipblaslt does not yet support mixed e4m3_type input
        y_type = e4m3_type if torch.version.hip else e5m2_type
        y = torch.full(size, .5, device=device, dtype=y_type).t()
        scale_a = torch.tensor(1.5, device=device)
        scale_b = torch.tensor(0.66, device=device)
        out_fp8 = torch._scaled_mm(x, y, scale_a, scale_b, use_fast_accum=True)
        self.assertEqual(out_fp8.to(torch.float), torch.full(size, 4., device=device))
        out_fp8_s = torch._scaled_mm(x, y, scale_a=scale_a, scale_b=scale_b, use_fast_accum=True)
        self.assertEqual(out_fp8, out_fp8_s)

    @onlyCUDA
    @xfailIfSM120OrLater
    @unittest.skipIf(not PLATFORM_SUPPORTS_FP8 or IS_WINDOWS, f8_msg)
    @unittest.skipIf(not SM89OrLater, "rowwise implementation is currently sm89-sm100 specific")
    @parametrize("use_fast_accum", [True, False])
    def test_float8_rowwise_scaling_sanity(self, device, use_fast_accum: bool) -> None:
        M, K, N = (1024, 512, 2048)
        fill_value = 0.5
        x = torch.full((M, K), fill_value, device=device)
        y = torch.full((N, K), fill_value, device=device)

        x_scales = torch.ones((x.shape[0], 1), device=device, dtype=torch.float32)
        y_scales = torch.ones((1, y.shape[0]), device=device, dtype=torch.float32)

        x_fp8 = x.to(e4m3_type)
        y_fp8 = y.to(e4m3_type).t()

        out_fp8 = torch._scaled_mm(
            x_fp8,
            y_fp8,
            scale_a=x_scales,
            scale_b=y_scales,
            out_dtype=torch.bfloat16,
            use_fast_accum=use_fast_accum,
        )
        self.assertEqual(
            out_fp8.to(torch.float32), torch.full((M, N), K * (fill_value**2), device=device)
        )

    @onlyCUDA
    @unittest.skipIf(not PLATFORM_SUPPORTS_FP8 or IS_WINDOWS, f8_msg)
    def test_float8_error_messages(self, device) -> None:
        M, K, N = (1024, 512, 2048)
        fill_value = 0.5
        x = torch.full((M, K), fill_value, device=device)
        y = torch.full((N, K), fill_value, device=device)

        x_fp8 = x.to(e4m3_type)
        y_fp8 = y.to(e4m3_type).t()

        with self.assertRaisesRegex(
            RuntimeError,
            re.escape(
                "For RowWise scaling, scale_a should be (1024, 1) and scale_b "
                "should be (1, 2048). Got scale_a.size()=(1, 1) and scale_b.size()=(1, 2)"
            ),
        ):
            torch._scaled_mm(
                x_fp8,
                y_fp8,
                scale_a=torch.ones((1, 1), device="cuda"),
                scale_b=torch.ones((1, 2), device="cuda"),
                out_dtype=torch.bfloat16,
            )

        with self.assertRaisesRegex(
            RuntimeError,
            re.escape(
                " For RowWise scaling, scale_a should be (1024, 1) and scale_b "
                "should be (1, 2048). Got scale_a.size()=(1024, 1) and scale_b.size()=(1, 2049)"
            ),
        ):
            torch._scaled_mm(
                x_fp8,
                y_fp8,
                scale_a=torch.ones((M, 1), device="cuda"),
                scale_b=torch.ones((1, N + 1), device="cuda"),
                out_dtype=torch.bfloat16,
            )
        with self.assertRaisesRegex(
            RuntimeError,
            re.escape("For non-TensorWise scaling, scale tensors must be 2-dimensional"),
        ):
            torch._scaled_mm(
                x_fp8,
                y_fp8,
                scale_a=torch.ones((M), device="cuda"),
                scale_b=torch.ones((N, N), device="cuda"),
                out_dtype=torch.bfloat16,
            )

        with self.assertRaisesRegex(
            RuntimeError,
            re.escape(
                "Both scale_a and scale_b must be contiguous for RowWise scaling."
            ),
        ):
            torch._scaled_mm(
                x_fp8,
                y_fp8,
                scale_a=torch.ones((M, 1), device="cuda"),
                scale_b=torch.ones((1, N * 2), device="cuda")[:, ::2],
                out_dtype=torch.bfloat16,
            )

        # Note re.compile is used, not re.escape. This is to accomodate fn vs fnuz type message.
        with self.assertRaisesRegex(
            RuntimeError,
            r"Expected b\.dtype\(\) == at::kFloat8_e4m3fnu?z? to be true, but got false\.",
        ):
            torch._scaled_mm(
                x_fp8,
                y_fp8.to(e5m2_type),
                scale_a=torch.ones((M, 1), device="cuda"),
                scale_b=torch.ones((1, N), device="cuda"),
                out_dtype=torch.bfloat16,
            )

    @xfailIfSM120OrLater
    @unittest.skipIf(not PLATFORM_SUPPORTS_FP8 or IS_WINDOWS, f8_msg)
    @unittest.skipIf(not SM89OrLater, "rowwise implementation is currently sm89-sm100 specific")
    @parametrize("base_dtype", [torch.bfloat16])
    def test_scaled_mm_vs_emulated_row_wise(self, base_dtype):
        torch.manual_seed(42)
        input_dtype = e4m3_type
        output_dtype = base_dtype

        x = torch.randn(16, 16, device="cuda", dtype=base_dtype)
        y = torch.randn(32, 16, device="cuda", dtype=base_dtype).t()

        x_scales = tensor_to_scale(x, input_dtype, dim=1).float()
        y_scales = tensor_to_scale(y, input_dtype, dim=0).float()

        x_fp8 = to_fp8_saturated(x * x_scales, e4m3_type)
        y_fp8 = to_fp8_saturated(y * y_scales, e4m3_type)

        # Calculate actual F8 mm
        out_scaled_mm = mm_float8(
            x_fp8, y_fp8, a_scale=x_scales, b_scale=y_scales, output_dtype=output_dtype
        )

        # Calculate emulated F8 mm
        out_emulated = mm_float8_emulated(
            x_fp8, x_scales, y_fp8, y_scales, output_dtype
        )

        if base_dtype in {torch.bfloat16, torch.float16}:
            atol, rtol = 7e-2, 7e-2
        else:
            atol, rtol = 2e-3, 2e-3

        torch.testing.assert_close(out_scaled_mm, out_emulated, atol=atol, rtol=rtol)

    @unittest.skipIf(not PLATFORM_SUPPORTS_FP8, f8_msg)
    @parametrize("which_dim_zero", [0, 1, 2])
    @parametrize("use_torch_compile", [False, True])
    def test_zero_dim_tensorwise(self, which_dim_zero, use_torch_compile) -> None:
        device = "cuda"
        x_dtype, y_dtype = torch.float8_e4m3fn, torch.float8_e4m3fn
        out_dtype = torch.bfloat16
        M, K, N = 32, 32, 32
        if which_dim_zero == 0:
            M = 0
        elif which_dim_zero == 1:
            K = 0
        elif which_dim_zero == 2:
            N = 0

        x_fp8 = torch.zeros(M, K, device=device).to(x_dtype)
        y_fp8 = torch.zeros(N, K, device=device, dtype=y_dtype).t()
        out_fp32 = torch.mm(x_fp8.to(torch.float), y_fp8.to(torch.float))
        scale_a = torch.tensor(float('-inf'), device=device)
        scale_b = torch.tensor(float('-inf'), device=device)
        f = torch._scaled_mm
        if use_torch_compile:
            f = torch.compile(torch._scaled_mm)
        out_fp8 = f(x_fp8, y_fp8, scale_a, scale_b, out_dtype=out_dtype)
        self.assertEqual(out_dtype, out_fp8.dtype)
        self.assertEqual(out_fp32, out_fp8.to(torch.float))

    @unittest.skipIf(TEST_WITH_ROCM, "ROCm doesn't support sm carveout")
    @unittest.skipIf(IS_WINDOWS, "Windows doesn't support row-wise scaling")
    @unittest.skipIf(not PLATFORM_SUPPORTS_FP8, f8_msg)
    @unittest.skipIf(not SM90OrLater, "sm89 kernel isn't opted into carveout yet")
    def test_honor_sm_carveout(self) -> None:
        torch.manual_seed(42)

        x = torch.randn(8192, 2048, device="cuda", dtype=torch.float32)
        y = torch.randn(8192, 2048, device="cuda", dtype=torch.float32).t()
        x_scales = tensor_to_scale(x, e4m3_type, dim=1).reciprocal()
        y_scales = tensor_to_scale(y, e4m3_type, dim=0).reciprocal()
        x_fp8 = to_fp8_saturated(x / x_scales, e4m3_type)
        y_fp8 = to_fp8_saturated(y / y_scales, e4m3_type)

        with tempfile.NamedTemporaryFile() as f:
            with torch.profiler.profile(activities=[torch.profiler.ProfilerActivity.CUDA]) as prof:
                self.assertIsNone(torch._C._get_sm_carveout_experimental())
                torch._scaled_mm(x_fp8, y_fp8, scale_a=x_scales, scale_b=y_scales, out_dtype=torch.bfloat16)
                torch._C._set_sm_carveout_experimental(0)
                self.assertEqual(torch._C._get_sm_carveout_experimental(), 0)
                torch._scaled_mm(x_fp8, y_fp8, scale_a=x_scales, scale_b=y_scales, out_dtype=torch.bfloat16)
                torch._C._set_sm_carveout_experimental(66)
                self.assertEqual(torch._C._get_sm_carveout_experimental(), 66)
                torch._scaled_mm(x_fp8, y_fp8, scale_a=x_scales, scale_b=y_scales, out_dtype=torch.bfloat16)
                torch._C._set_sm_carveout_experimental(None)
                self.assertIsNone(torch._C._get_sm_carveout_experimental())
                torch._scaled_mm(x_fp8, y_fp8, scale_a=x_scales, scale_b=y_scales, out_dtype=torch.bfloat16)

            prof.export_chrome_trace(f.name)
            no_carveout, carveout_0, carveout_66, no_carveout_again = [
                math.prod(evt.get("args", {}).get("grid", []))
                for evt in json.load(open(f.name))["traceEvents"]
                if evt.get("cat", "") == "kernel"
            ]

            self.assertEqual(no_carveout, no_carveout_again)
            self.assertNotEqual(no_carveout, carveout_66)
            self.assertNotEqual(carveout_66, carveout_0)

    def test_pack_uint4(self):
        """
        Verify that given a tensor with high precision values [val0, val1],
        the x2 packed representation is val1:val0 (from MSB to LSB), and
        not val0:val1.

        Note that the packing function is private to this file, but it's still
        good to test that we are packing in the expected way.
        """
        hp_data = torch.tensor([0b00000010, 0b00001011], dtype=torch.uint8)
        lp_data_actual = pack_uint4(hp_data)
        lp_data_expected = torch.tensor([0b10110010], dtype=torch.uint8)
        torch.testing.assert_close(lp_data_actual, lp_data_expected, atol=0, rtol=0)

    @unittest.skipIf(not PLATFORM_SUPPORTS_MX_GEMM, mx_skip_msg)
    @parametrize("test_case_name", [
        "a_eye_b_eye",
        "a_ones_b_ones",
        "a_ones_modified_b_ones",
        "a_ones_b_ones_modified",
        "a_scale_modified_b_ones",
        "a_ones_b_scale_modified",
        "data_random_scales_one",
        "data_random_scales_from_data",
    ])
    @parametrize("fast_accum", [False, True])
    @parametrize("mkn", [
        # Nice shapes
        (128, 128, 128),
        (256, 256, 256),
        (128, 256, 512),
        (256, 512, 128),
        (512, 128, 256),

        # Non block multiples
        (65, 96, 112),
        (197, 224, 272),
        # K not multiple of 32 (skipped for fp4)
        (197, 240, 272),

        # Very unbalanced
        (1023, 64, 48),
        (31, 1024, 64),
        (45, 96, 1024),

        # Mixed large and small
        (2, 1024, 128),
        (127, 96, 1024),
        (1025, 128, 96)
    ], name_fn=lambda mkn: f"{mkn[0]}_{mkn[1]}_{mkn[2]}")
    @parametrize("recipe", ["mxfp8", "nvfp4"])
    def test_blockwise_mxfp8_nvfp4_numerics(self, test_case_name, fast_accum, mkn, recipe) -> None:
        if recipe == "nvfp4" and fast_accum:
            return unittest.skip("fast_accum not supported in nvfp4 cublas gemm, skipping")

        device = "cuda"
        M, K, N = mkn
        if recipe == "nvfp4" and K % 32 != 0:
            return unittest.skip("K must be divisible by 32 for nvfp4 cublas gemm, skipping")

        BLOCK_SIZE = 16 if recipe == "nvfp4" else 32
        require_exact_match = True
        approx_match_sqnr_target = 22.0

        if test_case_name == "a_eye_b_eye":
            if not ((M == K) and (M == N)):
                return unittest.skip("this test is only defined for M == K == N, skipping")
            A_ref = torch.eye(M, device=device, dtype=torch.bfloat16)
            B_ref = torch.eye(M, device=device, dtype=torch.bfloat16)

            if recipe == "mxfp8":
                A = A_ref.to(torch.float8_e4m3fn)
                B = B_ref.to(torch.float8_e4m3fn)
                A_scale = torch.full((M, ceil_div(K, BLOCK_SIZE)), 1.0, device=device, dtype=torch.float8_e8m0fnu)
                B_scale = torch.full((N, ceil_div(K, BLOCK_SIZE)), 1.0, device=device, dtype=torch.float8_e8m0fnu)
            else:  # nvfp4
                A = _bfloat16_to_float4_e2m1fn_x2(A_ref)
                B = _bfloat16_to_float4_e2m1fn_x2(B_ref)
                A_scale = torch.full((M, ceil_div(K, BLOCK_SIZE)), 1.0, device=device, dtype=torch.float8_e4m3fn)
                B_scale = torch.full((N, ceil_div(K, BLOCK_SIZE)), 1.0, device=device, dtype=torch.float8_e4m3fn)

        elif test_case_name == "a_ones_b_ones":
            A_ref = torch.ones(M, K, device=device, dtype=torch.bfloat16)
            B_ref = torch.ones(N, K, device=device, dtype=torch.bfloat16)

            if recipe == "mxfp8":
                A = A_ref.to(torch.float8_e4m3fn)
                B = B_ref.to(torch.float8_e4m3fn)
                A_scale = torch.full((M, ceil_div(K, BLOCK_SIZE)), 1.0, device=device, dtype=torch.float8_e8m0fnu)
                B_scale = torch.full((N, ceil_div(K, BLOCK_SIZE)), 1.0, device=device, dtype=torch.float8_e8m0fnu)
            else:  # nvfp4
                A = _bfloat16_to_float4_e2m1fn_x2(A_ref)
                B = _bfloat16_to_float4_e2m1fn_x2(B_ref)
                A_scale = torch.full((M, ceil_div(K, BLOCK_SIZE)), 1.0, device=device, dtype=torch.float8_e4m3fn)
                B_scale = torch.full((N, ceil_div(K, BLOCK_SIZE)), 1.0, device=device, dtype=torch.float8_e4m3fn)

        elif test_case_name == "a_ones_modified_b_ones":
            A_ref = torch.ones(M, K, device=device, dtype=torch.bfloat16)
            B_ref = torch.ones(N, K, device=device, dtype=torch.bfloat16)
            A_ref[1][0:BLOCK_SIZE] = 2

            if recipe == "mxfp8":
                A = A_ref.to(torch.float8_e4m3fn)
                B = B_ref.to(torch.float8_e4m3fn)
                A_scale = torch.full((M, ceil_div(K, BLOCK_SIZE)), 1.0, device=device, dtype=torch.float8_e8m0fnu)
                B_scale = torch.full((N, ceil_div(K, BLOCK_SIZE)), 1.0, device=device, dtype=torch.float8_e8m0fnu)
            else:  # nvfp4
                A = _bfloat16_to_float4_e2m1fn_x2(A_ref)
                B = _bfloat16_to_float4_e2m1fn_x2(B_ref)
                A_scale = torch.full((M, ceil_div(K, BLOCK_SIZE)), 1.0, device=device, dtype=torch.float8_e4m3fn)
                B_scale = torch.full((N, ceil_div(K, BLOCK_SIZE)), 1.0, device=device, dtype=torch.float8_e4m3fn)

        elif test_case_name == "a_ones_b_ones_modified":
            A_ref = torch.ones(M, K, device=device, dtype=torch.bfloat16)
            B_ref = torch.ones(N, K, device=device, dtype=torch.bfloat16)
            B_ref[1][0:BLOCK_SIZE] = 2

            if recipe == "mxfp8":
                A = A_ref.to(torch.float8_e4m3fn)
                B = B_ref.to(torch.float8_e4m3fn)
                A_scale = torch.full((M, ceil_div(K, BLOCK_SIZE)), 1.0, device=device, dtype=torch.float8_e8m0fnu)
                B_scale = torch.full((N, ceil_div(K, BLOCK_SIZE)), 1.0, device=device, dtype=torch.float8_e8m0fnu)
            else:  # nvfp4
                A = _bfloat16_to_float4_e2m1fn_x2(A_ref)
                B = _bfloat16_to_float4_e2m1fn_x2(B_ref)
                A_scale = torch.full((M, ceil_div(K, BLOCK_SIZE)), 1.0, device=device, dtype=torch.float8_e4m3fn)
                B_scale = torch.full((N, ceil_div(K, BLOCK_SIZE)), 1.0, device=device, dtype=torch.float8_e4m3fn)

        elif test_case_name == "a_scale_modified_b_ones":
            A_ref = torch.ones(M, K, device=device, dtype=torch.bfloat16)
            B_ref = torch.ones(N, K, device=device, dtype=torch.bfloat16)

            if recipe == "mxfp8":
                A = A_ref.to(torch.float8_e4m3fn)
                B = B_ref.to(torch.float8_e4m3fn)
                A_scale = torch.full((M, ceil_div(K, BLOCK_SIZE)), 1.0, device=device, dtype=torch.float8_e8m0fnu)
                B_scale = torch.full((N, ceil_div(K, BLOCK_SIZE)), 1.0, device=device, dtype=torch.float8_e8m0fnu)
                A_ref[1][0:BLOCK_SIZE] = 4
                A[1][0:BLOCK_SIZE] = 2
                A_scale[1][0] = 2
            else:  # nvfp4
                A = _bfloat16_to_float4_e2m1fn_x2(A_ref)
                B = _bfloat16_to_float4_e2m1fn_x2(B_ref)
                A_scale = torch.full((M, ceil_div(K, BLOCK_SIZE)), 1.0, device=device, dtype=torch.float8_e4m3fn)
                B_scale = torch.full((N, ceil_div(K, BLOCK_SIZE)), 1.0, device=device, dtype=torch.float8_e4m3fn)
                A_ref[1][0:BLOCK_SIZE] = 4
                A.view(torch.uint8)[1][0:(BLOCK_SIZE // 2)] = 0b01000100
                A_scale[1][0] = 2

        elif test_case_name == "a_ones_b_scale_modified":
            A_ref = torch.ones(M, K, device=device, dtype=torch.bfloat16)
            B_ref = torch.ones(N, K, device=device, dtype=torch.bfloat16)

            if recipe == "mxfp8":
                A = A_ref.to(torch.float8_e4m3fn)
                B = B_ref.to(torch.float8_e4m3fn)
                A_scale = torch.full((M, ceil_div(K, BLOCK_SIZE)), 1.0, device=device, dtype=torch.float8_e8m0fnu)
                B_scale = torch.full((N, ceil_div(K, BLOCK_SIZE)), 1.0, device=device, dtype=torch.float8_e8m0fnu)
                B_ref[1][0:BLOCK_SIZE] = 4
                B[1][0:BLOCK_SIZE] = 2
                B_scale[1][0] = 2
            else:  # nvfp4
                A = _bfloat16_to_float4_e2m1fn_x2(A_ref)
                B = _bfloat16_to_float4_e2m1fn_x2(B_ref)
                A_scale = torch.full((M, ceil_div(K, BLOCK_SIZE)), 1.0, device=device, dtype=torch.float8_e4m3fn)
                B_scale = torch.full((N, ceil_div(K, BLOCK_SIZE)), 1.0, device=device, dtype=torch.float8_e4m3fn)
                B_ref[1][0:BLOCK_SIZE] = 4
                B.view(torch.uint8)[1][0:(BLOCK_SIZE // 2)] = 0b01000100
                B_scale[1][0] = 2

        elif test_case_name == "data_random_scales_one":
            require_exact_match = False

            if recipe == "mxfp8":
                # scales all-ones, element data random while being exactly representable in float8_e4m3fn
                # generate integers in [0, 255] and interpret as float8_e4m3fn
                A_ref = torch.randint(0, 255, (M, K), device=device, dtype=torch.uint8).view(torch.float8_e4m3fn).to(torch.bfloat16)
                B_ref = torch.randint(0, 255, (N, K), device=device, dtype=torch.uint8).view(torch.float8_e4m3fn).to(torch.bfloat16)
                # modification: don't allow NaN values
                A_ref[torch.isnan(A_ref)] = 0
                B_ref[torch.isnan(B_ref)] = 0
                A = A_ref.to(torch.float8_e4m3fn)
                B = B_ref.to(torch.float8_e4m3fn)
                A_scale = torch.full((M, ceil_div(K, BLOCK_SIZE)), 1.0, device=device, dtype=torch.float8_e8m0fnu)
                B_scale = torch.full((N, ceil_div(K, BLOCK_SIZE)), 1.0, device=device, dtype=torch.float8_e8m0fnu)
            else:  # nvfp4
                # scales all-ones, element data random while being exactly representable in float4_e2m1fn_x2
                # generate integers in [0, 16] and cast to bfloat16
                A_ref = _floatx_unpacked_to_f32(
                    torch.randint(0, 16, (M, K), device=device, dtype=torch.uint8),
                    FP4_EBITS,
                    FP4_MBITS
                ).bfloat16()
                B_ref = _floatx_unpacked_to_f32(
                    torch.randint(0, 16, (N, K), device=device, dtype=torch.uint8),
                    FP4_EBITS,
                    FP4_MBITS
                ).bfloat16()
                A = _bfloat16_to_float4_e2m1fn_x2(A_ref)
                B = _bfloat16_to_float4_e2m1fn_x2(B_ref)
                A_scale = torch.full((M, ceil_div(K, BLOCK_SIZE)), 1.0, device=device, dtype=torch.float8_e4m3fn)
                B_scale = torch.full((N, ceil_div(K, BLOCK_SIZE)), 1.0, device=device, dtype=torch.float8_e4m3fn)

        elif test_case_name == "data_random_scales_from_data":
            if not K % BLOCK_SIZE == 0:
                return unittest.skip(f"this test is only defined for K a multiple of {BLOCK_SIZE}, skipping")
            require_exact_match = False
            # random data, scales from data
            A_ref = torch.randn((M, K), device=device, dtype=torch.bfloat16) * 1000
            B_ref = torch.randn((N, K), device=device, dtype=torch.bfloat16) * 1000

            if recipe == "mxfp8":
                # Calculate scales based on the inputs
                A_scale = data_to_mx_scale(A_ref, BLOCK_SIZE)
                B_scale = data_to_mx_scale(B_ref, BLOCK_SIZE)
                max_val = F8E4M3_MAX_VAL
                min_val = -1 * max_val
                A = (A_ref.reshape(-1, BLOCK_SIZE) / A_scale.reshape(M * ceil_div(K, BLOCK_SIZE), 1).float()).reshape(M, K)
                A = A.clamp(min=min_val, max=max_val).to(torch.float8_e4m3fn)
                B = (B_ref.reshape(-1, BLOCK_SIZE) / B_scale.reshape(N * ceil_div(K, BLOCK_SIZE), 1).float()).reshape(N, K)
                B = B.clamp(min=min_val, max=max_val).to(torch.float8_e4m3fn)
            else:  # nvfp4
                A_scale = data_to_nvfp4_scale(A_ref, BLOCK_SIZE)
                B_scale = data_to_nvfp4_scale(B_ref, BLOCK_SIZE)
                max_val = FP4_MAX_VAL
                min_val = -1 * max_val

                A = (A_ref.reshape(-1, BLOCK_SIZE) / A_scale.reshape(M * ceil_div(K, BLOCK_SIZE), 1).bfloat16()).reshape(M, K)
                A = A.clamp(min=min_val, max=max_val)
                A = _bfloat16_to_float4_e2m1fn_x2(A)
                B = (B_ref.reshape(-1, BLOCK_SIZE) / B_scale.reshape(N * ceil_div(K, BLOCK_SIZE), 1).bfloat16()).reshape(N, K)
                B = B.clamp(min=min_val, max=max_val)
                B = _bfloat16_to_float4_e2m1fn_x2(B)

                approx_match_sqnr_target = 15.8

        C_ref = A_ref @ B_ref.t()

        # convert to swizzled format
        A_scale = to_blocked(A_scale)
        B_scale = to_blocked(B_scale)

        C = torch._scaled_mm(
            A,
            B.t(),
            A_scale,
            B_scale,
            out_dtype=torch.bfloat16,
            use_fast_accum=fast_accum,
        )

        if require_exact_match:
            torch.testing.assert_close(C, C_ref, atol=0, rtol=0)
        else:
            sqnr = compute_error(C_ref, C)
            assert sqnr.item() > approx_match_sqnr_target

<<<<<<< HEAD
    @unittest.skipIf(not PLATFORM_SUPPORTS_MX_GEMM, mx_skip_msg)
    def test_mx_fp8_bias(self, device):
        M, K, N = 128, 32, 128
        BLOCK_SIZE = 32
        device = "cuda"
        A_ref = torch.eye(M, device=device, dtype=torch.bfloat16)
        B_ref = torch.eye(N, device=device, dtype=torch.bfloat16)
        bias = torch.zeros(N, device=device, dtype=torch.bfloat16)
        bias[0] = 1.0

        A = A_ref.to(torch.float8_e4m3fn)
        B = B_ref.to(torch.float8_e4m3fn)
        A_scale = torch.full((M, ceil_div(K, BLOCK_SIZE)), 1.0, device=device, dtype=torch.float8_e8m0fnu)
        B_scale = torch.full((N, ceil_div(K, BLOCK_SIZE)), 1.0, device=device, dtype=torch.float8_e8m0fnu)

        C_ref = (A_ref @ B_ref.t()) + bias

        # convert to swizzled format
        A_scale = to_blocked(A_scale)
        B_scale = to_blocked(B_scale)

        C = torch._scaled_mm(
            A,
            B.t(),
            A_scale,
            B_scale,
            out_dtype=torch.bfloat16,
            use_fast_accum=False,
            bias=bias
        )
        print(C_ref)
        print(C)
        torch.testing.assert_close(C, C_ref, atol=0, rtol=0)


    @unittest.skipIf(not PLATFORM_SUPPORTS_FP8 or IS_WINDOWS, f8_msg)
=======
    @unittest.skipIf(not PLATFORM_SUPPORTS_MX_GEMM or IS_WINDOWS, mx_skip_msg)
>>>>>>> 4dc2cb79
    @parametrize("recipe", ["mxfp8", "nvfp4"])
    def test_blockwise_mxfp8_nvfp4_error_messages(self, device, recipe) -> None:
        M, K, N = (1024, 512, 2048)
        BLOCK_SIZE_K = 16 if recipe == "nvfp4" else 32
        BLOCK_SIZE_MN = 128
        fill_value = 0.5
        scale_dtype = torch.float8_e4m3fn if recipe == "nvfp4" else torch.float8_e8m0fnu

        x = torch.full((M, K), fill_value, device=device)
        y = torch.full((N, K), fill_value, device=device)

        if recipe == "mxfp8":
            x_lowp = x.to(e4m3_type)
            y_lowp = y.to(e4m3_type).t()
        else:  # nvfp4
            x_lowp = _bfloat16_to_float4_e2m1fn_x2(x.bfloat16())
            y_lowp = _bfloat16_to_float4_e2m1fn_x2(y.bfloat16()).t()

        num_k_blocks = ceil_div(K, BLOCK_SIZE_K)
        padded_num_k_blocks = ceil_div(num_k_blocks, 4) * 4
        expected_a_size = BLOCK_SIZE_MN * ceil_div(M, BLOCK_SIZE_MN) * padded_num_k_blocks
        expected_b_size = BLOCK_SIZE_MN * ceil_div(N, BLOCK_SIZE_MN) * padded_num_k_blocks

        # Test wrong scale tensor size for scale_a with correct dtype
        with self.assertRaisesRegex(
            RuntimeError,
            re.escape(
                f"For BlockWise scaling: Expected scale_a size to be {expected_a_size} "
                f"but got {expected_a_size - 1}"
            ),
        ):
            incorrect_size_a = torch.ones(expected_a_size - 1, device=device, dtype=scale_dtype)
            correct_size_b = torch.ones(expected_b_size, device=device, dtype=scale_dtype)
            torch._scaled_mm(
                x_lowp,
                y_lowp,
                scale_a=incorrect_size_a,
                scale_b=correct_size_b,
                out_dtype=torch.bfloat16,
            )

        # Test wrong scale tensor size for scale_b with correct dtype
        with self.assertRaisesRegex(
            RuntimeError,
            re.escape(
                f"For BlockWise scaling: Expected scale_b size to be {expected_b_size} "
                f"but got {expected_b_size + 1}"
            ),
        ):
            correct_size_a = torch.ones(expected_a_size, device=device, dtype=scale_dtype)
            incorrect_size_b = torch.ones(expected_b_size + 1, device=device, dtype=scale_dtype)
            torch._scaled_mm(
                x_lowp,
                y_lowp,
                scale_a=correct_size_a,
                scale_b=incorrect_size_b,
                out_dtype=torch.bfloat16,
            )

        # Test non-contiguous scale tensors with correct dtype
        with self.assertRaisesRegex(
            RuntimeError,
            re.escape(
                "For BlockWise scaling: Both scale_a and scale_b must be contiguous"
            ),
        ):
            non_contiguous_a = torch.ones(expected_a_size * 2, device=device, dtype=scale_dtype)[::2]
            contiguous_b = torch.ones(expected_b_size, device=device, dtype=scale_dtype)
            torch._scaled_mm(
                x_lowp,
                y_lowp,
                scale_a=non_contiguous_a,
                scale_b=contiguous_b,
                out_dtype=torch.bfloat16,
            )

    def scaled_grouped_mm_helper(self, alist, blist, ascalelist, bscalelist, outlist, use_fast_accum):
        for a, b, ascale, bscale, out in zip(alist, blist, ascalelist, bscalelist, outlist):
            out_ref = torch._scaled_mm(a, b.t(), ascale.view(-1, 1), bscale.view(1, -1),
                                       out_dtype=torch.bfloat16, use_fast_accum=use_fast_accum)
            self.assertEqual(out, out_ref)

    @unittest.skipIf(TEST_WITH_ROCM, "ROCm doesn't support CUTLASS")
    @xfailIfSM100OrLater
    @unittest.skipIf(not SM90OrLater, "Grouped gemm supported on SM90")
    @parametrize("fast_accum", [False, True])
    @parametrize("strided", [False, True])
    @parametrize("use_torch_compile", [False, True])
    def test_scaled_grouped_gemm_2d_2d(self, fast_accum, strided, use_torch_compile):
        device = "cuda"
        m, n, k, n_groups = 16, 16, 16, 4  # all sizes have to be divisible by 16
        a = torch.randn(m, k * n_groups + k * int(strided), device=device).to(torch.float8_e4m3fn)[:, :k * n_groups]
        b = torch.randn(n, k * n_groups + k * int(strided), device=device).to(torch.float8_e4m3fn)[:, :k * n_groups]
        scale_a = torch.arange(m * n_groups, device=device, dtype=torch.float32) / 4
        scale_b = torch.arange(n * n_groups, device=device, dtype=torch.float32) / 4
        offs = torch.arange(k, n_groups * k + 1, k, device=device, dtype=torch.int32)
        f = torch._scaled_grouped_mm
        f = torch.compile(f) if use_torch_compile else f
        out = f(a, b.t(), scale_a, scale_b, offs=offs,
                out_dtype=torch.bfloat16, use_fast_accum=fast_accum)
        offs_cpu = offs.cpu()
        alist, blist, ascalelist, bscalelist = [], [], [], []
        start = 0
        for i in range(n_groups):
            alist.append(a[:, start:offs_cpu[i]])
            blist.append(b[:, start:offs_cpu[i]])
            ascalelist.append(scale_a[i * m : (i + 1) * m])
            bscalelist.append(scale_b[i * n : (i + 1) * n])
            start = offs_cpu[i]
        self.scaled_grouped_mm_helper(alist, blist, ascalelist, bscalelist, out, fast_accum)


    @unittest.skipIf(TEST_WITH_ROCM, "ROCm doesn't support CUTLASS")
    @xfailIfSM100OrLater
    @unittest.skipIf(not SM90OrLater, "Grouped gemm supported on SM90")
    @parametrize("fast_accum", [False, True])
    @parametrize("strided", [False, True])
    @parametrize("use_torch_compile", [False, True])
    def test_scaled_grouped_gemm_2d_3d(self, fast_accum, strided, use_torch_compile):
        device = "cuda"
        s_int = int(strided)
        m, n, k, n_groups = 16, 32, 16, 4
        a = torch.randn(m * n_groups, k * (1 + s_int), device=device).to(torch.float8_e4m3fn)[:, :k]
        b = torch.randn(n_groups * (1 + s_int), n, k * (1 + s_int), device=device).to(torch.float8_e4m3fn)[::(1 + s_int), :, :k]
        self.assertTrue(a.is_contiguous() is not strided)
        self.assertTrue(b.is_contiguous() is not strided)
        offs = torch.arange(m, n_groups * m + 1, m, device="cuda", dtype=torch.int32)
        scale_a = torch.arange(n_groups * m, device="cuda", dtype=torch.float32)
        scale_b = torch.ones(n_groups * n, device="cuda", dtype=torch.float32).view(n_groups, n)

        f = torch._scaled_grouped_mm
        f = torch.compile(f) if use_torch_compile else f
        out = f(a, b.transpose(-2, -1), scale_a, scale_b, offs=offs,
                out_dtype=torch.bfloat16, use_fast_accum=fast_accum)

        offs_cpu = offs.cpu()
        alist, ascalelist, outlist = [], [], []
        start = 0
        for i in range(n_groups):
            alist.append(a[start:offs_cpu[i]])
            ascalelist.append(scale_a[start:offs_cpu[i]])
            outlist.append(out[start:offs_cpu[i]])
            start = offs_cpu[i]
        self.scaled_grouped_mm_helper(alist, b, ascalelist, scale_b, outlist, fast_accum)


    @unittest.skipIf(TEST_WITH_ROCM, "ROCm doesn't support CUTLASS")
    @xfailIfSM100OrLater
    @unittest.skipIf(not SM90OrLater, "Grouped gemm supported on SM90")
    @parametrize("fast_accum", [False, True])
    @parametrize("strided", [False, True])
    @parametrize("use_torch_compile", [False, True])
    def test_scaled_grouped_gemm_3d_3d(self, fast_accum, strided, use_torch_compile):
        device = "cuda"
        s_int = int(strided)
        m, n, k, n_groups = 16, 32, 16, 4
        a = torch.randn(n_groups * (1 + s_int), m, k * (1 + s_int), device=device).to(torch.float8_e4m3fn)[::(1 + s_int), :, :k]
        b = torch.randn(n_groups * (1 + s_int), n, k * (1 + s_int), device=device).to(torch.float8_e4m3fn)[::(1 + s_int), :, :k]
        self.assertTrue(a.is_contiguous() is not strided)
        self.assertTrue(b.is_contiguous() is not strided)
        scale_a = torch.ones(n_groups * m, device="cuda", dtype=torch.float32).view(n_groups, m)
        scale_b = torch.ones(n_groups * n, device="cuda", dtype=torch.float32).view(n_groups, n)

        f = torch._scaled_grouped_mm
        f = torch.compile(f) if use_torch_compile else f
        out = f(a, b.transpose(-2, -1), scale_a, scale_b,
                out_dtype=torch.bfloat16, use_fast_accum=fast_accum)

        self.scaled_grouped_mm_helper(a, b, scale_a, scale_b, out, fast_accum)


    @unittest.skipIf(TEST_WITH_ROCM, "ROCm doesn't support CUTLASS")
    @xfailIfSM100OrLater
    @unittest.skipIf(not SM90OrLater, "Grouped gemm supported on SM90")
    @parametrize("fast_accum", [False, True])
    @parametrize("strided", [False, True])
    @parametrize("use_torch_compile", [False, True])
    def test_scaled_grouped_gemm_3d_2d(self, fast_accum, strided, use_torch_compile):
        device = "cuda"
        s_int = int(strided)
        m, n, k, n_groups = 16, 32, 16, 4
        a = torch.randn(n_groups * (1 + s_int), m, k * (1 + s_int), device=device).to(torch.float8_e4m3fn)[::(1 + s_int), :, :k]
        b = torch.randn(n * n_groups, k * (1 + s_int), device=device).to(torch.float8_e4m3fn)[:, :k]
        self.assertTrue(a.is_contiguous() is not strided)
        self.assertTrue(b.is_contiguous() is not strided)
        scale_a = torch.arange(n_groups * m, device="cuda", dtype=torch.float32).view(n_groups, m)
        scale_b = torch.arange(n_groups * n, device="cuda", dtype=torch.float32)
        offs = torch.arange(n, n_groups * n + 1, n, device="cuda", dtype=torch.int32)

        f = torch._scaled_grouped_mm
        f = torch.compile(f) if use_torch_compile else f
        out = f(a, b.transpose(-2, -1), scale_a, scale_b, offs=offs,
                out_dtype=torch.bfloat16, use_fast_accum=fast_accum)
        offs_cpu = offs.cpu()
        blist, bscalelist, outlist = [], [], []
        start = 0
        for i in range(n_groups):
            blist.append(b[start:offs_cpu[i]])
            bscalelist.append(scale_b[start:offs_cpu[i]])
            outlist.append(out[:, start:offs_cpu[i]])
            start = offs_cpu[i]
        self.scaled_grouped_mm_helper(a, blist, scale_a, bscalelist, outlist, fast_accum)


    @unittest.skipIf(not PLATFORM_SUPPORTS_MX_GEMM, mx_skip_msg)
    def test_blockwise_mxfp8_compile(self) -> None:

        device = "cuda"
        M, K, N = 128, 128, 128
        BLOCK_SIZE = 32

        A_ref = torch.eye(M, device=device, dtype=torch.bfloat16)
        B_ref = torch.eye(M, device=device, dtype=torch.bfloat16)

        A = A_ref.to(torch.float8_e4m3fn)
        B = B_ref.to(torch.float8_e4m3fn)

        A_scale = torch.full((M, ceil_div(K, BLOCK_SIZE)), 1.0, device=device, dtype=torch.float8_e8m0fnu)
        B_scale = torch.full((N, ceil_div(K, BLOCK_SIZE)), 1.0, device=device, dtype=torch.float8_e8m0fnu)
        C_ref = A_ref @ B_ref.t()

        compiled_scaled_mm = torch.compile(torch._scaled_mm, backend="inductor")
        C = compiled_scaled_mm(
            A,
            B.t(),
            A_scale,
            B_scale,
            out_dtype=torch.bfloat16,
            use_fast_accum=False,
        )
        torch.testing.assert_close(C, C_ref, atol=0, rtol=0)

    @unittest.skipIf(not PLATFORM_SUPPORTS_MX_GEMM, mx_skip_msg)
    def test_blockwise_nvfp4_compile(self) -> None:

        device = "cuda"
        M, K, N = 128, 128, 128
        BLOCK_SIZE = 16

        A_ref = torch.eye(M, device=device, dtype=torch.bfloat16)
        B_ref = torch.eye(M, device=device, dtype=torch.bfloat16)

        A = _bfloat16_to_float4_e2m1fn_x2(A_ref)
        B = _bfloat16_to_float4_e2m1fn_x2(B_ref)

        A_scale = torch.full((M, ceil_div(K, BLOCK_SIZE)), 1.0, device=device, dtype=torch.float8_e4m3fn)
        B_scale = torch.full((N, ceil_div(K, BLOCK_SIZE)), 1.0, device=device, dtype=torch.float8_e4m3fn)
        C_ref = A_ref @ B_ref.t()

        compiled_scaled_mm = torch.compile(torch._scaled_mm, backend="inductor")
        # C = torch._scaled_mm(
        C = compiled_scaled_mm(
            A,
            B.t(),
            A_scale,
            B_scale,
            out_dtype=torch.bfloat16,
            use_fast_accum=False,
        )
        torch.testing.assert_close(C, C_ref, atol=0, rtol=0)


@unittest.skipIf(TEST_WITH_ROCM, "ROCm doesn't support CUTLASS")
@unittest.skipIf(IS_WINDOWS, "Windows doesn't support CUTLASS extensions")
@unittest.skipIf(not _IS_SM8X, "mixed dtypes linear only supported on SM 8.x")
class TestMixedDtypesLinearCuda(TestCase):
    @dtypes(torch.float16, torch.bfloat16)
    def test_mixed_dtypes_linear(self, dtype: torch.dtype, device: str = "cuda"):
        version = _get_torch_cuda_version()
        if version < (11, 8):
            self.skipTest("_mixed_dtypes_linear only compiled for CUDA 11.8+")

        def run_test(
            batch_shape,
            m,
            n,
            k,
            add_bias,
            activation,
            dtype,
            dtypeq,
            device,
            rtol,
            atol,
        ):
            if not add_bias and activation != "none":
                return

            val_lo, val_hi = -1, 1
            valq_lo, valq_hi = -2, 2
            input = make_tensor(
                *batch_shape, m, k, low=val_lo, high=val_hi, dtype=dtype, device=device
            )
            weight = make_tensor(
                n, k, low=valq_lo, high=valq_hi, dtype=torch.int8, device=device
            )
            scale = make_tensor(
                (n,), low=val_lo, high=val_hi, dtype=input.dtype, device=device
            )
            bias = (
                make_tensor(
                    (n,), low=val_lo, high=val_hi, dtype=input.dtype, device=device
                )
                if add_bias
                else None
            )

            input_ref = input.reshape(-1, input.shape[-1])

            # First, test plain multiplication.
            weight_ref = weight.T.to(input.dtype) * scale.view(1, n)
            weightq = (
                pack_int4_to_int8(weight.T) if dtypeq == torch.quint4x2 else weight.T
            )
            output_ref = torch.mm(input_ref, weight_ref).reshape(*input.shape[:-1], n)
            output = torch.ops.aten._mixed_dtypes_linear(
                input,
                quantized_weight_reorder_for_mixed_dtypes_linear_cutlass(
                    weightq, dtypeq, transpose=False
                ),
                scale,
            )
            torch.testing.assert_close(output, output_ref, rtol=rtol, atol=atol)

            # Second, test the linear operator itself.
            weight_ref = weight.to(input.dtype) * scale.view(n, 1)
            weightq = pack_int4_to_int8(weight) if dtypeq == torch.quint4x2 else weight
            bias_ref = bias.view(1, n) if add_bias else None
            output_ref = torch.nn.functional.linear(
                input_ref, weight_ref, bias=bias_ref
            ).reshape(*input.shape[:-1], n)
            if activation == "relu":
                relu = torch.nn.ReLU()
                output_ref = relu(output_ref)
            elif activation == "silu":
                silu = torch.nn.SiLU()
                output_ref = silu(output_ref)
            output = torch.ops.aten._mixed_dtypes_linear(
                input,
                quantized_weight_reorder_for_mixed_dtypes_linear_cutlass(
                    weightq, dtypeq, transpose=True
                ),
                scale,
                bias=bias,
                activation=activation,
            )
            torch.testing.assert_close(output, output_ref, rtol=rtol, atol=atol)

        dtypeqs = [torch.int8, torch.quint4x2]
        batch_shapes = [[], [2], [2, 1]]
        shapes = [
            [8, 64, 64],
            [8, 64, 128],
            [8, 128, 64],
            [8, 128, 128],
            [8, 128, 192],
            [8, 128, 256],
            [8, 256, 128],
            [8, 256, 384],
            [8, 384, 256],
        ]
        activations = [None, "relu", "silu"]
        rtol, atol = 1e-3, 1e-3
        if dtype == torch.bfloat16:
            rtol, atol = 1e-2, 1e-3
        for dtypeq, batch_shape, (m, n, k), add_bias, activation in product(
            dtypeqs, batch_shapes, shapes, (False, True), activations
        ):
            run_test(
                batch_shape,
                m,
                n,
                k,
                add_bias,
                activation,
                dtype,
                dtypeq,
                device,
                rtol,
                atol,
            )

instantiate_device_type_tests(TestMatmulCuda, globals(), except_for="cpu")
instantiate_device_type_tests(TestMixedDtypesLinearCuda, globals(), except_for="cpu")
instantiate_device_type_tests(TestFP8Matmul, globals(), except_for="cpu")

if __name__ == '__main__':
    TestCase._default_dtype_check_enabled = True
    run_tests()<|MERGE_RESOLUTION|>--- conflicted
+++ resolved
@@ -1484,8 +1484,7 @@
             sqnr = compute_error(C_ref, C)
             assert sqnr.item() > approx_match_sqnr_target
 
-<<<<<<< HEAD
-    @unittest.skipIf(not PLATFORM_SUPPORTS_MX_GEMM, mx_skip_msg)
+    @unittest.skipIf(not PLATFORM_SUPPORTS_MX_GEMM or IS_WINDOWS, mx_skip_msg)
     def test_mx_fp8_bias(self, device):
         M, K, N = 128, 32, 128
         BLOCK_SIZE = 32
@@ -1521,9 +1520,6 @@
 
 
     @unittest.skipIf(not PLATFORM_SUPPORTS_FP8 or IS_WINDOWS, f8_msg)
-=======
-    @unittest.skipIf(not PLATFORM_SUPPORTS_MX_GEMM or IS_WINDOWS, mx_skip_msg)
->>>>>>> 4dc2cb79
     @parametrize("recipe", ["mxfp8", "nvfp4"])
     def test_blockwise_mxfp8_nvfp4_error_messages(self, device, recipe) -> None:
         M, K, N = (1024, 512, 2048)
