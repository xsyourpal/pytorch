--- conflicted
+++ resolved
@@ -80,17 +80,10 @@
         >>> # xdoctest: +SKIP
         >>> m2 = fuse_conv_bn_relu(m1, b1, r1)
     """
-<<<<<<< HEAD
     assert conv.training == bn.training == relu.training, (
         "Conv and BN both must be in the same mode (train or eval)."
     )
-    fused_module: Optional[Type[nn.Sequential]] = None
-=======
-    assert (
-        conv.training == bn.training == relu.training
-    ), "Conv and BN both must be in the same mode (train or eval)."
     fused_module: Optional[type[nn.Sequential]] = None
->>>>>>> d48eb58d
     if is_qat:
         map_to_fused_module_train = {
             nn.Conv1d: nni.ConvBnReLU1d,
