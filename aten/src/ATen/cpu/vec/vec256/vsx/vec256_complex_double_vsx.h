#pragma once
#include <ATen/cpu/vec/intrinsics.h>
#include <ATen/cpu/vec/vec256/vsx/vsx_helpers.h>
#include <ATen/cpu/vec/vec_base.h>
#include <c10/util/complex.h>
#include <c10/util/irange.h>

namespace at {
namespace vec {
// See Note [CPU_CAPABILITY namespace]
inline namespace CPU_CAPABILITY {
using ComplexDbl = c10::complex<double>;

template <>
class Vectorized<ComplexDbl> {
  union {
    struct {
      vfloat64 _vec0;
      vfloat64 _vec1;
    };
    struct {
      vbool64 _vecb0;
      vbool64 _vecb1;
    };

  } __attribute__((__may_alias__));

 public:
  using value_type = ComplexDbl;
  using vec_internal_type = vfloat64;
  using vec_internal_mask_type = vbool64;
  using size_type = int;
  static constexpr size_type size() {
    return 2;
  }
  Vectorized() {}
  C10_ALWAYS_INLINE Vectorized(vfloat64 v) : _vec0{v}, _vec1{v} {}
  C10_ALWAYS_INLINE Vectorized(vbool64 vmask) : _vecb0{vmask}, _vecb1{vmask} {}
  C10_ALWAYS_INLINE Vectorized(vfloat64 v1, vfloat64 v2)
      : _vec0{v1}, _vec1{v2} {}
  C10_ALWAYS_INLINE Vectorized(vbool64 v1, vbool64 v2)
      : _vecb0{v1}, _vecb1{v2} {}

  Vectorized(ComplexDbl val) {
    double real_value = val.real();
    double imag_value = val.imag();
    _vec0 = vfloat64{real_value, imag_value};
    _vec1 = vfloat64{real_value, imag_value};
  }
  Vectorized(ComplexDbl val1, ComplexDbl val2) {
    _vec0 = vfloat64{val1.real(), val1.imag()};
    _vec1 = vfloat64{val2.real(), val2.imag()};
  }

  C10_ALWAYS_INLINE const vec_internal_type& vec0() const {
    return _vec0;
  }
  C10_ALWAYS_INLINE const vec_internal_type& vec1() const {
    return _vec1;
  }

  template <int64_t mask>
  static std::
      enable_if_t<blendChoiceComplexDbl(mask) == 0, Vectorized<ComplexDbl>>
          C10_ALWAYS_INLINE blend(
              const Vectorized<ComplexDbl>& a,
              const Vectorized<ComplexDbl>& b) {
    return a;
  }

  template <int64_t mask>
  static std::
      enable_if_t<blendChoiceComplexDbl(mask) == 1, Vectorized<ComplexDbl>>
          C10_ALWAYS_INLINE blend(
              const Vectorized<ComplexDbl>& a,
              const Vectorized<ComplexDbl>& b) {
    return b;
  }

  template <int64_t mask>
  static std::
      enable_if_t<blendChoiceComplexDbl(mask) == 2, Vectorized<ComplexDbl>>
          C10_ALWAYS_INLINE blend(
              const Vectorized<ComplexDbl>& a,
              const Vectorized<ComplexDbl>& b) {
    return {b._vec0, a._vec1};
  }

  template <int64_t mask>
  static std::
      enable_if_t<blendChoiceComplexDbl(mask) == 3, Vectorized<ComplexDbl>>
          C10_ALWAYS_INLINE blend(
              const Vectorized<ComplexDbl>& a,
              const Vectorized<ComplexDbl>& b) {
    return {a._vec0, b._vec1};
  }

  template <int64_t mask>
  static Vectorized<ComplexDbl> C10_ALWAYS_INLINE
  el_blend(const Vectorized<ComplexDbl>& a, const Vectorized<ComplexDbl>& b) {
    const vbool64 mask_1st = VsxDblMask1(mask);
    const vbool64 mask_2nd = VsxDblMask2(mask);
    return {
        (vfloat64)vec_sel(a._vec0, b._vec0, mask_1st),
        (vfloat64)vec_sel(a._vec1, b._vec1, mask_2nd)};
  }

  static Vectorized<ComplexDbl> blendv(
      const Vectorized<ComplexDbl>& a,
      const Vectorized<ComplexDbl>& b,
      const Vectorized<ComplexDbl>& mask) {
    // convert std::complex<V> index mask to V index mask: xy -> xxyy
    auto mask_complex = Vectorized<ComplexDbl>(
        vec_splat(mask._vec0, 0), vec_splat(mask._vec1, 0));
    return {
        vec_sel(a._vec0, b._vec0, mask_complex._vecb0),
        vec_sel(a._vec1, b._vec1, mask_complex._vecb1)};
  }

  static Vectorized<ComplexDbl> C10_ALWAYS_INLINE elwise_blendv(
      const Vectorized<ComplexDbl>& a,
      const Vectorized<ComplexDbl>& b,
      const Vectorized<ComplexDbl>& mask) {
    return {
        vec_sel(a._vec0, b._vec0, mask._vecb0),
        vec_sel(a._vec1, b._vec1, mask._vecb1)};
  }
  template <typename step_t>
  static Vectorized<ComplexDbl> arange(
      ComplexDbl base = 0.,
      step_t step = static_cast<step_t>(1)) {
    return Vectorized<ComplexDbl>(base, base + step);
  }
  static Vectorized<ComplexDbl> set(
      const Vectorized<ComplexDbl>& a,
      const Vectorized<ComplexDbl>& b,
      int64_t count = size()) {
    switch (count) {
      case 0:
        return a;
      case 1:
        return blend<1>(a, b);
    }
    return b;
  }

  static Vectorized<value_type> C10_ALWAYS_INLINE
  loadu(const void* ptr, int count = size()) {
    if (count == size()) {
      return {
          vec_vsx_ld(offset0, reinterpret_cast<const double*>(ptr)),
          vec_vsx_ld(offset16, reinterpret_cast<const double*>(ptr))};
    }

    __at_align__ value_type tmp_values[size()] = {};
    std::memcpy(tmp_values, ptr, std::min(count, size()) * sizeof(value_type));

    return {
        vec_vsx_ld(offset0, reinterpret_cast<const double*>(tmp_values)),
        vec_vsx_ld(offset16, reinterpret_cast<const double*>(tmp_values))};
  }
  void C10_ALWAYS_INLINE store(void* ptr, int count = size()) const {
    if (count == size()) {
      vec_vsx_st(_vec0, offset0, reinterpret_cast<double*>(ptr));
      vec_vsx_st(_vec1, offset16, reinterpret_cast<double*>(ptr));
    } else if (count > 0) {
      __at_align__ value_type tmp_values[size()];
      vec_vsx_st(_vec0, offset0, reinterpret_cast<double*>(tmp_values));
      vec_vsx_st(_vec1, offset16, reinterpret_cast<double*>(tmp_values));
      std::memcpy(
          ptr, tmp_values, std::min(count, size()) * sizeof(value_type));
    }
  }

  const ComplexDbl& operator[](int idx) const = delete;
  ComplexDbl& operator[](int idx) = delete;

  Vectorized<ComplexDbl> map(ComplexDbl (*const f)(ComplexDbl)) const {
    __at_align__ ComplexDbl tmp[size()];
    store(tmp);
    for (const auto i : c10::irange(size())) {
      tmp[i] = f(tmp[i]);
    }
    return loadu(tmp);
  }

  Vectorized<ComplexDbl> map(ComplexDbl (*const f)(const ComplexDbl&)) const {
    __at_align__ ComplexDbl tmp[size()];
    store(tmp);
    for (const auto i : c10::irange(size())) {
      tmp[i] = f(tmp[i]);
    }
    return loadu(tmp);
  }

  Vectorized<ComplexDbl> el_swapped() const {
    vfloat64 v0 = vec_xxpermdi(_vec0, _vec0, 2);
    vfloat64 v1 = vec_xxpermdi(_vec1, _vec1, 2);
    return {v0, v1};
  }

  Vectorized<ComplexDbl> el_madd(
      const Vectorized<ComplexDbl>& multiplier,
      const Vectorized<ComplexDbl>& val) const {
    return {
        vec_madd(_vec0, multiplier._vec0, val._vec0),
        vec_madd(_vec1, multiplier._vec1, val._vec1)};
  }

  Vectorized<ComplexDbl> el_mergeo() const {
    vfloat64 v0 = vec_splat(_vec0, 1);
    vfloat64 v1 = vec_splat(_vec1, 1);
    return {v0, v1};
  }

  Vectorized<ComplexDbl> el_mergee() const {
    vfloat64 v0 = vec_splat(_vec0, 0);
    vfloat64 v1 = vec_splat(_vec1, 0);
    return {v0, v1};
  }

  static Vectorized<ComplexDbl> el_mergee(
      const Vectorized<ComplexDbl>& first,
      const Vectorized<ComplexDbl>& second) {
    return {
        vec_mergeh(first._vec0, second._vec0),
        vec_mergeh(first._vec1, second._vec1)};
  }

  static Vectorized<ComplexDbl> el_mergeo(
      const Vectorized<ComplexDbl>& first,
      const Vectorized<ComplexDbl>& second) {
    return {
        vec_mergel(first._vec0, second._vec0),
        vec_mergel(first._vec1, second._vec1)};
  }

  Vectorized<ComplexDbl> abs_2_() const {
    auto a = (*this).elwise_mult(*this);
    auto permuted = a.el_swapped();
    a = a + permuted;
    return a;
  }

  Vectorized<ComplexDbl> abs_() const {
    auto vi = el_mergeo();
    auto vr = el_mergee();
    return {
        Sleef_hypotd2_u05vsx(vr._vec0, vi._vec0),
        Sleef_hypotd2_u05vsx(vr._vec1, vi._vec1)};
  }

  Vectorized<ComplexDbl> abs() const {
    return abs_() & vd_real_mask;
  }

  Vectorized<ComplexDbl> angle_() const {
    // angle = atan2(b/a)
    // auto b_a = _mm256_permute_pd(values, 0x05);     // b        a
    // return Sleef_atan2d4_u10(values, b_a);          // 90-angle angle
    Vectorized<ComplexDbl> ret;
    ret._vec0[0] = std::atan2(_vec0[1], _vec0[0]);
    ret._vec1[0] = std::atan2(_vec1[1], _vec1[0]);
    return ret;
  }

  Vectorized<ComplexDbl> angle() const {
    return angle_() & vd_real_mask;
  }

  Vectorized<ComplexDbl> real_() const {
    return *this & vd_real_mask;
  }
  Vectorized<ComplexDbl> real() const {
    return *this & vd_real_mask;
  }
  Vectorized<ComplexDbl> imag_() const {
    return *this & vd_imag_mask;
  }
  Vectorized<ComplexDbl> imag() const {
    return imag_().el_swapped();
  }

  Vectorized<ComplexDbl> conj_() const {
    return *this ^ vd_isign_mask;
  }
  Vectorized<ComplexDbl> conj() const {
    return *this ^ vd_isign_mask;
  }

  Vectorized<ComplexDbl> log() const {
    // Most trigonomic ops use the log() op to improve complex number
    // performance.
    return map(std::log);
  }

  Vectorized<ComplexDbl> log2() const {
    // log2eB_inv
    auto ret = log();
    return ret.elwise_mult(vd_log2e_inv);
  }
  Vectorized<ComplexDbl> log10() const {
    auto ret = log();
    return ret.elwise_mult(vd_log10e_inv);
  }

  Vectorized<ComplexDbl> log1p() const {
    return map(std::log1p);
  }

  Vectorized<ComplexDbl> asin() const {
    // asin(x)
    // = -i*ln(iz + sqrt(1 -z^2))
    // = -i*ln((ai - b) + sqrt(1 - (a + bi)*(a + bi)))
    // = -i*ln((-b + ai) + sqrt(1 - (a**2 - b**2) - 2*abi))
    auto conj = conj_();
    auto b_a = conj.el_swapped();
    auto ab = conj.elwise_mult(b_a);
    auto im = ab + ab;
    auto val_2 = (*this).elwise_mult(*this);
    auto val_2_swapped = val_2.el_swapped();
    auto re = horizontal_sub(val_2, val_2_swapped);
    re = Vectorized<ComplexDbl>(vd_one) - re;
    auto root = el_blend<0x0A>(re, im).sqrt();
    auto ln = (b_a + root).log();
    return ln.el_swapped().conj();
  }

  Vectorized<ComplexDbl> acos() const {
    // acos(x) = pi/2 - asin(x)
    return Vectorized(vd_pi_2) - asin();
  }

  Vectorized<ComplexDbl> atan() const {
    // atan(x) = i/2 * ln((i + z)/(i - z))
    auto ione = Vectorized(vd_imag_one);
    auto sum = ione + *this;
    auto sub = ione - *this;
    auto ln = (sum / sub).log(); // ln((i + z)/(i - z))
    return ln * vd_imag_half; // i/2*ln()
  }
  Vectorized<ComplexDbl> atanh() const {
    return map(std::atanh);
  }

  Vectorized<ComplexDbl> sin() const {
    return map(std::sin);
  }
  Vectorized<ComplexDbl> sinh() const {
    return map(std::sinh);
  }
  Vectorized<ComplexDbl> cos() const {
    return map(std::cos);
  }
  Vectorized<ComplexDbl> cosh() const {
    return map(std::cosh);
  }

  Vectorized<ComplexDbl> tan() const {
    return map(std::tan);
  }
  Vectorized<ComplexDbl> tanh() const {
    return map(std::tanh);
  }
  Vectorized<ComplexDbl> ceil() const {
    return {vec_ceil(_vec0), vec_ceil(_vec1)};
  }
  Vectorized<ComplexDbl> floor() const {
    return {vec_floor(_vec0), vec_floor(_vec1)};
  }
  Vectorized<ComplexDbl> neg() const {
    auto z = Vectorized<ComplexDbl>(vd_zero);
    return z - *this;
  }
  Vectorized<ComplexDbl> round() const {
    return {vec_rint(_vec0), vec_rint(_vec1)};
  }

  Vectorized<ComplexDbl> trunc() const {
    return {vec_trunc(_vec0), vec_trunc(_vec1)};
  }

  Vectorized<ComplexDbl> elwise_sqrt() const {
    return {vec_sqrt(_vec0), vec_sqrt(_vec1)};
  }

  Vectorized<ComplexDbl> sqrt() const {
    return map(std::sqrt);
  }

  Vectorized<ComplexDbl> reciprocal() const {
    // re + im*i = (a + bi)  / (c + di)
    // re = (ac + bd)/abs_2() = c/abs_2()
    // im = (bc - ad)/abs_2() = d/abs_2()
    auto c_d = *this ^ vd_isign_mask; // c       -d
    auto abs = abs_2_();
    return c_d.elwise_div(abs);
  }

  Vectorized<ComplexDbl> rsqrt() const {
    return sqrt().reciprocal();
  }

  static Vectorized<ComplexDbl> horizontal_add(
      Vectorized<ComplexDbl>& first,
      Vectorized<ComplexDbl>& second) {
    // Operates on individual floats, see _mm_hadd_ps
    // {f0+f1, s0+s1, f2+f3, s2+s3, ...}
    // i.e. it sums the re and im of each value and interleaves first and
    // second: {f_re0 + f_im0, s_re0 + s_im0, f_re1 + f_im1, s_re1 + s_im1, ...}
    return el_mergee(first, second) + el_mergeo(first, second);
  }

  static Vectorized<ComplexDbl> horizontal_sub(
      Vectorized<ComplexDbl>& first,
      Vectorized<ComplexDbl>& second) {
    // we will simulate it differently with 6 instructions total
    // lets permute second so that we can add it getting horizontal sums
    auto first_perm = first.el_swapped(); // 2perm
    auto second_perm = second.el_swapped(); // 2perm
    // summ
    auto first_ret = first - first_perm; // 2sub
    auto second_ret = second - second_perm; // 2 sub
    // now lets choose evens
    return el_mergee(first_ret, second_ret); // 2 mergee's
  }

  Vectorized<ComplexDbl> inline operator*(
      const Vectorized<ComplexDbl>& b) const {
    //(a + bi)  * (c + di) = (ac - bd) + (ad + bc)i
#if 1
    // this is more vsx friendly than simulating horizontal from x86
    auto vi = b.el_mergeo();
    auto vr = b.el_mergee();
    vi = vi ^ vd_rsign_mask;
    auto ret = elwise_mult(vr);
    auto vx_swapped = el_swapped();
    ret = vx_swapped.elwise_mult(vi) + ret;
#else
    auto ac_bd = elwise_mult(b);
    auto d_c = b.el_swapped();
    d_c = d_c ^ vd_isign_mask;
    auto ad_bc = elwise_mult(d_c);
    auto ret = horizontal_sub(ac_bd, ad_bc);
#endif
    return ret;
  }

  Vectorized<ComplexDbl> inline operator/(
      const Vectorized<ComplexDbl>& b) const {
    // re + im*i = (a + bi)  / (c + di)
    // re = (ac + bd)/abs_2()
    // im = (bc - ad)/abs_2()
<<<<<<< HEAD
    auto fabs_cd = Vectorized{
        vec_andc(b._vec0, vd_sign_mask),
        vec_andc(b._vec1, vd_sign_mask)}; // |c|            |d|
    auto fabs_dc = fabs_cd.el_swapped(); // |d|            |c|
    auto scale = fabs_cd.elwise_max(fabs_dc); // sc = max(|c|, |d|)
    auto a2 = elwise_div(scale); // a/sc           b/sc
    auto b2 = b.elwise_div(scale); // c/sc           d/sc
    auto acbd2 = a2.elwise_mult(b2); // ac/sc^2        bd/sc^2
    auto dc2 = b2.el_swapped(); // d/sc           c/sc
    dc2 = dc2 ^ vd_rsign_mask; // -d/sc          c/sc
    auto adbc2 = a2.elwise_mult(dc2); // -ad/sc^2       bc/sc^2
    auto ret = horizontal_add(acbd2, adbc2); // (ac+bd)/sc^2   (bc-ad)/sc^2
    auto denom2 = b2.abs_2_(); // (c^2+d^2)/sc^2 (c^2+d^2)/sc^2
    ret = ret.elwise_div(denom2);
    return ret;
=======
    //auto fabs_cd =  Vectorized{
    //    vec_andc(b._vec0, vd_sign_mask),
    //    vec_andc(b._vec1, vd_sign_mask)};       // |c|            |d|
    //auto fabs_dc =  fabs_cd.el_swapped();     // |d|            |c|
    //auto scale = fabs_cd.elwise_max(fabs_dc); // sc = max(|c|, |d|)
    //auto a2 = elwise_div(scale);              // a/sc           b/sc
    //auto b2 = b.elwise_div(scale);            // c/sc           d/sc
    //auto acbd2 = a2.elwise_mult(b2);          // ac/sc^2        bd/sc^2
    //auto dc2 = b2.el_swapped();               // d/sc           c/sc
    //dc2 = dc2 ^ vd_rsign_mask;                // -d/sc          c/sc
    //auto adbc2 = a2.elwise_mult(dc2);         // -ad/sc^2       bc/sc^2
    //auto ret = horizontal_add(acbd2, adbc2);  // (ac+bd)/sc^2   (bc-ad)/sc^2
    //auto denom2 = b2.abs_2_();                // (c^2+d^2)/sc^2 (c^2+d^2)/sc^2
    //ret = ret.elwise_div(denom2);
    //return ret;

    __at_align__ c10::complex<double> tmp1[Vectorized<c10::complex<double>>::size()];
    __at_align__ c10::complex<double> tmp2[Vectorized<c10::complex<double>>::size()];
    __at_align__ c10::complex<double> out[Vectorized<c10::complex<double>>::size()];
    this->store(tmp1);
    b.store(tmp2);

    for (const auto i : c10::irange(Vectorized<c10::complex<float>>::size())){
        out[i] = tmp1[i] / tmp2[i];
    }
    return loadu(out);
>>>>>>> 7a4227f7
  }

  Vectorized<ComplexDbl> exp() const {
    return map(std::exp);
  }
  Vectorized<ComplexDbl> exp2() const {
    return map(exp2_impl);
  }
  Vectorized<ComplexDbl> expm1() const {
    return map(std::expm1);
  }

  Vectorized<ComplexDbl> pow(const Vectorized<ComplexDbl>& exp) const {
    __at_align__ ComplexDbl x_tmp[size()];
    __at_align__ ComplexDbl y_tmp[size()];
    store(x_tmp);
    exp.store(y_tmp);
    for (const auto i : c10::irange(size())) {
      x_tmp[i] = std::pow(x_tmp[i], y_tmp[i]);
    }
    return loadu(x_tmp);
  }

  Vectorized<ComplexDbl> sgn() const {
    return map(at::native::sgn_impl);
  }

  Vectorized<ComplexDbl> operator<(const Vectorized<ComplexDbl>& other) const {
    TORCH_CHECK(false, "not supported for complex numbers");
  }
  Vectorized<ComplexDbl> operator<=(const Vectorized<ComplexDbl>& other) const {
    TORCH_CHECK(false, "not supported for complex numbers");
  }
  Vectorized<ComplexDbl> operator>(const Vectorized<ComplexDbl>& other) const {
    TORCH_CHECK(false, "not supported for complex numbers");
  }
  Vectorized<ComplexDbl> operator>=(const Vectorized<ComplexDbl>& other) const {
    TORCH_CHECK(false, "not supported for complex numbers");
  }

  Vectorized<ComplexDbl> eq(const Vectorized<ComplexDbl>& other) const {
    auto eq = (*this == other); // compares real and imag individually
    // If both real numbers and imag numbers are equal, then the complex numbers
    // are equal
    return (eq.real() & eq.imag()) & vd_one;
  }
  Vectorized<ComplexDbl> ne(const Vectorized<ComplexDbl>& other) const {
    auto ne = (*this != other); // compares real and imag individually
    // If either real numbers or imag numbers are not equal, then the complex
    // numbers are not equal
    return (ne.real() | ne.imag()) & vd_one;
  }

  DEFINE_MEMBER_OP(operator==, ComplexDbl, vec_cmpeq)
  DEFINE_MEMBER_OP(operator!=, ComplexDbl, vec_cmpne)

  DEFINE_MEMBER_OP(operator+, ComplexDbl, vec_add)
  DEFINE_MEMBER_OP(operator-, ComplexDbl, vec_sub)
  DEFINE_MEMBER_OP(operator&, ComplexDbl, vec_and)
  DEFINE_MEMBER_OP(operator|, ComplexDbl, vec_or)
  DEFINE_MEMBER_OP(operator^, ComplexDbl, vec_xor)
  // elementwise helpers
  DEFINE_MEMBER_OP(elwise_mult, ComplexDbl, vec_mul)
  DEFINE_MEMBER_OP(elwise_div, ComplexDbl, vec_div)
  DEFINE_MEMBER_OP(elwise_gt, ComplexDbl, vec_cmpgt)
  DEFINE_MEMBER_OP(elwise_ge, ComplexDbl, vec_cmpge)
  DEFINE_MEMBER_OP(elwise_lt, ComplexDbl, vec_cmplt)
  DEFINE_MEMBER_OP(elwise_le, ComplexDbl, vec_cmple)
  DEFINE_MEMBER_OP(elwise_max, ComplexDbl, vec_max)
};

template <>
Vectorized<ComplexDbl> inline maximum(
    const Vectorized<ComplexDbl>& a,
    const Vectorized<ComplexDbl>& b) {
  auto abs_a = a.abs_2_();
  auto abs_b = b.abs_2_();
  // auto mask = _mm256_cmp_ps(abs_a, abs_b, _CMP_LT_OQ);
  // auto max = _mm256_blendv_ps(a, b, mask);
  auto mask = abs_a.elwise_lt(abs_b);
  auto max = Vectorized<ComplexDbl>::elwise_blendv(a, b, mask);

  return max;
  // Exploit the fact that all-ones is a NaN.
  // auto isnan = _mm256_cmp_ps(abs_a, abs_b, _CMP_UNORD_Q);
  // return _mm256_or_ps(max, isnan);
}

template <>
Vectorized<ComplexDbl> inline minimum(
    const Vectorized<ComplexDbl>& a,
    const Vectorized<ComplexDbl>& b) {
  auto abs_a = a.abs_2_();
  auto abs_b = b.abs_2_();
  // auto mask = _mm256_cmp_ps(abs_a, abs_b, _CMP_GT_OQ);
  // auto min = _mm256_blendv_ps(a, b, mask);
  auto mask = abs_a.elwise_gt(abs_b);
  auto min = Vectorized<ComplexDbl>::elwise_blendv(a, b, mask);
  return min;
  // Exploit the fact that all-ones is a NaN.
  // auto isnan = _mm256_cmp_ps(abs_a, abs_b, _CMP_UNORD_Q);
  // return _mm256_or_ps(min, isnan);
}

template <>
Vectorized<ComplexDbl> C10_ALWAYS_INLINE
operator+(const Vectorized<ComplexDbl>& a, const Vectorized<ComplexDbl>& b) {
  return Vectorized<ComplexDbl>{
      vec_add(a.vec0(), b.vec0()), vec_add(a.vec1(), b.vec1())};
}

template <>
Vectorized<ComplexDbl> C10_ALWAYS_INLINE
operator-(const Vectorized<ComplexDbl>& a, const Vectorized<ComplexDbl>& b) {
  return Vectorized<ComplexDbl>{
      vec_sub(a.vec0(), b.vec0()), vec_sub(a.vec1(), b.vec1())};
}

template <>
Vectorized<ComplexDbl> C10_ALWAYS_INLINE
operator&(const Vectorized<ComplexDbl>& a, const Vectorized<ComplexDbl>& b) {
  return Vectorized<ComplexDbl>{
      vec_and(a.vec0(), b.vec0()), vec_and(a.vec1(), b.vec1())};
}

template <>
Vectorized<ComplexDbl> C10_ALWAYS_INLINE
operator|(const Vectorized<ComplexDbl>& a, const Vectorized<ComplexDbl>& b) {
  return Vectorized<ComplexDbl>{
      vec_or(a.vec0(), b.vec0()), vec_or(a.vec1(), b.vec1())};
}

template <>
Vectorized<ComplexDbl> C10_ALWAYS_INLINE
operator^(const Vectorized<ComplexDbl>& a, const Vectorized<ComplexDbl>& b) {
  return Vectorized<ComplexDbl>{
      vec_xor(a.vec0(), b.vec0()), vec_xor(a.vec1(), b.vec1())};
}

<<<<<<< HEAD
} // namespace CPU_CAPABILITY
=======
template <>
Vectorized<ComplexDbl> C10_ALWAYS_INLINE operator*(const Vectorized<ComplexDbl>& a, const Vectorized<ComplexDbl>& b) {
    // (a + ib) * (c + id) = (ac - bd) + i(ad + bc)
    // Split into real and imaginary parts
    auto a_real = a.el_mergee();  // real part of a
    auto a_imag = a.el_mergeo();  // imag part of a
    auto b_real = b.el_mergee();  // real part of b
    auto b_imag = b.el_mergeo();  // imag part of b

    // Compute components
    auto ac = a_real.elwise_mult(b_real); // real*real
    auto bd = a_imag.elwise_mult(b_imag); // imag*imag

    // Real part: ac - bd
    auto real = ac - bd;

    auto ad = a_real.elwise_mult(b_imag); // real*imag
    auto bc = a_imag.elwise_mult(b_real); // imag*real

    // Imag = ad + bc
    auto imag = ad + bc;

    // Merge real and imaginary parts into vectors
    __vector double v0 = vec_mergeh(real.vec0(), imag.vec0()); // [r0, i0]
    __vector double v1 = vec_mergeh(real.vec1(), imag.vec1()); // [r1, i1]

    // Create the final result
    auto result = Vectorized<ComplexDbl>{v0, v1};
    return result;
}

template <>
Vectorized<ComplexDbl> C10_ALWAYS_INLINE operator/(const Vectorized<ComplexDbl>& a, const Vectorized<ComplexDbl>& b) {
    // re + im*i = (a + bi)  / (c + di)
    // re = (ac + bd)/abs_2()
    // im = (bc - ad)/abs_2()
    // Take absolute values of real and imaginary parts of b
    __at_align__ c10::complex<double> tmp1[Vectorized<c10::complex<double>>::size()];
    __at_align__ c10::complex<double> tmp2[Vectorized<c10::complex<double>>::size()];
    __at_align__ c10::complex<double> out[Vectorized<c10::complex<double>>::size()];
    a.store(tmp1);
    b.store(tmp2);
    for (const auto i : c10::irange(Vectorized<c10::complex<double>>::size())){
        out[i] = tmp1[i] / tmp2[i];
    }
    return Vectorized<ComplexDbl>::loadu(out);
}

} // namespace
>>>>>>> 7a4227f7
} // namespace vec
} // namespace at<|MERGE_RESOLUTION|>--- conflicted
+++ resolved
@@ -451,50 +451,34 @@
     // re + im*i = (a + bi)  / (c + di)
     // re = (ac + bd)/abs_2()
     // im = (bc - ad)/abs_2()
-<<<<<<< HEAD
-    auto fabs_cd = Vectorized{
-        vec_andc(b._vec0, vd_sign_mask),
-        vec_andc(b._vec1, vd_sign_mask)}; // |c|            |d|
-    auto fabs_dc = fabs_cd.el_swapped(); // |d|            |c|
-    auto scale = fabs_cd.elwise_max(fabs_dc); // sc = max(|c|, |d|)
-    auto a2 = elwise_div(scale); // a/sc           b/sc
-    auto b2 = b.elwise_div(scale); // c/sc           d/sc
-    auto acbd2 = a2.elwise_mult(b2); // ac/sc^2        bd/sc^2
-    auto dc2 = b2.el_swapped(); // d/sc           c/sc
-    dc2 = dc2 ^ vd_rsign_mask; // -d/sc          c/sc
-    auto adbc2 = a2.elwise_mult(dc2); // -ad/sc^2       bc/sc^2
-    auto ret = horizontal_add(acbd2, adbc2); // (ac+bd)/sc^2   (bc-ad)/sc^2
-    auto denom2 = b2.abs_2_(); // (c^2+d^2)/sc^2 (c^2+d^2)/sc^2
-    ret = ret.elwise_div(denom2);
-    return ret;
-=======
-    //auto fabs_cd =  Vectorized{
+    // auto fabs_cd =  Vectorized{
     //    vec_andc(b._vec0, vd_sign_mask),
     //    vec_andc(b._vec1, vd_sign_mask)};       // |c|            |d|
-    //auto fabs_dc =  fabs_cd.el_swapped();     // |d|            |c|
-    //auto scale = fabs_cd.elwise_max(fabs_dc); // sc = max(|c|, |d|)
-    //auto a2 = elwise_div(scale);              // a/sc           b/sc
-    //auto b2 = b.elwise_div(scale);            // c/sc           d/sc
-    //auto acbd2 = a2.elwise_mult(b2);          // ac/sc^2        bd/sc^2
-    //auto dc2 = b2.el_swapped();               // d/sc           c/sc
-    //dc2 = dc2 ^ vd_rsign_mask;                // -d/sc          c/sc
-    //auto adbc2 = a2.elwise_mult(dc2);         // -ad/sc^2       bc/sc^2
-    //auto ret = horizontal_add(acbd2, adbc2);  // (ac+bd)/sc^2   (bc-ad)/sc^2
-    //auto denom2 = b2.abs_2_();                // (c^2+d^2)/sc^2 (c^2+d^2)/sc^2
-    //ret = ret.elwise_div(denom2);
-    //return ret;
-
-    __at_align__ c10::complex<double> tmp1[Vectorized<c10::complex<double>>::size()];
-    __at_align__ c10::complex<double> tmp2[Vectorized<c10::complex<double>>::size()];
-    __at_align__ c10::complex<double> out[Vectorized<c10::complex<double>>::size()];
+    // auto fabs_dc =  fabs_cd.el_swapped();     // |d|            |c|
+    // auto scale = fabs_cd.elwise_max(fabs_dc); // sc = max(|c|, |d|)
+    // auto a2 = elwise_div(scale);              // a/sc           b/sc
+    // auto b2 = b.elwise_div(scale);            // c/sc           d/sc
+    // auto acbd2 = a2.elwise_mult(b2);          // ac/sc^2        bd/sc^2
+    // auto dc2 = b2.el_swapped();               // d/sc           c/sc
+    // dc2 = dc2 ^ vd_rsign_mask;                // -d/sc          c/sc
+    // auto adbc2 = a2.elwise_mult(dc2);         // -ad/sc^2       bc/sc^2
+    // auto ret = horizontal_add(acbd2, adbc2);  // (ac+bd)/sc^2   (bc-ad)/sc^2
+    // auto denom2 = b2.abs_2_();                // (c^2+d^2)/sc^2
+    // (c^2+d^2)/sc^2 ret = ret.elwise_div(denom2); return ret;
+
+    __at_align__ c10::complex<double>
+        tmp1[Vectorized<c10::complex<double>>::size()];
+    __at_align__ c10::complex<double>
+        tmp2[Vectorized<c10::complex<double>>::size()];
+    __at_align__ c10::complex<double>
+        out[Vectorized<c10::complex<double>>::size()];
     this->store(tmp1);
     b.store(tmp2);
 
-    for (const auto i : c10::irange(Vectorized<c10::complex<float>>::size())){
-        out[i] = tmp1[i] / tmp2[i];
+    for (const auto i : c10::irange(Vectorized<c10::complex<float>>::size())) {
+      out[i] = tmp1[i] / tmp2[i];
     }
     return loadu(out);
->>>>>>> 7a4227f7
   }
 
   Vectorized<ComplexDbl> exp() const {
@@ -634,58 +618,59 @@
       vec_xor(a.vec0(), b.vec0()), vec_xor(a.vec1(), b.vec1())};
 }
 
-<<<<<<< HEAD
+template <>
+Vectorized<ComplexDbl> C10_ALWAYS_INLINE
+operator*(const Vectorized<ComplexDbl>& a, const Vectorized<ComplexDbl>& b) {
+  // (a + ib) * (c + id) = (ac - bd) + i(ad + bc)
+  // Split into real and imaginary parts
+  auto a_real = a.el_mergee(); // real part of a
+  auto a_imag = a.el_mergeo(); // imag part of a
+  auto b_real = b.el_mergee(); // real part of b
+  auto b_imag = b.el_mergeo(); // imag part of b
+
+  // Compute components
+  auto ac = a_real.elwise_mult(b_real); // real*real
+  auto bd = a_imag.elwise_mult(b_imag); // imag*imag
+
+  // Real part: ac - bd
+  auto real = ac - bd;
+
+  auto ad = a_real.elwise_mult(b_imag); // real*imag
+  auto bc = a_imag.elwise_mult(b_real); // imag*real
+
+  // Imag = ad + bc
+  auto imag = ad + bc;
+
+  // Merge real and imaginary parts into vectors
+  __vector double v0 = vec_mergeh(real.vec0(), imag.vec0()); // [r0, i0]
+  __vector double v1 = vec_mergeh(real.vec1(), imag.vec1()); // [r1, i1]
+
+  // Create the final result
+  auto result = Vectorized<ComplexDbl>{v0, v1};
+  return result;
+}
+
+template <>
+Vectorized<ComplexDbl> C10_ALWAYS_INLINE
+operator/(const Vectorized<ComplexDbl>& a, const Vectorized<ComplexDbl>& b) {
+  // re + im*i = (a + bi)  / (c + di)
+  // re = (ac + bd)/abs_2()
+  // im = (bc - ad)/abs_2()
+  // Take absolute values of real and imaginary parts of b
+  __at_align__ c10::complex<double>
+      tmp1[Vectorized<c10::complex<double>>::size()];
+  __at_align__ c10::complex<double>
+      tmp2[Vectorized<c10::complex<double>>::size()];
+  __at_align__ c10::complex<double>
+      out[Vectorized<c10::complex<double>>::size()];
+  a.store(tmp1);
+  b.store(tmp2);
+  for (const auto i : c10::irange(Vectorized<c10::complex<double>>::size())) {
+    out[i] = tmp1[i] / tmp2[i];
+  }
+  return Vectorized<ComplexDbl>::loadu(out);
+}
+
 } // namespace CPU_CAPABILITY
-=======
-template <>
-Vectorized<ComplexDbl> C10_ALWAYS_INLINE operator*(const Vectorized<ComplexDbl>& a, const Vectorized<ComplexDbl>& b) {
-    // (a + ib) * (c + id) = (ac - bd) + i(ad + bc)
-    // Split into real and imaginary parts
-    auto a_real = a.el_mergee();  // real part of a
-    auto a_imag = a.el_mergeo();  // imag part of a
-    auto b_real = b.el_mergee();  // real part of b
-    auto b_imag = b.el_mergeo();  // imag part of b
-
-    // Compute components
-    auto ac = a_real.elwise_mult(b_real); // real*real
-    auto bd = a_imag.elwise_mult(b_imag); // imag*imag
-
-    // Real part: ac - bd
-    auto real = ac - bd;
-
-    auto ad = a_real.elwise_mult(b_imag); // real*imag
-    auto bc = a_imag.elwise_mult(b_real); // imag*real
-
-    // Imag = ad + bc
-    auto imag = ad + bc;
-
-    // Merge real and imaginary parts into vectors
-    __vector double v0 = vec_mergeh(real.vec0(), imag.vec0()); // [r0, i0]
-    __vector double v1 = vec_mergeh(real.vec1(), imag.vec1()); // [r1, i1]
-
-    // Create the final result
-    auto result = Vectorized<ComplexDbl>{v0, v1};
-    return result;
-}
-
-template <>
-Vectorized<ComplexDbl> C10_ALWAYS_INLINE operator/(const Vectorized<ComplexDbl>& a, const Vectorized<ComplexDbl>& b) {
-    // re + im*i = (a + bi)  / (c + di)
-    // re = (ac + bd)/abs_2()
-    // im = (bc - ad)/abs_2()
-    // Take absolute values of real and imaginary parts of b
-    __at_align__ c10::complex<double> tmp1[Vectorized<c10::complex<double>>::size()];
-    __at_align__ c10::complex<double> tmp2[Vectorized<c10::complex<double>>::size()];
-    __at_align__ c10::complex<double> out[Vectorized<c10::complex<double>>::size()];
-    a.store(tmp1);
-    b.store(tmp2);
-    for (const auto i : c10::irange(Vectorized<c10::complex<double>>::size())){
-        out[i] = tmp1[i] / tmp2[i];
-    }
-    return Vectorized<ComplexDbl>::loadu(out);
-}
-
-} // namespace
->>>>>>> 7a4227f7
 } // namespace vec
 } // namespace at