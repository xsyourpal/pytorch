# Owner(s): ["module: dynamo"]
<<<<<<< HEAD
import unittest
=======
from unittest import expectedFailure
>>>>>>> cbcb57d0
from unittest.mock import patch

import torch
import torch._dynamo.test_case
import torch._dynamo.testing


class RecompileTests(torch._dynamo.test_case.TestCase):
    def test_automatic_dynamic_reduce_recompiles(self):
        # Test the counterfactual, lots of recompiles without this config
        def foo(x, y):
            return x * y

        def run_foo_6_times_and_count_recompiles(dynamic=None):
            cnt = torch._dynamo.testing.CompileCounter()

            x = torch.randn([2])
            y = torch.randn([2])
            opt = torch.compile(foo, backend=cnt, dynamic=dynamic)
            opt(x, y)
            x = torch.randn([3])
            y = torch.randn([3])
            opt(x, y)
            x = torch.randn([4])
            y = torch.randn([4])
            opt(x, y)
            opt(x, y)
            x = torch.randn([5])
            y = torch.randn([5])
            opt(x, y)
            opt(x, y)
            x = torch.randn([6])
            y = torch.randn([6])
            opt(x, y)

            return cnt

        @patch.object(torch._dynamo.config, "automatic_dynamic_shapes", False)
        @patch.object(torch._dynamo.config, "assume_static_by_default", True)
        def run_without_automatic():
            return run_foo_6_times_and_count_recompiles()

        @patch.object(torch._dynamo.config, "automatic_dynamic_shapes", True)
        @patch.object(torch._dynamo.config, "assume_static_by_default", True)
        def run_with_automatic():
            return run_foo_6_times_and_count_recompiles()

        without = run_without_automatic()
        self.assertEqual(without.frame_count, 5)
        self.assertEqual(without.op_count, 5)
        torch._dynamo.reset()
        without = run_foo_6_times_and_count_recompiles(dynamic=False)
        self.assertEqual(without.frame_count, 5)
        self.assertEqual(without.op_count, 5)
        torch._dynamo.reset()
        with_automatic = run_with_automatic()
        self.assertEqual(with_automatic.frame_count, 2)
        self.assertEqual(with_automatic.op_count, 2)
        torch._dynamo.reset()
        with_automatic = run_foo_6_times_and_count_recompiles(dynamic=None)
        self.assertEqual(with_automatic.frame_count, 2)
        self.assertEqual(with_automatic.op_count, 2)
        torch._dynamo.reset()
        with_dynamic = run_foo_6_times_and_count_recompiles(dynamic=True)
        self.assertEqual(with_dynamic.frame_count, 1)
        self.assertEqual(with_dynamic.op_count, 1)

    @patch.object(torch._dynamo.config, "assume_static_by_default", True)
    def test_recompiles_true_false_flop(self):
        # Test the counterfactual, lots of recompiles without this config
        def foo(x, y):
            if x:
                return y * 2
            else:
                return y * y

        def run_foo_6_times_and_count_recompiles():
            cnt = torch._dynamo.testing.CompileCounter()

            opt = torch.compile(foo, backend=cnt, fullgraph=True)

            x = True
            y = torch.randn([2])
            opt(x, y)
            x = False
            y = torch.randn([2])
            opt(x, y)
            x = True
            y = torch.randn([3])
            opt(x, y)
            x = True
            y = torch.randn([4])
            opt(x, y)
            x = True
            y = torch.randn([5])
            opt(x, y)

            return cnt

        @patch.object(torch._dynamo.config, "automatic_dynamic_shapes", False)
        @patch.object(torch._dynamo.config, "assume_static_by_default", True)
        def run_without_automatic():
            return run_foo_6_times_and_count_recompiles()

        @patch.object(torch._dynamo.config, "automatic_dynamic_shapes", True)
        @patch.object(torch._dynamo.config, "assume_static_by_default", True)
        def run_with_automatic():
            return run_foo_6_times_and_count_recompiles()

        without = run_without_automatic()
        self.assertEqual(without.frame_count, 5)
        self.assertEqual(without.op_count, 5)
        torch._dynamo.reset()
        with_automatic = run_with_automatic()
        self.assertEqual(with_automatic.frame_count, 3)
        self.assertEqual(with_automatic.op_count, 3)

    def test_automatic_dynamic_tensor_scalar_change(self):
        # Test the counterfactual, lots of recompiles without this config
        def foo(x, y):
            return x * y

        def run_foo_6_times_and_count_recompiles_swap_types():
            cnt = torch._dynamo.testing.CompileCounter()

            x = torch.randn([2])
            y = torch.randn([2])
            opt = torch.compile(foo, backend=cnt)
            opt(x, y)
            x = torch.randn([3])
            y = 3
            opt(x, y)
            x = torch.randn([4])
            y = torch.randn([4])
            opt(x, y)
            opt(x, y)
            x = torch.randn([5])
            y = 4
            opt(x, y)
            opt(x, y)
            x = torch.randn([6])
            y = torch.randn([6])
            opt(x, y)

            return cnt

        @patch.object(torch._dynamo.config, "automatic_dynamic_shapes", False)
        @patch.object(torch._dynamo.config, "assume_static_by_default", True)
        def run_without_automatic():
            return run_foo_6_times_and_count_recompiles_swap_types()

        @patch.object(torch._dynamo.config, "automatic_dynamic_shapes", True)
        @patch.object(torch._dynamo.config, "assume_static_by_default", True)
        def run_with_automatic():
            return run_foo_6_times_and_count_recompiles_swap_types()

        without = run_without_automatic()
        self.assertEqual(without.frame_count, 5)
        self.assertEqual(without.op_count, 5)
        torch._dynamo.reset()
        with_automatic = run_with_automatic()
        self.assertEqual(with_automatic.frame_count, 3)
        self.assertEqual(with_automatic.op_count, 3)

    def test_aliasing_guard_failures(self):
        def foo(a, b, c):
            a.add_(b)
            return c + 1

        cnt = torch._dynamo.testing.CompileCounter()
        compiled_foo = torch.compile(foo, backend=cnt, fullgraph=True)

        x = torch.randn([3])
        y = torch.randn([3])
        z = torch.randn([3])
        cmp_result = compiled_foo(
            x.detach().clone(), y.detach().clone(), z.detach().clone()
        )
        eager_result = foo(x.detach().clone(), y.detach().clone(), z.detach().clone())
        self.assertEqual(cmp_result, eager_result)
        self.assertEqual(cnt.frame_count, 1)

        cmp_result = compiled_foo(
            z.detach().clone(), y.detach().clone(), x.detach().clone()
        )
        eager_result = foo(z.detach().clone(), y.detach().clone(), x.detach().clone())
        self.assertEqual(cmp_result, eager_result)
        # No recompile, alias preserved
        self.assertEqual(cnt.frame_count, 1)

        x_clone = x.detach().clone()
        cmp_result = compiled_foo(x_clone, y.detach().clone(), x_clone)
        x_clone = x.detach().clone()
        eager_result = compiled_foo(x_clone, y.detach().clone(), x_clone)
        self.assertEqual(cmp_result, eager_result)
        # Recompile, alias changed
        self.assertEqual(cnt.frame_count, 2)

    def test_aliasing_guard_failures_with_globals(self):
        g1 = torch.randn([3])
        g2 = torch.randn([3])

        def foo(a):
            a.add_(g1)
            return g2 + 1

        cnt = torch._dynamo.testing.CompileCounter()
        compiled_foo = torch.compile(foo, backend=cnt, fullgraph=True)

        z = torch.randn([3])
        cmp_result = compiled_foo(z.detach().clone())
        eager_result = foo(z.detach().clone())
        self.assertEqual(cmp_result, eager_result)
        self.assertEqual(cnt.frame_count, 1)

        g1 = g1.detach().clone()
        cmp_result = compiled_foo(g1)
        g1 = g1.detach().clone()
        eager_result = compiled_foo(g1)
        self.assertEqual(cmp_result, eager_result)
        # Recompile, alias changed
        self.assertEqual(cnt.frame_count, 2)

    def test_dynamic_shape_parameter_recompile(self):
        # Test the matrix multiplication with Parameters.
        # Without the config assume_parameters_shapes_static_by_default,
        # the torch.nn.Parameter shapes are assumed to be static which leads to recompilation

        w = torch.nn.Parameter(torch.randn(3, 2))

        def foo(x):
            return x @ w

        def run_foo_6_times_and_count_recompiles():
            cnt = torch._dynamo.testing.CompileCounter()

            opt = torch.compile(foo, backend=cnt, fullgraph=True)

            x = torch.nn.Parameter(torch.randn(1, 3))
            opt(x)
            x = torch.nn.Parameter(torch.randn(10, 3))
            opt(x)
            x = torch.nn.Parameter(torch.randn(11, 3))
            opt(x)
            x = torch.nn.Parameter(torch.randn(15, 3))
            opt(x)
            x = torch.nn.Parameter(torch.randn(15, 3))
            opt(x)

            return cnt

        @patch.object(torch._dynamo.config, "force_parameter_static_shapes", True)
        @patch.object(torch._dynamo.config, "automatic_dynamic_shapes", False)
        @patch.object(torch._dynamo.config, "assume_static_by_default", True)
        def run_static_comp_default_param():
            return run_foo_6_times_and_count_recompiles()

        @patch.object(torch._dynamo.config, "force_parameter_static_shapes", True)
        @patch.object(torch._dynamo.config, "automatic_dynamic_shapes", True)
        @patch.object(torch._dynamo.config, "assume_static_by_default", True)
        def run_dynamic_comp_default_param():
            return run_foo_6_times_and_count_recompiles()

        @patch.object(torch._dynamo.config, "force_parameter_static_shapes", False)
        @patch.object(torch._dynamo.config, "automatic_dynamic_shapes", False)
        @patch.object(torch._dynamo.config, "assume_static_by_default", True)
        def run_static_comp_dynamic_param():
            return run_foo_6_times_and_count_recompiles()

        @patch.object(torch._dynamo.config, "force_parameter_static_shapes", False)
        @patch.object(torch._dynamo.config, "automatic_dynamic_shapes", True)
        @patch.object(torch._dynamo.config, "assume_static_by_default", True)
        def run_dynamic_comp_dynamic_param():
            return run_foo_6_times_and_count_recompiles()

        torch._dynamo.reset()
        static_comp_default_param = run_static_comp_default_param()
        self.assertEqual(static_comp_default_param.frame_count, 4)
        self.assertEqual(static_comp_default_param.op_count, 4)

        torch._dynamo.reset()
        dynamic_comp_default_param = run_dynamic_comp_default_param()
        self.assertEqual(dynamic_comp_default_param.frame_count, 4)
        self.assertEqual(dynamic_comp_default_param.op_count, 4)

        torch._dynamo.reset()
        static_comp_dynamic_param = run_static_comp_dynamic_param()
        self.assertEqual(static_comp_dynamic_param.frame_count, 4)
        self.assertEqual(static_comp_dynamic_param.op_count, 4)

        torch._dynamo.reset()
        dynamic_comp_dynamic_param = run_dynamic_comp_dynamic_param()
        self.assertEqual(dynamic_comp_dynamic_param.frame_count, 2)
        self.assertEqual(dynamic_comp_dynamic_param.op_count, 2)

    def test_simple_module_recompile(self):
        class SimpleDropout(torch.nn.Module):
            def __init__(self) -> None:
                super().__init__()
                self.dropout = torch.nn.Dropout(0.5)
                self.linear = torch.nn.Linear(10, 1)

            def forward(self, x):
                return self.dropout(self.linear(x))

        model = SimpleDropout()
        x = torch.randn(10)
        counter = torch._dynamo.testing.CompileCounter()
        model = torch.compile(model, backend=counter, fullgraph=True)
        for _ in range(20):
            model.eval()
            model(x)
            model.train()
            model(x)
        self.assertEqual(counter.frame_count, 2)

    @patch.object(torch._dynamo.config, "recompile_limit", 2)
    def test_no_recursive_compile_after_cache_limit_hit(self):
        def f(x, n):
            x = x + n
            return g(x, n)

        def g(x, n):
            x = x + n
            return h(x, n)

        def h(x, n):
            return x + n

        counter = torch._dynamo.testing.CompileCounter()
        opt_f = torch.compile(f, backend=counter, dynamic=False)
        for i in range(10):
            opt_f(torch.ones(3), i)
        self.assertEqual(counter.frame_count, 2)

    def test_automatic_dynamic_on_closed_ints(self):
        def f(x):
            def g(y):
                return y + x

            return g

        counter = torch._dynamo.testing.CompileCounter()

        @torch.compile(backend=counter)
        def h(x, g):
            return g(x)

        for i in range(10):
            h(torch.randn(5), f(i))
        self.assertEqual(counter.frame_count, 2)

    @patch.object(torch._dynamo.config, "recompile_limit", 2)
    def test_run_mode_after_cache_limit_hit(self):
        def f(x, n):
            x = x + n
            if torch._dynamo.is_compiling():
                x = x + 1
            return g(x, n)

        def g(x, n):
            x = x + n
            if torch._dynamo.is_compiling():
                x = x + 2
            return x

        counter = torch._dynamo.testing.CompileCounter()
        opt_f = torch.compile(f, backend=counter, dynamic=False)
        # compiles
        self.assertEqual(opt_f(torch.ones(3), 0), torch.ones(3) + 3)
        self.assertEqual(opt_f(torch.ones(3), 1), torch.ones(3) + 5)
        # cache limit hit
        self.assertEqual(opt_f(torch.ones(3), 2), torch.ones(3) + 4)
        self.assertEqual(opt_f(torch.ones(3), 3), torch.ones(3) + 6)
        # run mode
        self.assertEqual(opt_f(torch.ones(3), 0), torch.ones(3) + 3)
        self.assertEqual(opt_f(torch.ones(3), 1), torch.ones(3) + 5)
        self.assertEqual(counter.frame_count, 2)

    @torch._dynamo.config.patch(automatic_dynamic_shapes_mark_as="unbacked")
    def test_automatic_dynamic_shapes_mark_as_unbacked(self):
        counter = torch._dynamo.testing.CompileCounter()

        @torch.compile(backend=counter)
        def f(x):
            return x * x

        f(torch.randn(3))
        f(torch.randn(2))
        f(torch.randn(1))
        f(torch.randn(0))

        self.assertEqual(counter.frame_count, 2)  # not three or four!

<<<<<<< HEAD
    # TODO(laithsakka): guard_or_false fallback should occur before oblivious/unbacked hints
    # maybe we can deprecate this option with backed_size_oblivious?
    @unittest.expectedFailure
=======
    @expectedFailure  # TODO(laithsakka, pianpwk): handle guard_or_false before oblivious hint fallback
>>>>>>> cbcb57d0
    @torch._dynamo.config.patch(automatic_dynamic_shapes_mark_as="oblivious")
    def test_automatic_dynamic_shapes_mark_as_oblivious(self):
        counter = torch._dynamo.testing.CompileCounter()

        def f(x):
            if x.size(0) < 10:
                return x * 1
            else:
                return x + 10

        opt_f = torch.compile(backend=counter, fullgraph=True)(f)

        for i in [3, 2, 1, 0]:
            self.assertEqual(f(torch.zeros(i)), opt_f(torch.zeros(i)))

        self.assertEqual(counter.frame_count, 2)  # not three or four!

    @torch._dynamo.config.patch(automatic_dynamic_shapes_mark_as="oblivious")
    def test_automatic_dynamic_shapes_mark_as_oblivious_fail_counterfactual(self):
        counter = torch._dynamo.testing.CompileCounter()

        def f(x):
            if x.size(0) < 2:
                return x * 1
            else:
                return x + 10

        opt_f = torch.compile(backend=counter, fullgraph=True)(f)

        opt_f(torch.randn(1))
        with self.assertRaises(torch._dynamo.exc.UserError):
            opt_f(torch.randn(0))

    def test_ambient_autocast_recompile(self):
        weights = torch.randn(10, 10)
        counter = torch._dynamo.testing.CompileCounterWithBackend("aot_eager")

        @torch.compile(backend=counter, fullgraph=True)
        def fn(x):
            return torch.mm(x, weights)

        x = torch.randn(1, 10)

        self.assertEqual(fn(x).dtype, torch.float32)

        with torch.autocast("cpu", torch.float16):
            self.assertEqual(fn(x).dtype, torch.float16)

        with torch.autocast("cpu", torch.bfloat16):
            self.assertEqual(fn(x).dtype, torch.bfloat16)

        # should recompile each time
        self.assertEqual(counter.frame_count, 3)

    def test_autocast_constant_fold(self):
        # test that constant-folded autocast functions
        # work properly - it should work if the global autocast
        # state is guarded.

        weights = torch.randn(10, 10)
        counter = torch._dynamo.testing.CompileCounterWithBackend("eager")

        def fn(x):
            if torch.get_autocast_dtype("cpu") == torch.float16:
                x = x + 1
            else:
                x = x - 1
            return torch.mm(x, weights)

        opt_fn = torch.compile(fn, backend=counter, fullgraph=True)

        x = torch.randn(1, 10)

        with torch.autocast("cpu", torch.float16):
            self.assertEqual(fn(x), opt_fn(x))

        with torch.autocast("cpu", torch.bfloat16):
            self.assertEqual(fn(x), opt_fn(x))

        self.assertEqual(counter.frame_count, 2)

    def test_dunder_call_recompile(self):
        class Foo:
            def __call__(self, x):
                return x + 1

        counter = torch._dynamo.testing.CompileCounter()

        @torch.compile(backend=counter)
        def f(x, foo):
            return foo(x)

        x = torch.ones(2)
        foo1 = Foo()
        foo2 = Foo()

        # no recompilation
        f(x, foo1)
        f(x, foo2)
        self.assertEqual(counter.frame_count, 1)

        # one recompilation
        Foo.__call__ = lambda self, x: x + 2
        f(x, foo1)
        self.assertEqual(counter.frame_count, 2)


if __name__ == "__main__":
    from torch._dynamo.test_case import run_tests

    run_tests()<|MERGE_RESOLUTION|>--- conflicted
+++ resolved
@@ -1,9 +1,5 @@
 # Owner(s): ["module: dynamo"]
-<<<<<<< HEAD
-import unittest
-=======
 from unittest import expectedFailure
->>>>>>> cbcb57d0
 from unittest.mock import patch
 
 import torch
@@ -398,13 +394,7 @@
 
         self.assertEqual(counter.frame_count, 2)  # not three or four!
 
-<<<<<<< HEAD
-    # TODO(laithsakka): guard_or_false fallback should occur before oblivious/unbacked hints
-    # maybe we can deprecate this option with backed_size_oblivious?
-    @unittest.expectedFailure
-=======
     @expectedFailure  # TODO(laithsakka, pianpwk): handle guard_or_false before oblivious hint fallback
->>>>>>> cbcb57d0
     @torch._dynamo.config.patch(automatic_dynamic_shapes_mark_as="oblivious")
     def test_automatic_dynamic_shapes_mark_as_oblivious(self):
         counter = torch._dynamo.testing.CompileCounter()
