--- conflicted
+++ resolved
@@ -264,10 +264,7 @@
     return;
   }
 
-<<<<<<< HEAD
   const bool alpha_has_value = alpha.isComplex() || alpha.toDouble() != 1.0;
-=======
-  const bool alpha_has_value = alpha.toDouble() != 1.0;
   if (!alpha_has_value && op_name == "lerp") {
     if (!self.is_alias_of(other)) { // if inplace, no-op
       output.copy_(other);
@@ -275,7 +272,6 @@
     return;
   }
 
->>>>>>> 8eef9e9e
   auto self_complex = c10::isComplexType(self.scalar_type());
   auto other_complex = c10::isComplexType(other.scalar_type());
   auto commonDtype = at::result_type(self, other);
