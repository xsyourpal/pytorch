#include <ATen/PythonTorchFunctionTLS.h>
#include <ATen/autocast_mode.h>
#include <c10/core/SafePyObject.h>
#include <c10/core/impl/PyInterpreter.h>
#define PY_SSIZE_T_CLEAN
#include <ATen/EmptyTensor.h>
#include <ATen/SparseCsrTensorUtils.h>
#include <c10/util/flat_hash_map.h>
#include <torch/csrc/autograd/grad_mode.h>
#include <torch/csrc/autograd/utils/wrap_outputs.h>
#include <torch/csrc/dynamo/guards.h>
#include <torch/csrc/inductor/inductor_ops.h>
#include <torch/csrc/utils/disable_torch_function.h>
#include <torch/csrc/utils/python_arg_parser.h>
#include <torch/csrc/utils/python_compat.h>
#include <torch/csrc/utils/python_numbers.h>
#include <torch/csrc/utils/python_symnode.h>
#include <torch/csrc/utils/pythoncapi_compat.h>
#include <torch/extension.h>

#include <torch/csrc/dynamo/debug_macros.h>

#ifdef USE_CUDA
#include <ATen/cuda/EmptyTensor.h>
#endif

#ifdef USE_XPU
#include <ATen/xpu/EmptyTensor.h>
#endif

#include <chrono>
#include <sstream>
#include <tuple>
#include <utility>

// Certain CPython data structures are defined in `.c` files in earlier Python
// versions, e.g., for TupleIteratorGetItemAccessor, we need a fast way to
// retrieve the underlying tuple and access the item. Before Python 3.12
// version, the data structure is in tupleobject.c file -
// https://github.com/python/cpython/blob/9afc6d102d16080535325f645849cd84eb04d57d/Objects/tupleobject.c#L1058-L1062
//
// To handle the older python versions, we manually copy the struct here and
// manually cast it to this new struct. For newer versions, the struct is
// included in the header file.
#if IS_PYTHON_3_12_PLUS

#define Py_BUILD_CORE
#include <internal/pycore_range.h> // _PyRangeIterObject
#include <internal/pycore_tuple.h> // _PyTupleIterObject
#undef Py_BUILD_CORE

#else

// Manually create _PyTupleIterObject struct
typedef struct {
  PyObject_HEAD
  Py_ssize_t it_index;
  PyTupleObject* it_seq; /* Set to NULL when iterator is exhausted */
} _PyTupleIterObject;

// Copied from CPython, and given a unified name for different Python verions.
// https://github.com/python/cpython/blob/7f71003b222ad398713514c2b55d34dc05dba6bc/Objects/rangeobject.c#L765-L771
typedef struct {
  PyObject_HEAD
  // NOTE for Python 3.12+, `index` is removed, and `start` is updated in place
  // instead, upon each `next(...)` call. See
  // https://github.com/python/cpython/pull/27986
  long index;
  long start;
  long step;
  long len;
} _PyRangeIterObject;

#endif // IS_PYTHON_3_12_PLUS

namespace torch::dynamo {

// Macro to skip addition of duplicate guards like EQUALS_MATCH
#define SKIP_IF_GUARD_ALREADY_PRESENT(name) \
  if (self.is_leaf_guard_present(name)) {   \
    return;                                 \
  }                                         \
  self.insert_leaf_guard(name);

TensorCheck::TensorCheck(
    const LocalState& state,
    PyTypeObject* pt,
    const at::Tensor& v,
    std::vector<std::optional<c10::SymInt>> dynamic_dims_sizes,
    std::vector<std::optional<c10::SymInt>> dynamic_dims_strides)
    : pytype(pt),
      dispatch_key_(state.apply(v.key_set()).raw_repr()),
      dtype_(v.dtype().toScalarType()),
      device_index_(v.device().index()),
      requires_grad_(v.requires_grad()),
      sizes_(std::move(dynamic_dims_sizes)),
      strides_(std::move(dynamic_dims_strides)),
      dim_(static_cast<int64_t>(sizes_.size())) {
  // TODO(voz): In cases where sizes_ and strides_ are fully dynamic, should
  // we just treat this as optional?
}

TensorCheck::TensorCheck(
    const LocalState& state,
    PyTypeObject* pt,
    c10::DispatchKeySet dispatch_key_set,
    at::ScalarType dtype,
    at::DeviceIndex device_index,
    bool requires_grad,
    std::vector<std::optional<c10::SymInt>> dynamic_dims_sizes,
    std::vector<std::optional<c10::SymInt>> dynamic_dims_strides)
    : pytype(pt),
      dispatch_key_(state.apply(dispatch_key_set).raw_repr()),
      dtype_(dtype),
      device_index_(device_index),
      requires_grad_(requires_grad),
      sizes_(std::move(dynamic_dims_sizes)),
      strides_(std::move(dynamic_dims_strides)),
      dim_(static_cast<int64_t>(sizes_.size())) {}

// See note in guards.py [Note - On Export Tensor Guards]
// Logic parallel to here must be maintained in python
bool TensorCheck::check(const LocalState& state, const at::Tensor& v) {
  // In terms of a sparse_csr tensor, it does not support strides informatio
  c10::SymIntArrayRef sym_strides(std::vector<SymInt>(v.ndimension(), -1));
  bool does_not_support_stride = v.layout() == c10::kSparseCsr ||
      v.layout() == c10::kSparseCsc || v.layout() == c10::kSparseBsc ||
      v.layout() == c10::kSparseBsr;
  if (!does_not_support_stride) {
    sym_strides = v.sym_strides();
  }

  return check(
      state,
      v.key_set(),
      v.dtype().toScalarType(),
      v.device(),
      v.sym_sizes(),
      sym_strides,
      v.requires_grad());
}

bool TensorCheck::check(
    const LocalState& state,
    const c10::DispatchKeySet& dispatch_key_set,
    const at::ScalarType& dtype,
    const c10::Device& device,
    const c10::SymIntArrayRef& sym_sizes,
    const c10::SymIntArrayRef& sym_strides,
    const bool& requires_grad) {
  if (dispatch_key_ != state.apply(dispatch_key_set).raw_repr() ||
      dtype_ != dtype || device_index_ != device.index() ||
      requires_grad_ != requires_grad) {
    return false;
  }

  auto ndim = sym_sizes.size();
  if (ndim != static_cast<size_t>(dim_)) {
    return false;
  }

  const auto& sizes = sym_sizes;
  const auto& strides = sym_strides;
  for (auto i : c10::irange(ndim)) {
    auto known_size = sizes_[i];
    auto known_stride = strides_[i];
    if (known_size.has_value()) {
      if (known_size.value() != sizes[i]) {
        return false;
      }
    }
    if (known_stride.has_value()) {
      if (known_stride.value() != strides[i]) {
        return false;
      }
    }
  }
  return true;
}

std::string TensorCheck::check_verbose(
    const LocalState& state,
    const at::Tensor& v,
    const std::string& tensor_name) {
  std::stringstream fail_reason;
  fail_reason << "tensor '" << tensor_name << "' ";
  if (dispatch_key_ != state.apply(v.key_set()).raw_repr()) {
    // return fmt::format("tensor dispatch key mismatch. expected {}, actual
    // {}", dispatch_key_, state.apply(v.key_set()).raw_repr());
    fail_reason << "dispatch key set mismatch. expected "
                << c10::DispatchKeySet(c10::DispatchKeySet::RAW, dispatch_key_)
                << ", actual " << state.apply(v.key_set());
    return fail_reason.str();
  } else if (dtype_ != v.dtype().toScalarType()) {
    // return fmt::format("tensor dtype mismatch. expected {}, actual {}",
    // dtype_, v.dtype().toScalarType());
    fail_reason << "dtype mismatch. expected " << dtype_ << ", actual "
                << v.dtype().toScalarType();
    return fail_reason.str();
  } else if (device_index_ != v.device().index()) {
    fail_reason << "Tensor device index mismatch. Expected device index to be "
                << device_index_ << ", actual " << v.device().index();
    return fail_reason.str();
  } else if (requires_grad_ != v.requires_grad()) {
    // return fmt::format("tensor requires_grad mismatch. expected {}",
    // requires_grad_);
    fail_reason << "requires_grad mismatch. expected requires_grad="
                << requires_grad_;
    return fail_reason.str();
  }
  auto ndim = v.ndimension();
  if (ndim != dim_) {
    // return fmt::format("tensor rank mismatch. expected {}, actual {}",
    // sizes_.size(), ndim);
    fail_reason << "rank mismatch. expected " << sizes_.size() << ", actual "
                << ndim;
    return fail_reason.str();
  }
  const auto& sizes = v.sym_sizes();
  for (auto i : c10::irange(ndim)) {
    auto known_size = sizes_[i];
    if (known_size.has_value() && (known_size.value() != sizes[i])) {
      fail_reason << "size mismatch at index " << i << ". expected "
                  << known_size.value() << ", actual " << sizes[i];
      return fail_reason.str();
    }
  }
  const bool supports_stride =
      !v.is_sparse() && !at::sparse_csr::is_sparse_compressed(v);
  if (supports_stride) {
    const auto& strides = v.sym_strides();
    for (auto i : c10::irange(ndim)) {
      auto known_stride = strides_[i];
      if (known_stride.has_value() && known_stride.value() != strides[i]) {
        fail_reason << "stride mismatch at index " << i << ". expected "
                    << known_stride.value() << ", actual " << strides[i];
        return fail_reason.str();
      }
    }
  }
  return "";
}

namespace {

typedef std::vector<TensorCheck> ChecksList;

typedef struct {
  PyObject_HEAD
  ChecksList* checks;
} TensorGuards;

static void TensorGuards_dealloc(TensorGuards* self) {
  if (self->checks != nullptr) {
    delete self->checks;
    self->checks = nullptr;
  }
  Py_TYPE(self)->tp_free((PyObject*)self);
}

static PyObject* TensorGuards_new(
    PyTypeObject* type,
    PyObject* args,
    PyObject* kwds) {
  TensorGuards* self = (TensorGuards*)type->tp_alloc(type, 0);
  if (self != nullptr) {
    self->checks = new ChecksList();
  }
  return (PyObject*)self;
}

static std::vector<std::optional<c10::SymInt>> wrapIntegersInOptional(
    const c10::SymIntArrayRef& intArray) {
  std::vector<std::optional<c10::SymInt>> optVec(intArray.size());
  std::transform(
      intArray.begin(),
      intArray.end(),
      optVec.begin(),
      [](const c10::SymInt& value) { return value; });
  return optVec;
}

static std::vector<std::optional<c10::SymInt>> pyListToVecOptInt(
    PyObject* pyList) {
  std::vector<std::optional<c10::SymInt>> vec;
  Py_ssize_t size = PyList_Size(pyList);
  for (Py_ssize_t i = 0; i < size; i++) {
    PyObject* item = PyList_GetItem(pyList, i);
    auto handle = py::handle(item);
    if (item == Py_None) {
      vec.emplace_back(std::nullopt);
    } else if (torch::is_symint(handle)) {
      vec.emplace_back(py::cast<c10::SymInt>(handle));
    } else {
      int64_t value = PyLong_AsLongLong(item);
      if (value == -1 && PyErr_Occurred()) {
        PyErr_SetString(
            PyExc_TypeError,
            "Size or stride list item is not a valid integer.");
        TORCH_CHECK(false, "Size or stride list item is not a valid integer.");
      }
      vec.emplace_back(c10::SymInt(value));
    }
  }
  return vec;
}

static std::vector<std::vector<std::optional<c10::SymInt>>> get_dynamic_dims(
    PyObject* dynamic_dims_py) {
  std::vector<std::vector<std::optional<c10::SymInt>>> per_tensor_dynamic_dims;
  if (dynamic_dims_py != Py_None) {
    Py_ssize_t size = PyList_Size(dynamic_dims_py);
    for (Py_ssize_t i = 0; i < size; i++) {
      PyObject* py_list = PyList_GetItem(dynamic_dims_py, i);
      std::vector<std::optional<c10::SymInt>> vec = pyListToVecOptInt(py_list);
      per_tensor_dynamic_dims.push_back(std::move(vec));
    }
  }
  return per_tensor_dynamic_dims;
}

static int TensorGuards_init(
    TensorGuards* self,
    PyObject* args,
    PyObject* kwds) {
  if (!PyTuple_CheckExact(args)) {
    PyErr_SetString(PyExc_TypeError, "expected tuple()");
    return -1;
  }
  // Top level structure is List[List[Union[int, None]]]
  PyObject* dynamic_dims_sizes_py =
      PyDict_GetItemString(kwds, "dynamic_dims_sizes");
  if (dynamic_dims_sizes_py == nullptr) {
    PyErr_SetString(PyExc_TypeError, "missing dynamic_dims_sizes=...");
    return -1;
  }
  PyObject* dynamic_dims_strides_py =
      PyDict_GetItemString(kwds, "dynamic_dims_strides");
  if (dynamic_dims_strides_py == nullptr) {
    PyErr_SetString(PyExc_TypeError, "missing dynamic_dims_strides=...");
    return -1;
  }

  // dynamic_dims_strides/sizes_py is None when dynamic_shapes=False - this is
  // an optimization to avoid invoking .size()/.stride() in python needlessly
  std::vector<std::vector<std::optional<c10::SymInt>>>
      per_tensor_dynamic_dims_sizes = get_dynamic_dims(dynamic_dims_sizes_py);
  std::vector<std::vector<std::optional<c10::SymInt>>>
      per_tensor_dynamic_dims_strides =
          get_dynamic_dims(dynamic_dims_strides_py);

  auto& checks = *self->checks;
  auto len = PyTuple_GET_SIZE(args);
  checks.reserve(len);
  LocalState state;

  for (auto i : c10::irange(len)) {
    PyObject* item = PyTuple_GET_ITEM(args, i);
    if (!THPVariable_CheckExact(item) && !THPVariable_Check(item)) {
      PyErr_SetString(PyExc_TypeError, "expected Tensor()");
      return -1;
    }
    auto tensor = THPVariable_Unpack(item);
    std::vector<std::optional<c10::SymInt>> tensor_dims_size =
        per_tensor_dynamic_dims_sizes.empty()
        ? wrapIntegersInOptional(tensor.sym_sizes())
        : per_tensor_dynamic_dims_sizes[i];
    std::vector<std::optional<c10::SymInt>> tensor_dims_stride =
        per_tensor_dynamic_dims_strides.empty()
        ? wrapIntegersInOptional(tensor.sym_strides())
        : per_tensor_dynamic_dims_strides[i];

    checks.emplace_back(
        state,
        Py_TYPE(item),
        std::move(tensor),
        std::move(tensor_dims_size),
        std::move(tensor_dims_stride));
  }
  return 0;
}

PyObject* TensorGuards_check(
    TensorGuards* self,
    PyObject* args,
    PyObject* kwargs) {
  if (!PyTuple_CheckExact(args)) {
    PyErr_SetString(PyExc_TypeError, "expected tuple()");
    return nullptr;
  }
  auto& checks = *self->checks;
  auto len = PyTuple_GET_SIZE(args);

  // kwargs is just ignored here

  if (static_cast<decltype(len)>(checks.size()) != len) {
    PyErr_SetString(PyExc_TypeError, "wrong length");
    return nullptr;
  }

  LocalState state;
  // Note - all the tensors that make it to guards must be unique. Dynamo
  // builder handles guarding for positive aliases (X is Y). However, we do not
  // create guards for negative alias (X is not Y) as that is an N^2
  // relationship. Instead, we rely on the uniqueness upstream to verify, at
  // check_fn time (this function).
  ska::flat_hash_map<PyObject*, std::nullptr_t> unique_tensors;
  for (auto i : c10::irange(len)) {
    PyObject* item = PyTuple_GET_ITEM(args, i);

    if (Py_TYPE(item) != checks[i].pytype) {
      Py_RETURN_FALSE;
    }
    auto insertion = unique_tensors.insert({item, nullptr});
    if (!insertion.second) {
      // Violates uniqueness
      Py_RETURN_FALSE;
    }
    if (!checks[i].check(state, THPVariable_Unpack(item))) {
      Py_RETURN_FALSE;
    }
  }

  Py_RETURN_TRUE;
}

PyObject* TensorGuards_check_verbose(
    TensorGuards* self,
    PyObject* args,
    PyObject* kwargs) {
  if (!PyTuple_CheckExact(args)) {
    PyErr_SetString(PyExc_TypeError, "expected tuple()");
    return nullptr;
  }
  auto& checks = *self->checks;
  auto len = PyTuple_GET_SIZE(args);

  if (static_cast<decltype(len)>(checks.size()) != len) {
    PyErr_SetString(PyExc_TypeError, "wrong length");
    return nullptr;
  }

  PyObject* tensor_check_names_py =
      PyDict_GetItemString(kwargs, "tensor_check_names");
  if (tensor_check_names_py == nullptr) {
    PyErr_SetString(PyExc_TypeError, "missing tensor_check_names kwarg");
    return nullptr;
  }

  if (!PyList_Check(tensor_check_names_py)) {
    PyErr_SetString(PyExc_TypeError, "tensor_check_names kwarg must be a list");
    return nullptr;
  }

  auto names_size = PyList_Size(tensor_check_names_py);
  if (names_size != static_cast<decltype(names_size)>(checks.size())) {
    PyErr_SetString(
        PyExc_TypeError,
        "tensor_check_names should be the same size as # tensors");
    return nullptr;
  }

  std::vector<std::string> tensor_check_names;
  tensor_check_names.reserve(names_size);
  for (auto i : c10::irange(names_size)) {
    PyObject* value = PyList_GetItem(tensor_check_names_py, i);
    if (!PyUnicode_Check(value)) {
      PyErr_SetString(
          PyExc_TypeError, "tensor_check_names must only contain strings");
      return nullptr;
    }
    tensor_check_names.emplace_back(PyUnicode_AsUTF8(value));
  }

  LocalState state;
  ska::flat_hash_map<PyObject*, std::nullptr_t> unique_tensors;
  for (auto i : c10::irange(len)) {
    PyObject* item = PyTuple_GET_ITEM(args, i);
    if (Py_TYPE(item) != checks[i].pytype) {
      std::stringstream fail_reason;
      PyObject* type_str = PyObject_Str(PyObject_Type(item));
      fail_reason << "expected type of '" << tensor_check_names[i]
                  << "' to be a tensor type, ";
      if (!type_str) {
        fail_reason << "but found a different type";
      } else {
        fail_reason << "' but found " << PyUnicode_AsUTF8(type_str);
      }
      return Py_BuildValue("s", fail_reason.str().c_str());
    }

    auto insertion = unique_tensors.insert({item, nullptr});
    if (!insertion.second) {
      std::stringstream fail_reason;
      fail_reason << "Duplicate tensor found where not expected! ";
      fail_reason << tensor_check_names[i]
                  << "should not alias to anything, but is aliased";
      return Py_BuildValue("s", fail_reason.str().c_str());
    }
    std::string fail_reason = checks[i].check_verbose(
        state, THPVariable_Unpack(item), tensor_check_names[i]);
    if (!fail_reason.empty()) {
      return Py_BuildValue("s", fail_reason.c_str());
    }
  }

  Py_RETURN_TRUE;
}

// NOLINTNEXTLINE(modernize-avoid-c-arrays,cppcoreguidelines-avoid-c-arrays)
static PyMethodDef TensorGuards_methods[] = {
    {"check",
     (PyCFunction)(void*)TensorGuards_check,
     METH_VARARGS | METH_KEYWORDS,
     ""},
    {"check_verbose",
     (PyCFunction)(void*)TensorGuards_check_verbose,
     METH_VARARGS | METH_KEYWORDS,
     "verbose fail reasons for failed checks"},
    {nullptr} /* Sentinel */
};

static PyTypeObject TensorGuardsType = { PyVarObject_HEAD_INIT(nullptr, 0)
};

struct AutocastState {
  static constexpr auto& DEVICES = at::autocast::_AUTOCAST_SUPPORTED_DEVICES;
  std::array<bool, DEVICES.size()> enabled;
  std::array<at::ScalarType, DEVICES.size()> dtype;
  bool cache_enabled;

  AutocastState() : enabled{}, dtype{} {
    for (size_t i = 0; i < DEVICES.size(); i++) {
      enabled[i] = at::autocast::is_autocast_enabled(DEVICES[i]);
      dtype[i] = at::autocast::get_autocast_dtype(DEVICES[i]);
    }
    cache_enabled = at::autocast::is_autocast_cache_enabled();
  }

  bool operator==(const AutocastState& o) const {
    for (size_t i = 0; i < DEVICES.size(); i++) {
      // If disabled audocast, autocast_dtype comparison not occur
      if (enabled[i] == false && o.enabled[i] == false) {
        continue;
      }
      if (enabled[i] != o.enabled[i] || dtype[i] != o.dtype[i]) {
        return false;
      }
    }
    if (cache_enabled != o.cache_enabled) {
      return false;
    }
    return true;
  }
};

// TODO (janimesh) - Remove the PyObject_HEAD part when C++ guard manager is
// merged.
// NOLINTNEXTLINE(cppcoreguidelines-pro-type-member-init)
struct GlobalStateGuard {
  PyObject_HEAD

  inline void init() {
    auto& ctx = at::globalContext();
    _grad_mode = at::GradMode::is_enabled();
    _autocast_state = AutocastState();
    // The below two flags disambiguate
    // if torch function disabled state is
    // 1) enabled, 2) all disabled, 3) subclasses disabled
    // we guard on the stack separately
    _torch_function = torch::torch_function_enabled();
    _torch_function_all_disabled = at::impl::torch_function_all_disabled();
    _deterministic_algorithms = ctx.deterministicAlgorithms();
    _deterministic_algorithms_warn_only = ctx.deterministicAlgorithmsWarnOnly();
    _allow_tf32 = ctx.allowTF32CuBLAS();
    _allow_fp16_reduce = ctx.allowFP16ReductionCuBLAS();
    _allow_bf16_reduce = ctx.allowBF16ReductionCuBLAS();
    _num_threads = at::get_num_threads();
    _default_dtype = at::get_default_dtype();
  }

  inline bool check() const {
    auto& ctx = at::globalContext();
    return (_grad_mode == at::GradMode::is_enabled() &&
            _autocast_state == AutocastState() &&
            _torch_function == torch::torch_function_enabled() &&
            _torch_function_all_disabled ==
                at::impl::torch_function_all_disabled() &&
            _deterministic_algorithms == ctx.deterministicAlgorithms() &&
            _deterministic_algorithms_warn_only ==
                ctx.deterministicAlgorithmsWarnOnly() &&
            _allow_tf32 == ctx.allowTF32CuBLAS() &&
            _allow_fp16_reduce == ctx.allowFP16ReductionCuBLAS() &&
            _allow_bf16_reduce == ctx.allowBF16ReductionCuBLAS() &&
            _num_threads == at::get_num_threads()) &&
        _default_dtype == at::get_default_dtype();
  }

  inline std::string reason() const {
    std::ostringstream os;
    auto& ctx = at::globalContext();
    if (_grad_mode != at::GradMode::is_enabled())
      os << "grad_mode ";
    if (!(_autocast_state == AutocastState()))
      os << "autocast ";
    if (_torch_function != torch::torch_function_enabled())
      os << "torch_function ";
    if (_deterministic_algorithms != ctx.deterministicAlgorithms())
      os << "deterministic_algorithms ";
    if (_deterministic_algorithms_warn_only !=
        ctx.deterministicAlgorithmsWarnOnly())
      os << "deterministic_algorithms_warn_only ";
    if (_allow_tf32 != ctx.allowTF32CuBLAS())
      os << "allow_tf32 ";
    if (_allow_fp16_reduce != ctx.allowFP16ReductionCuBLAS())
      os << "allow_fp16_reduce ";
    if (_allow_bf16_reduce != ctx.allowBF16ReductionCuBLAS())
      os << "allow_bf16_reduce ";
    if (_num_threads != at::get_num_threads())
      os << "num_threads ";
    if (_default_dtype != at::get_default_dtype())
      os << "default_dtype ";
    return os.str();
  }

  bool _grad_mode;
  AutocastState _autocast_state;
  bool _torch_function;
  bool _torch_function_all_disabled;
  bool _deterministic_algorithms;
  bool _deterministic_algorithms_warn_only;
  bool _allow_tf32;
  bool _allow_fp16_reduce;
  bool _allow_bf16_reduce;
  int _num_threads;
  caffe2::TypeMeta _default_dtype;
  // TODO(jansel): we should guard on more state as inductor starts using it
};

int GlobalStateGuard_init(
    GlobalStateGuard* self,
    PyObject* args,
    PyObject* kwargs) {
  self->init();
  return 0;
}

PyObject* GlobalStateGuard_check(
    GlobalStateGuard* self,
    PyObject* args,
    PyObject* kwargs) {
  if (self->check()) {
    Py_RETURN_TRUE;
  } else {
    Py_RETURN_FALSE;
  }
}

PyObject* GlobalStateGuard_reason(
    GlobalStateGuard* self,
    PyObject* args,
    PyObject* kwargs) {
  return PyUnicode_FromString(self->reason().c_str());
}

// NOLINTNEXTLINE(*array*)
static PyMethodDef GlobalStateGuard_methods[] = {
    {"check",
     (PyCFunction)(void*)GlobalStateGuard_check,
     METH_NOARGS,
     "Return true if global state was the same as at creation time"},
    {"reason",
     (PyCFunction)(void*)GlobalStateGuard_reason,
     METH_NOARGS,
     "Return string reason for guard check failing"},
    {nullptr}};
static PyTypeObject GlobalStateGuardType = { PyVarObject_HEAD_INIT(nullptr, 0)
};

static PyObject* check_type_id(PyObject* dummy, PyObject* args) {
  // faster `lambda obj, expected: id(type(obj)) == expected`
  PyObject* obj = nullptr;
  unsigned long long expected = 0;
  if (!PyArg_ParseTuple(args, "OK", &obj, &expected)) {
    return nullptr;
  }
  // NOLINTNEXTLINE(performance-no-int-to-ptr)
  if (Py_TYPE(obj) == (void*)expected) {
    Py_RETURN_TRUE;
  } else {
    Py_RETURN_FALSE;
  }
}

static PyObject* check_obj_id(PyObject* dummy, PyObject* args) {
  // faster `lambda obj, expected: id(obj) == expected`
  PyObject* obj = nullptr;
  unsigned long long expected = 0;
  if (!PyArg_ParseTuple(args, "OK", &obj, &expected)) {
    return nullptr;
  }
  // NOLINTNEXTLINE(performance-no-int-to-ptr)
  if (obj == (void*)expected) {
    Py_RETURN_TRUE;
  } else {
    Py_RETURN_FALSE;
  }
}

#if IS_PYTHON_3_12_PLUS

static std::unordered_map<PyObject*, uint64_t> dict_version_map;
static int dict_version_watcher_id;
static uint64_t global_dict_version_id = 1;
static int dict_version_watch_callback(
    PyDict_WatchEvent event,
    PyObject* dict,
    PyObject* key,
    PyObject* new_value) noexcept {
  if (event == PyDict_EVENT_DEALLOCATED) {
    dict_version_map.erase(dict);
  } else if (event != PyDict_EVENT_CLONED) {
    dict_version_map[dict] = global_dict_version_id++;
  }
  return 0;
}

#endif

static uint64_t get_dict_version_unchecked(PyObject* dict) {
#if IS_PYTHON_3_12_PLUS

  if (PyDict_Watch(dict_version_watcher_id, dict)) {
    throw std::runtime_error("failed to add version watcher to dict!");
  }
  if (!dict_version_map.count(dict)) {
    dict_version_map[dict] = global_dict_version_id++;
  }
  return dict_version_map[dict];

#else

  return ((PyDictObject*)dict)->ma_version_tag;

#endif
}

static PyObject* dict_version(PyObject* dummy, PyObject* args) {
  // Retrieves the version of a dictionary.
  PyObject* obj = nullptr;
  if (!PyArg_ParseTuple(args, "O", &obj)) {
    return nullptr;
  }
  if (!PyDict_Check(obj)) {
    return nullptr;
  }
  return THPUtils_packUInt64(get_dict_version_unchecked(obj));
}

static PyObject* assert_size_stride(PyObject* dummy, PyObject* args) {
  /*
   Assert that a given tensor has a given size/stride, but ignore strides
   of size==1 dimensions.  Implemented in C++ as this is on the hot path.
  */
  PyObject* item = nullptr;
  PyObject* size = nullptr;
  PyObject* stride = nullptr;
  if (!PyArg_ParseTuple(args, "OOO", &item, &size, &stride)) {
    return nullptr;
  }
  if (!THPVariable_CheckExact(item) && !THPVariable_Check(item)) {
    PyErr_SetString(PyExc_TypeError, "expected Tensor()");
    return nullptr;
  }
  if (!PyTuple_CheckExact(size) || !PyTuple_CheckExact(stride)) {
    PyErr_SetString(PyExc_TypeError, "expected tuple()");
    return nullptr;
  }
  at::Tensor tensor = THPVariable_Unpack(item);
  int64_t ndim = tensor.ndimension();
  if (PyTuple_GET_SIZE(size) != ndim || PyTuple_GET_SIZE(stride) != ndim) {
    PyErr_SetString(PyExc_AssertionError, "wrong number of dimensions");
    return nullptr;
  }

  // We may add the size/stride assert at compile time due to unbacked symint,
  // but at runtime, the tensor can be empty.
  if (tensor.numel() == 0) {
    Py_RETURN_TRUE;
  }

  std::stringstream msg;
  int num_errors = 0;
  for (auto i : c10::irange(ndim)) {
    int64_t want_size = THPUtils_unpackLong(PyTuple_GET_ITEM(size, i));
    int64_t want_stride = THPUtils_unpackLong(PyTuple_GET_ITEM(stride, i));
    int64_t actual_size = tensor.size(i);
    int64_t actual_stride = tensor.stride(i);
    if (want_size != actual_size ||
        // ignore stride differences when size is 1
        (want_stride != actual_stride && actual_size > 1)) {
      if (num_errors > 0)
        msg << "; ";
      msg << "expected size " << actual_size << "==" << want_size << ", stride "
          << actual_stride << "==" << want_stride << " at dim=" << i;
      num_errors++;
    }
  }

  if (num_errors) {
    msg << "\nThis error most often comes from a incorrect fake (aka meta) kernel for a custom op.";
    msg << "\nUse torch.library.opcheck to test your custom op.";
    msg << "\nSee https://pytorch.org/docs/stable/library.html#torch.library.opcheck";
    PyErr_SetString(PyExc_AssertionError, msg.str().c_str());
    return nullptr;
  }

  Py_RETURN_TRUE;
}

template <typename T>
static void unwrap_size_tuple(PyObject* obj, T& output) {
  TORCH_CHECK(PyTuple_CheckExact(obj));
  size_t len = PyTuple_GET_SIZE(obj);
  output.reserve(len);
  for (size_t i = 0; i < len; ++i) {
    auto result = PyLong_AsSsize_t(PyTuple_GET_ITEM(obj, i));
    TORCH_CHECK(result >= 0);
    output.emplace_back(result);
  }
}

template <typename T>
static void _parse_empty_strided_args(
    PyObject* args,
    T& sizes,
    T& strides,
    at::ScalarType& dtype) {
  TORCH_CHECK(PyTuple_CheckExact(args));
  TORCH_CHECK(PyTuple_GET_SIZE(args) == 3);
  // note PyTuple_GET_ITEM returns a borrowed ref, so no need for refcounts
  unwrap_size_tuple(PyTuple_GET_ITEM(args, 0), sizes);
  unwrap_size_tuple(PyTuple_GET_ITEM(args, 1), strides);
  PyObject* py_dtype = PyTuple_GET_ITEM(args, 2);
  TORCH_CHECK(THPDtype_Check(py_dtype));
  dtype = reinterpret_cast<THPDtype*>(py_dtype)->scalar_type;
}

static PyObject* _empty_strided_device(
    PyObject* dummy,
    PyObject* args,
    c10::DeviceType device_type) {
  HANDLE_TH_ERRORS;
  at::SmallVector<int64_t, 8> sizes;
  at::SmallVector<int64_t, 8> strides;
  at::ScalarType dtype{at::ScalarType::Undefined};
  _parse_empty_strided_args(args, sizes, strides, dtype);
  if (device_type == c10::DeviceType::CPU) {
    return THPVariable_Wrap(
        at::detail::empty_strided_cpu(sizes, strides, dtype));
  }
#ifdef USE_CUDA
  else if (device_type == c10::DeviceType::CUDA) {
    return THPVariable_Wrap(at::detail::empty_strided_cuda(
        sizes, strides, dtype, c10::DeviceType::CUDA));
  }
#endif
#ifdef USE_XPU
  else if (device_type == c10::DeviceType::XPU) {
    return THPVariable_Wrap(at::detail::empty_strided_xpu(
        sizes, strides, dtype, c10::DeviceType::XPU));
  }
#endif
  else {
    TORCH_CHECK(
        false, "PyTorch compiled without support for the specified device.");
  }

  END_HANDLE_TH_ERRORS;
}

static PyObject* _empty_strided_cpu(PyObject* dummy, PyObject* args) {
  // at::empty_strided is surprising slow.  This is a lower-overhead
  // version that saves ~2us on every allocation.
  return _empty_strided_device(dummy, args, c10::DeviceType::CPU);
}

static PyObject* _empty_strided_cuda(PyObject* dummy, PyObject* args) {
  // at::empty_strided is surprising slow.  This is lower-overhead.
  return _empty_strided_device(dummy, args, c10::DeviceType::CUDA);
}

static PyObject* _empty_strided_xpu(PyObject* dummy, PyObject* args) {
  // at::empty_strided is surprising slow.  This is lower-overhead.
  return _empty_strided_device(dummy, args, c10::DeviceType::XPU);
}

static PyObject* _reinterpret_tensor(PyObject* dummy, PyObject* args) {
  HANDLE_TH_ERRORS;
  static PythonArgParser parser(
      {"_reinterpret_tensor(Tensor base, IntArrayRef sizes, IntArrayRef strides, int64_t offset_increment=0)"},
      /*traceable=*/true);

  ParsedArgs<4> parsed_args;
  auto r = parser.parse(args, /*kwargs=*/nullptr, parsed_args);

  Tensor self = r.tensor(0);
  auto sizes = r.intlist(1);
  auto strides = r.intlist(2);
  auto offset_increment = r.toInt64(3);

  auto res = torch::inductor::_reinterpret_tensor(
      self, sizes, strides, offset_increment);
  return torch::autograd::utils::wrap(res);

  END_HANDLE_TH_ERRORS;
}

// NOLINTNEXTLINE(modernize-avoid-c-arrays,cppcoreguidelines-avoid-c-arrays)
static PyMethodDef _methods[] = {
    {"check_type_id", check_type_id, METH_VARARGS, nullptr},
    {"check_obj_id", check_obj_id, METH_VARARGS, nullptr},
    {"assert_size_stride", assert_size_stride, METH_VARARGS, nullptr},
    {"dict_version", dict_version, METH_VARARGS, nullptr},
    {"_empty_strided_cpu", _empty_strided_cpu, METH_VARARGS, nullptr},
    {"_empty_strided_cuda", _empty_strided_cuda, METH_VARARGS, nullptr},
    {"_empty_strided_xpu", _empty_strided_xpu, METH_VARARGS, nullptr},
    {"_reinterpret_tensor", _reinterpret_tensor, METH_VARARGS, nullptr},
    {nullptr, nullptr, 0, nullptr}};

static struct PyModuleDef _module = {
    PyModuleDef_HEAD_INIT,
    "torch._C._dynamo.guards",
    "Module containing checks on tensors",
    -1,
    _methods};

std::string get_exception_message() {
  PyObject *ptype = nullptr, *pvalue = nullptr, *ptraceback = nullptr;
  PyErr_Fetch(&ptype, &pvalue, &ptraceback);

  PyObject* exc_message_pyobj = PyObject_Str(pvalue);
  const char* exc_message = PyUnicode_AsUTF8(exc_message_pyobj);

  Py_DECREF(exc_message_pyobj);
  Py_XDECREF(ptype);
  Py_XDECREF(pvalue);
  Py_XDECREF(ptraceback);
  return std::string(exc_message);
}

bool is_immutable_object(py::handle example_value) {
  py::object config_module = py::module_::import("torch._dynamo.config");

  bool is_tensor_immutable =
      config_module.attr("skip_tensor_guards_with_matching_dict_tags")
          .cast<bool>();

  if (PyTuple_Check(example_value.ptr())) {
    // Check that each element is immutable
    for (Py_ssize_t i = 0; i < PyTuple_Size(example_value.ptr()); ++i) {
      if (!is_immutable_object(
              py::handle(PyTuple_GetItem(example_value.ptr(), i)))) {
        return false;
      }
    }
    return true;
  }

  return PyLong_Check(example_value.ptr()) ||
      PyFloat_Check(example_value.ptr()) || PyBool_Check(example_value.ptr()) ||
      PyUnicode_Check(example_value.ptr()) ||
      (is_tensor_immutable && THPVariable_Check(example_value.ptr()));
}

bool is_parameter(py::handle tensor) {
  py::object parameter = py::module::import("torch.nn").attr("Parameter");
  return py::isinstance(tensor, parameter);
}

/**
 * Dispatches metadata functions to the methods that return integer values,
 * i.e. used whenever static shapes are being used.
 *
 * These are used by the tensor storage overlapping check. Even though their
 * symbolic counterpart does work whenever static shapes are being used, the
 * introduced overhead might significantly worsen the performance.
 */
struct StaticMeta {
  static int64_t numel(const Tensor& t) {
    return t.numel();
  }

  static int64_t storage_offset(const Tensor& t) {
    return t.storage_offset();
  }

  static int64_t size(const Tensor& t, int64_t i) {
    return t.size(i);
  }

  static int64_t stride(const Tensor& t, int64_t i) {
    return t.stride(i);
  }
};

/**
 * Dispatches metadata functions to the methods that return c10::SymInt
 * values, i.e. used whenever dynamic shapes are being used.
 */
struct DynamicMeta {
  static SymInt numel(const Tensor& t) {
    return t.sym_numel();
  }

  static SymInt storage_offset(const Tensor& t) {
    return t.sym_storage_offset();
  }

  static SymInt size(const Tensor& t, int64_t i) {
    return t.sym_size(i);
  }

  static SymInt stride(const Tensor& t, int64_t i) {
    return t.sym_stride(i);
  }
};

/**
 * Assumption: x and y are known to share a storage, and we are trying to
 * determine if their memory is actually completely disjoint, based on
 * sizes/strides/storage_offset
 *
 * "Meta" should be one of the "*Meta" classes above. They dictate which
 * version of the metadata functions we should be using (symbolic vs.
 * concrete). Even though they have the same apparent behavior, the symbolic
 * version introduces a bit of overhead. Such an overhead might end up
 * becoming relevant if it's run enough times.
 */
template <class Meta>
bool tensors_definitely_do_not_overlap(const Tensor& x, const Tensor& y) {
  if (x.is_same(y)) {
    return false;
  }
  if (Meta::numel(x) == 0 || Meta::numel(y) == 0) {
    return true;
  }

  // Make x always on the left
  if (Meta::storage_offset(x) > Meta::storage_offset(y)) {
    return tensors_definitely_do_not_overlap<Meta>(y, x);
  }

  // Short-circuit in the "obvious" overlapping case: both tensors are
  // contiguous
  if (x.is_contiguous() && y.is_contiguous()) {
    if (Meta::storage_offset(x) + Meta::numel(x) > Meta::storage_offset(y)) {
      // definitely overlap
      return false;
    } else {
      // definitely no overlap
      return true;
    }
  }

  // Short-circuit: if last memory address of x is < start of y, then not
  // overlapping.
  auto x_last = Meta::storage_offset(x);
  for (int64_t i = 0; i < x.dim(); i++) {
    x_last += (Meta::size(x, i) - 1) * Meta::stride(x, i);
  }
  if (x_last < Meta::storage_offset(y)) {
    return true;
  }

  if (x.dim() == 2 && y.dim() == 2 && Meta::stride(x, 1) == 1 &&
      Meta::stride(y, 1) == 1) {
    // This cases is needed for the shampoo optimizer.
    // All tensors are 2d (non-contiguous), have the same outer stride, and have
    // an inner stride of 1 (so rows are contiguous)
    if (Meta::stride(x, 0) == Meta::stride(y, 0)) {
      auto offset_delta = Meta::storage_offset(y) - Meta::storage_offset(x);
      if (offset_delta < Meta::size(x, 1)) {
        // definitely overlaps (row 0 of y overlaps with row 0 of x)
        // Example:
        //   base = torch.arange(32).reshape(4, 8)
        //   x = base.narrow(1, 0, 4)
        //     x: size=(4, 4), stride=(8, 1), offset=0
        //   y = base.narrow(1, 3, 4)
        //     y: size=(4, 4), stride=(8, 1), offset=3
        return false;
      }
      auto x_total_elems_covered =
          Meta::stride(x, 0) * (Meta::size(x, 0) - 1) + Meta::size(x, 1);
      if (x_total_elems_covered <= offset_delta) {
        // definitely does not overlap (last byte of x is before start of y)
        // Example:
        //   x: size=(4, 4), stride=(8, 1), offset=0 (last byte is 27)
        //   y: size=(4, 4), stride=(8, 1), offset=28 (start byte is 28)
        return true;
      }
      // At this point, we want to check if the 0th row of y
      // overlaps with **some** row of x.
      // We can check this by shifting y backward by the shared stride,
      // repeatedly, until the first row of y is before the first row of x. Then
      // we can check if these rows overlap. We can accomplish this by modding
      // our offset by the stride.
      auto offset_delta_mod = offset_delta % Meta::stride(x, 0);
      // Example:
      // 0 1 2 3
      // 9 10 11 12
      // 18 19 20 21
      // 27 28 29 30
      //   x: size=(4, 4), stride=(9, 1), offset=0
      //   y: size=(4, 4), stride=(9, 1), offset=22 (this would not overlap)
      //   y: size=(4, 4), stride=(9, 1), offset=23 (this would not overlap)
      //   y: size=(4, 4), stride=(9, 1), offset=24 (this would overlap)
      //   y: size=(4, 4), stride=(9, 1), offset=25 (this would overlap)
      // If the interval [modded_offset, modded_offset + x_size] falls entirely
      // without
      if (offset_delta_mod + Meta::size(y, 1) <= Meta::stride(x, 0)) {
        return true;
      }
    }
  }
  return false;
}

/**
 * Computes the indices of the tensors that might overlap.
 *
 * Checks which of the given tensors have overlapping storages with ANY of
 * the other tensors.
 *
 * So, for example, if tensor 1 overlaps with tensor 2, and tensor 3 with
 * tensor 4, all of them will be in the output of this function. Even if
 * tensor 1 and 4 don't overlap.
 */
template <class Meta>
std::unordered_set<int64_t> compute_overlapping_tensors(
    const std::vector<Tensor>& tensors) {
  std::unordered_set<int64_t> aliased_tensor_indices;
  for (int64_t i = 0; i < static_cast<int64_t>(tensors.size()); i++) {
    const auto& tensor_i = tensors[i];
    for (int64_t j = 0; j < i; j++) {
      if (!tensors_definitely_do_not_overlap<Meta>(tensor_i, tensors[j])) {
        aliased_tensor_indices.insert(i);
        aliased_tensor_indices.insert(j);
      }
    }
  }
  return aliased_tensor_indices;
}

/**
 * Checks whether the storage overlapping relation is preserved.
 *
 * At this point, `non_overlapping` represents the tensors that should not
 * have overlapping storages. Similarly, `overlapping` represents the tensors
 * that should have overlapping storage in some way (or that we can't be sure).
 *
 * This function checks whether the assumption above is true or not.
 */
bool check_overlapping(
    const std::vector<Tensor>& overlapping,
    const std::vector<Tensor>& non_overlapping) {
  // Merge the tensor lists.
  std::vector<Tensor> tensors;
  tensors.reserve(overlapping.size() + non_overlapping.size());
  tensors.insert(tensors.end(), overlapping.begin(), overlapping.end());
  tensors.insert(tensors.end(), non_overlapping.begin(), non_overlapping.end());
  // Check what is the current storage overlapping relation.
  auto indices = compute_overlapping_tensors<StaticMeta>(tensors);
  // Check that the set of indices of tensors that might overlap is equal to
  // the indices of the first `overlapping.size()` tensors. That's because
  // `overlapping` tensors were in the beginning of `tensors` list.
  auto range = c10::irange(overlapping.size());
  return indices.size() == overlapping.size() &&
      std::all_of(range.begin(), range.end(), [&](int64_t i) {
           return indices.count(i) == 1;
         });
}

/**
 * Class responsible for collecting and checking the storage overlap relations.
 *
 * The way GuardManager is implemented, when STORAGE_OVERLAPPING guard check is
 * run on a given tensor, we don't know if it is an overlapping or
 * non-overlapping tensor. There's no order to which GuardManager runs the guard
 * check so that we can split it in 2.
 *
 * Since we are only interested in the classification of each tensor (not
 * necessarily the order), we can just issue 2 STORAGE_OVERLAPPING guards
 * representing the overlapping tensors and the non-overlapping ones.
 *
 * In order to collect the information from both guards (so that we can call
 * `check_overlapping` function correctly), we need this class which stores
 * both kinds of tensors, and knows when it has collected each one of them.
 */
class StorageOverlapChecker {
 public:
  StorageOverlapChecker(
      size_t expected_overlapping,
      size_t expected_non_overlapping)
      : _expected_overlapping(expected_overlapping),
        _expected_non_overlapping(expected_non_overlapping) {}

  /**
   * Adds a tensor to the corresponding storage, based on whether it should be
   * an `overlapping` tensor or not.
   */
  void add(PyObject* obj, bool overlapping) {
    // Just check that `obj` is actually a tensor, so that we can keep it alive
    // by incrementing its ref-count.
    TORCH_CHECK(THPVariable_CheckExact(obj) || THPVariable_Check(obj));
    Py_INCREF(obj);
    _get(overlapping).push_back(obj);
  }

  void reset(bool overlapping) {
    auto& vec = _get(overlapping);
    for (auto item : vec) {
      Py_DECREF(item);
    }
    vec.clear();
  }

  /**
   * Maybe checks the storage overlapping relation.
   *
   * Before actually calling `check_overlapping` function, this function makes
   * sure it has collected all expected tensors.
   */
  bool maybe_check() {
    TORCH_CHECK(_expected_overlapping >= _overlapping.size());
    TORCH_CHECK(_expected_non_overlapping >= _non_overlapping.size());
    if (_expected_overlapping == _overlapping.size() &&
        _expected_non_overlapping == _non_overlapping.size()) {
      // Transform each list of PyObject* into an actual list of Tensors.
      auto overlapping_tensors =
          _tensors_from(_overlapping, _expected_overlapping);
      auto non_overlapping_tensors =
          _tensors_from(_non_overlapping, _expected_non_overlapping);
      return check_overlapping(overlapping_tensors, non_overlapping_tensors);
    } else {
      // If we haven't collected them all yet, keep on running.
      return true;
    }
  }

 private:
  /**
   * Returns a reference to the container that corresponds to the given
   * overlapping relation.
   */
  std::vector<PyObject*>& _get(bool overlapping) {
    return overlapping ? _overlapping : _non_overlapping;
  }

  /**
   * Transforms a given list of PyObject* into a list of Tensor.
   */
  std::vector<Tensor> _tensors_from(
      const std::vector<PyObject*>& objects,
      int64_t size) {
    std::vector<Tensor> tensors;
    tensors.reserve(size);
    std::transform(
        objects.begin(),
        objects.end(),
        std::back_inserter(tensors),
        [=](PyObject* obj) { return THPVariable_Unpack(obj); });
    return tensors;
  }

  // Expected number of possibly overlapping tensors.
  size_t _expected_overlapping;
  // Expected number of non-overlapping tensors.
  size_t _expected_non_overlapping;
  // Collected possibly overlapping tensors.
  std::vector<PyObject*> _overlapping;
  // Collected non-overlapping tensors.
  std::vector<PyObject*> _non_overlapping;
};

/**
 * Stores relevant guard debug information, e.g., failure str for a LeafGuard
 * failure. The data structure is also accessible in Python.
 */

class GuardDebugInfo {
 public:
  GuardDebugInfo(
      bool result,
      py::list verbose_code_parts,
      int num_guards_executed)
      : result(result),
        verbose_code_parts(std::move(verbose_code_parts)),
        num_guards_executed(num_guards_executed) {}

  // This constructor is used when guard succeeds.
  GuardDebugInfo(bool result, int num_guards_executed)
      : result(result), num_guards_executed(num_guards_executed) {}

  GuardDebugInfo(
      bool result,
      const std::string& failed_reason,
      int num_guards_executed)
      : GuardDebugInfo(result, num_guards_executed) {
    verbose_code_parts.append(failed_reason);
  }

  std::string to_string() {
    std::stringstream ss;
    ss << "GuardDebugInfo(\n"
       << "result=" << result << ",\n"
       << "verbose_code_parts=" << verbose_code_parts << ",\n"
       << "num_guards_executed=" << num_guards_executed << ")\n";
    return ss.str();
  }

  // Whether the guard passed or failed.
  bool result;

  // This is a list of verbose_code_parts for the failed guard. When there are
  // more than one verbose_code_parts, then recompilation reasoning infra on the
  // Python side can iterate over this list and eval each string to pinpoint the
  // exact code part that failed.
  py::list verbose_code_parts;

  // Total number of executed guards so far. This is helpful in debugging if
  // shuffling is working.
  int num_guards_executed;
};

class GuardManager;
class RootGuardManager;
class DictGuardManager;

/**
 * Base class for the leaf guard in the GuardManager hierarchy.
 */
class LeafGuard {
 public:
  // Most guards do not need root guard manager.
  LeafGuard(py::object verbose_code_parts)
      : _verbose_code_parts(std::move(verbose_code_parts)) {}

  // Guards like TENSOR_MATCH require root_guard_manager to access local_state
  // shared across all leaf guards.
  LeafGuard(RootGuardManager* root_guard_manager, py::object verbose_code_parts)
      : _root_guard_manager(root_guard_manager),
        _verbose_code_parts(std::move(verbose_code_parts)) {}

  // check function could be called from python. This is useful for debugging
  // purpose.
  bool check(py::handle value) {
    return check_nopybind(value.ptr());
  }

  GuardDebugInfo check_verbose(py::handle value) {
    return check_verbose_nopybind(value.ptr());
  }

  virtual GuardDebugInfo check_verbose_nopybind(
      PyObject* value) { // borrowed ref
    bool result = check_nopybind(value);
    if (!result) {
      return GuardDebugInfo(result, _verbose_code_parts, 0);
    }
    return GuardDebugInfo(true, 0);
  }

  py::list verbose_code_parts() {
    return _verbose_code_parts;
  }

  // This is on the hot path and avoids any refcounting code from pybind. This
  // is not exposed to Python and can only be called from C++.
  virtual bool check_nopybind(PyObject* value) = 0;
  virtual bool check_nopybind(FrameLocalsMapping* map) {
    // throw std::runtime_error("fallback to python");
    // Could fallback to running check on the Python dict (lazily constructed)
    return check_nopybind((PyObject*)map->to_dict());
  }

  virtual ~LeafGuard() = default;

 protected:
  // RootGuardManager has state that is common across all guards like
  // LocalState.
  RootGuardManager* _root_guard_manager{nullptr};

 private:
  // This is set while constructing the leaf guard. This is used for identifying
  // the cause of recompilation.
  py::list _verbose_code_parts;
};

/**
 * Represents a leaf guard that accepts the python guard check function. We
 * would like to have most of the guards in C++ (to avoid a Python function
 * call).  But, it will take some time to reach that goal. Also, there might be
 * cases where its too tedious to write an equivalent C++ guard.
 *
 * LAMBDA_GUARD allows us to gradually move to C++. We can start from all
 * guards of type PythonLambaGuard and incrementally move expensive guards to
 * C++.
 */
class LAMBDA_GUARD : public LeafGuard {
 public:
  LAMBDA_GUARD(py::object guard_check_fn, py::object verbose_code_parts)
      : LeafGuard(std::move(verbose_code_parts)) {
    if (py::isinstance<py::function>(guard_check_fn)) {
      _guard_check_fn = py::cast<py::function>(std::move(guard_check_fn));
    } else {
      throw py::type_error("LAMBDA_GUARD expects (callable, str)");
    }
  }

  // Runs the lambda function with the current f_locals value.
  bool check_nopybind(PyObject* value) override { // borrowed ref
    PyObject* x = PyObject_CallOneArg(_guard_check_fn.ptr(), value); // new ref
    if (x == nullptr) {
      // An exception is caught in the lambda function.
      PyErr_Clear();
      return false;
    }
    bool result = PyObject_IsTrue(x);
    Py_DECREF(x);
    return result;
  }

  GuardDebugInfo check_verbose_nopybind(PyObject* value) override {
    PyObject* x = PyObject_CallOneArg(_guard_check_fn.ptr(), value); // new ref
    if (x == nullptr) {
      // An exception is caught in the lambda function.
      std::string exc_message = get_exception_message();
      PyErr_Clear();
      return GuardDebugInfo(false, exc_message, 0);
    }
    bool result = PyObject_IsTrue(x);
    Py_DECREF(x);
    if (result) {
      return GuardDebugInfo(true, 0);
    }
    return GuardDebugInfo(false, verbose_code_parts(), 0);
  }

 private:
  // The user provided lambda function for check_fn.
  py::function _guard_check_fn;
};

class TYPE_MATCH : public LeafGuard {
 public:
  // type_id = id(type(obj))
  TYPE_MATCH(py::object type_id, py::object verbose_code_parts)
      : LeafGuard(std::move(verbose_code_parts)),
        _expected(py::cast<intptr_t>(std::move(type_id))) {}

  bool check_nopybind(PyObject* value) override { // borrowed ref
    // NOLINTNEXTLINE(performance-no-int-to-ptr)
    return Py_TYPE(value) == (void*)_expected;
  }

 private:
  // id of the type of the original object.
  intptr_t _expected;
};

class ID_MATCH : public LeafGuard {
 public:
  // obj_id = id(obj)
  ID_MATCH(py::object obj_id, py::object verbose_code_parts)
      : LeafGuard(std::move(verbose_code_parts)),
        _expected(py::cast<intptr_t>(std::move(obj_id))) {}

  bool check_nopybind(PyObject* value) override { // borrowed ref
    // NOLINTNEXTLINE(performance-no-int-to-ptr)
    return value == (void*)_expected;
  }

 private:
  // id of the original object.
  intptr_t _expected;
};

class EQUALS_MATCH : public LeafGuard {
 public:
  EQUALS_MATCH(py::object value, py::object verbose_code_parts)
      : LeafGuard(std::move(verbose_code_parts)),
        _value(value),
        _value_type(Py_TYPE(value.ptr())) {}

  bool check_nopybind(PyObject* value) override { // borrowed ref
    // Fast path - pointer equality check. Pointer equality checks are ok
    // because objects guarded with EQUALS_MATCH are immutable.
    if (value != _value.ptr()) {
      // Check type
      if (Py_TYPE(value) != _value_type) {
        return false;
      }
      int result = PyObject_RichCompareBool(value, _value.ptr(), Py_EQ);
      // Check for exception
      if (result == -1) {
        PyErr_Clear();
        return false;
      }
      return result;
    }
    return true;
  }

 private:
  // value to compare against. This is py::object so that we hold on to the
  // original value and prevent garbage collection. We run EQUALS_MATCH only on
  // selected objects which do not have high memory footprint, so holding on to
  // these objects is ok.
  py::object _value;

  // Type of the value
  PyTypeObject* _value_type;
};

class RANGE_ITERATOR_MATCH : public LeafGuard {
 public:
  RANGE_ITERATOR_MATCH(
      py::object start,
      py::object stop,
      py::object step,
      py::object type_id,
      py::object verbose_code_parts)
      : LeafGuard(std::move(verbose_code_parts)),
        _type_id(py::cast<intptr_t>(std::move(type_id))) {
    PyObject* start_obj = start.ptr();
    PyObject* stop_obj = stop.ptr();
    PyObject* step_obj = step.ptr();
    _start = THPUtils_unpackLong(start_obj);
    _stop = THPUtils_unpackLong(stop_obj);
    _step = THPUtils_unpackLong(step_obj);
    TORCH_CHECK(
        !PyErr_Occurred(), "values of start/stop/step must fit in a long type");
  }

  bool check_nopybind(PyObject* value) override { // borrowed ref
    // Do a type match first.
    // NOLINTNEXTLINE(performance-no-int-to-ptr)
    if (Py_TYPE(value) != (void*)_type_id) {
      return false;
    }
    _PyRangeIterObject* iter = (_PyRangeIterObject*)value;

#if IS_PYTHON_3_12_PLUS
    long start = iter->start;
#else
    long start = iter->start + iter->index * iter->step;
#endif // IS_PYTHON_3_12_PLUS

    long stop = iter->start + iter->len * iter->step;
    return start == _start && stop == _stop && iter->step == _step;
  }

 private:
  intptr_t _type_id;
  // Normalized representation of a range iterator.
  long _start;
  long _stop;
  long _step;
};

class TUPLE_ITERATOR_LEN : public LeafGuard {
 public:
  TUPLE_ITERATOR_LEN(
      py::object length,
      py::object type_id,
      py::object verbose_code_parts)
      : LeafGuard(std::move(verbose_code_parts)),
        _length(py::cast<Py_ssize_t>(std::move(length))),
        _type_id(py::cast<intptr_t>(std::move(type_id))) {}

  bool check_nopybind(PyObject* value) override { // borrowed ref
    // Do a type match first.
    // NOLINTNEXTLINE(performance-no-int-to-ptr)
    if (Py_TYPE(value) != (void*)_type_id) {
      return false;
    }
    _PyTupleIterObject* it = (_PyTupleIterObject*)value;
    Py_ssize_t length = 0;
    if (it->it_seq)
      length = PyTuple_GET_SIZE(it->it_seq) - it->it_index;
    return length == _length;
  }

 private:
  // Length of the guarded list
  Py_ssize_t _length;
  intptr_t _type_id;
};

class LENGTH_CHECK : public LeafGuard {
 public:
  LENGTH_CHECK(py::object value, py::object verbose_code_parts)
      : LeafGuard(std::move(verbose_code_parts)),
        _length(py::cast<Py_ssize_t>(std::move(value))) {}

  bool check_nopybind(PyObject* value) override { // borrowed ref
    // PySequence_Length returns -1 if the object is not a sequence. So, we
    // don't have to test for PySequence_Check.
    return PySequence_Length(value) == _length;
  }

 private:
  // Length of the guarded list
  Py_ssize_t _length;
};

class DICT_LENGTH : public LeafGuard {
 public:
  DICT_LENGTH(py::object value, py::object verbose_code_parts)
      : LeafGuard(std::move(verbose_code_parts)),
        _length(py::cast<Py_ssize_t>(std::move(value))) {}

  bool check_nopybind(PyObject* value) override { // borrowed ref
    return PyDict_Check(value) && PyDict_Size(value) == _length;
  }

 private:
  // Length of the guarded dict
  Py_ssize_t _length;
};

class NOT_NONE : public LeafGuard {
 public:
  NOT_NONE(py::object verbose_code_parts)
      : LeafGuard(std::move(verbose_code_parts)) {}

  bool check_nopybind(PyObject* value) override { // borrowed ref
    return value != Py_None;
  }
};

class MAPPING_KEYS_MATCH : public LeafGuard {
 public:
  MAPPING_KEYS_MATCH(py::object value, py::object verbose_code_parts)
      : LeafGuard(std::move(verbose_code_parts)) {
    // This is ok to stash in the state because we only support
    // MappingProxyType objects with constant keys. So, the mem overhead is
    // negligible.
    _keys = py::list(value.attr("keys")());
  }

  bool check_nopybind(PyObject* value) override { // borrowed ref
    PyObject* keys = PyMapping_Keys(value); // new ref
    int result = PyObject_RichCompareBool(keys, _keys.ptr(), Py_EQ);
    Py_DECREF(keys);
    return result;
  }

 private:
  py::object _keys;
};

class DEFAULT_DEVICE : public LeafGuard {
 public:
  DEFAULT_DEVICE(py::object verbose_code_parts)
      : LeafGuard(std::move(verbose_code_parts)) {
    py::handle device_module = py::module::import("torch.utils._device");
    // Save the dict using py::object
    _utils_device_dict = device_module.attr("__dict__");
    _device = _utils_device_dict["CURRENT_DEVICE"];
  }

  template <typename T>
  bool check_nopybind_template(T* value) { // borrowed ref
    // Create a static interned string. Interned string is faster than creating
    // a new string every time. Even though its a new reference, we don't dec
    // ref it. Interned strings are used for things like variable names and are
    // leaked by design.
    static PyObject* current_device_str =
        PyUnicode_InternFromString("CURRENT_DEVICE");
    PyObject* device = PyDict_GetItem(
        _utils_device_dict.ptr(), current_device_str); // borrowed ref
    if (device != _device.ptr()) {
      int result = PyObject_RichCompareBool(device, _device.ptr(), Py_EQ);
      if (result == -1) {
        PyErr_Clear();
        return false;
      }
      return result;
    }
    return true;
  }

  bool check_nopybind(PyObject* value) override {
    return check_nopybind_template(value);
  }

  bool check_nopybind(FrameLocalsMapping* value) override {
    return check_nopybind_template(value);
  }

 private:
  // Save the current device and the module dict during the guard construction.
  py::object _utils_device_dict;
  py::object _device;
};

class GLOBAL_STATE : public LeafGuard {
 public:
  GLOBAL_STATE(py::object verbose_code_parts)
      : LeafGuard(std::move(verbose_code_parts)) {
    _guard = std::make_unique<GlobalStateGuard>();
    _guard->init();
  }

  bool check_nopybind(PyObject* value) override { // borrowed ref
    // Ignore value arg, this is just to satisfy the interface.
    return _guard->check();
  }

  bool check_nopybind(FrameLocalsMapping* value) override {
    // Ignore value arg, this is just to satisfy the interface.
    return _guard->check();
  }

  GuardDebugInfo check_verbose_nopybind(PyObject* value) override {
    if (!_guard->check()) {
      return GuardDebugInfo(
          false, "GLOBAL_STATE changed: " + _guard->reason(), 0);
    }
    return GuardDebugInfo(true, 1);
  }

 private:
  std::unique_ptr<GlobalStateGuard> _guard;
};

class DATA_PTR_MATCH : public LeafGuard {
 public:
  DATA_PTR_MATCH(py::object tensor, py::object verbose_code_parts)
      : LeafGuard(std::move(verbose_code_parts)) {
    PyObject* value = tensor.ptr();
    if (!THPVariable_CheckExact(value) && !THPVariable_Check(value)) {
      throw std::runtime_error("DATA_PTR_MATCH guard requires a tensor");
    }
    _data_ptr = THPVariable_Unpack(value).data_ptr();
  }

  bool check_nopybind(PyObject* value) override { // borrowed ref
    if (!THPVariable_CheckExact(value) && !THPVariable_Check(value)) {
      return false;
    }
    void* data_ptr = THPVariable_Unpack(value).data_ptr();
    return data_ptr == _data_ptr;
  }

 private:
  // Original tensor data pointer.
  void* _data_ptr;
};

// Checks that an attr is absent in the object. We don't need the opposite
// HASATTR guard because we can just rely on GetAttrGuardAccessor to act as
// HASATTR guard.
class NO_HASATTR : public LeafGuard {
 public:
  NO_HASATTR(py::object attr_name, py::object verbose_code_parts)
      : LeafGuard(std::move(verbose_code_parts)),
        _attr_name(std::move(attr_name)) {}

  bool check_nopybind(PyObject* value) override { // borrowed ref
    return PyObject_HasAttr(value, _attr_name.ptr()) == 0;
  }

 private:
  py::object _attr_name;
};

// Checks that dict contains or does not contain a key. This happens for
// PythonSysModulesVariable tracker.
// TODO(janimesh) - Check if we can use DictGuardManager. The downside could be
// large number of keys for sys module, so DICT_CONTAINS might still end up
// being faster.
class DICT_CONTAINS : public LeafGuard {
 public:
  DICT_CONTAINS(bool contains, py::object key, py::object verbose_code_parts)
      : LeafGuard(std::move(verbose_code_parts)),
        _contains(contains ? 1 : 0),
        _key(std::move(key)) {}

  bool check_nopybind(PyObject* value) override { // borrowed ref
    int result = PyDict_Check(value) && PyDict_Contains(value, _key.ptr());
    if (result == -1) {
      PyErr_Clear();
      return false;
    }
    return result == _contains;
  }

 private:
  int _contains;
  py::object _key;
};

/**
 * Relational guards compare more than one value. We implement Relational
 * guards by capturing some state in the guard object. For example for tensor
 * aliasing guards - tensor X is not tensor Y - we construct one leaf guard
 * and and install it at as a leaf of two guard managers (one for X and
 * another for Y). Therefore, this guard is run twice. In the first
 * invocation, it saves the first value (state) and returns True. In the
 * second invocation, it compares the saved value with the new value and
 * returns True if they do not alias.
 *
 * We have to be careful about resetting in case the other guards fail and we
 * have some state in the relational guard. This is done by virtual method
 * reset_state(). This is called by the RootGuardManager before it exits.
 *
 */
class RelationalGuard : public LeafGuard {
 public:
  RelationalGuard(py::object verbose_code_parts)
      : LeafGuard(std::move(verbose_code_parts)) {}

  // reset the relational guard state on guard failure. This is called by the
  // guard manager.
  virtual void reset_state() = 0;
};

/**
 * Checks that object x is object y.
 */
class OBJECT_ALIASING : public RelationalGuard {
 public:
  OBJECT_ALIASING(py::object verbose_code_parts)
      : RelationalGuard(std::move(verbose_code_parts)) {}

  bool check_nopybind(PyObject* value) override { // borrowed ref
    if (_is_first_call) {
      _first_tensor = value;
      _is_first_call = false;
      return true;
    }
    return _first_tensor == value;
  }

  void reset_state() final {
    _is_first_call = true;
  }

 private:
  bool _is_first_call{true};
  PyObject* _first_tensor{nullptr};
};

/**
 * Checks that none of the tensors alias.
 */
class NO_TENSOR_ALIASING : public RelationalGuard {
 public:
  NO_TENSOR_ALIASING(
      const py::list& tensor_names,
      py::object verbose_code_parts)
      : RelationalGuard(std::move(verbose_code_parts)),
        _tensor_names(tensor_names) {
    _unique_tensors.reserve(tensor_names.size());
  }

  bool check_nopybind(PyObject* value) override { // borrowed ref
<<<<<<< HEAD
    // Typically we don't have to increment the ref count here because the
    // tensors are held in f_locals. But there is a special case for
    // `from_numpy` source. `from_numpy` converts integers and such into tensors
    // and these tensors are ephemeral. If we don't incref, those tensors can be
    // garbage collected, and the next time from_numpy can reuse the memory
    // address. Therefore, we incref here. They are decref'd in reset_state.
    Py_INCREF(value);
=======
>>>>>>> f2221b2f
    auto insertion = _unique_tensors.insert({value, nullptr});
    if (!insertion.second) {
      // No need to clear _unique_tensors, reset_state will do
      // it.
      return false;
    }
    return true;
  }

  GuardDebugInfo check_verbose_nopybind(PyObject* value) override {
    bool result = check_nopybind(value);

    if (!result) {
      return GuardDebugInfo(
          false, "Duplicate tensor found where not expected!", 0);
    }
    return GuardDebugInfo(true, 1);
  }

  void reset_state() final {
    _unique_tensors.clear();
  }

 private:
  py::list _tensor_names;
  ska::flat_hash_map<PyObject*, std::nullptr_t> _unique_tensors;
};

/**
 * Checks the storage overlapping relation of input tensors.
 *
 * This guard is always installed in pairs: one for the possibly overlapping
 * tensors, and another one for the non-overlapping tensors. This is so we can
 * correctly identify the given tensor in the check method as one of the 2
 * classes mentioned above.
 *
 * In the end, the one responsible for storing and checking is the
 * `StorageOverlapChecker` class.
 */
class STORAGE_OVERLAPPING : public RelationalGuard {
 public:
  STORAGE_OVERLAPPING(
      bool overlapping,
      std::shared_ptr<StorageOverlapChecker> checker,
      py::object verbose_code_parts)
      : RelationalGuard(std::move(verbose_code_parts)),
        _overlapping(overlapping),
        _checker(std::move(checker)) {}

  bool check_nopybind(PyObject* value) override {
    _checker->add(value, _overlapping);
    return _checker->maybe_check();
  }

  void reset_state() final {
    _checker->reset(_overlapping);
  }

 private:
  // Flag that indicates which kind of tensor this guard is collecting:
  //   1. Possibly overlapping tensors; or
  //   2. Non-overlapping tensors.
  bool _overlapping;
  // Actual checker for this guard.
  std::shared_ptr<StorageOverlapChecker> _checker;
};

/**
 * Symbolic Shape Guard.
 */
class SYMBOLIC_SHAPE_GUARD : public RelationalGuard {
 public:
  SYMBOLIC_SHAPE_GUARD(
      py::int_ nargs_int,
      py::int_ nargs_float,
      py::int_ py_addr,
      py::object py_addr_keep_alive,
      py::object verbose_code_parts)
      : RelationalGuard(std::move(verbose_code_parts)),
        _py_addr_keep_alive(std::move(py_addr_keep_alive)),
        _args_seen{0} {
    _nargs_int = PyLong_AsSize_t(nargs_int.ptr());
    _nargs_float = PyLong_AsSize_t(nargs_float.ptr());
    _nargs = _nargs_int + _nargs_float;
    if (PyErr_Occurred()) {
      throw py::value_error(
          "SYMBOLIC_SHAPE_GUARD expected a non-negative number of arguments.");
    }
    uintptr_t addr = PyLong_AsUnsignedLongLong(py_addr.ptr());
    if (PyErr_Occurred()) {
      throw py::value_error(
          "SYMBOLIC_SHAPE_GUARD expected an address to a C function.");
    }
    _guard_check_fn = reinterpret_cast<int8_t (*)(int64_t*, double*)>(addr);
    _args_int = std::vector<int64_t>(_nargs_int);
    _args_float = std::vector<double>(_nargs_float);
  }

  bool check_nopybind(PyObject* value) override {
    // We know that these arguments came from
    // IndexedSource(TensorPropertyGuard) and therefore no need to check that
    // the value is a Tuple[int, int].
    PyObject* py_idx = PyTuple_GET_ITEM(value, 0);
    PyObject* py_val = PyTuple_GET_ITEM(value, 1);
    size_t iarg = PyLong_AsSize_t(py_idx);
    if (iarg < _nargs_int) {
      if (!PyLong_Check(py_val)) {
        return false;
      }
      _args_int[iarg] = PyLong_AsLongLong(py_val);
    } else {
      if (!PyFloat_Check(py_val)) {
        return false;
      }
      _args_float[iarg - _nargs_int] = PyFloat_AS_DOUBLE(py_val);
    }
    _args_seen++;

    if (_args_seen == _nargs) {
      _args_seen = 0;
      return _guard_check_fn(_args_int.data(), _args_float.data());
    } else {
      // We don't have all the values yet. Return true until we get all.
      return true;
    }
  }

  GuardDebugInfo check_verbose_nopybind(PyObject* value) override {
    if (!PyTuple_Check(value)) {
      return GuardDebugInfo(false, "Non tuple found!", 0);
    } else if (PyTuple_Size(value) != 2) {
      return GuardDebugInfo(false, "Tuple of size not 2 found!", 0);
    } else {
      PyObject* py_idx = PyTuple_GET_ITEM(value, 0);
      PyObject* py_val = PyTuple_GET_ITEM(value, 1);
      if (!PyLong_Check(py_idx)) {
        return GuardDebugInfo(false, "Non integer index found!", 0);
      }
      size_t iarg = PyLong_AsSize_t(py_idx);
      if (iarg >= _nargs) {
        return GuardDebugInfo(false, "Index out of bounds!", 0);
      } else if (iarg < _nargs_int && !PyLong_Check(py_val)) {
        return GuardDebugInfo(false, "Non integer found!", 0);
      } else if (iarg >= _nargs_int && !PyFloat_Check(py_val)) {
        return GuardDebugInfo(false, "Non float found!", 0);
      }
    }
    bool result = check_nopybind(value);

    if (!result) {
      std::string msg = "Shape guard failed with values: ";
      for (auto v : _args_int) {
        msg += std::to_string(v) + ",";
      }
      for (auto v : _args_float) {
        msg += std::to_string(v) + ",";
      }
      msg.pop_back();
      auto msgs = py::list();
      for (auto code_part : verbose_code_parts()) {
        msgs.append(code_part);
      }
      msgs.append(msg);
      return GuardDebugInfo(false, msgs, 0);
    }
    return GuardDebugInfo(true, 1);
  }

  void reset_state() final {
    _args_seen = 0;
  }

 private:
  py::object _py_addr_keep_alive;
  size_t _args_seen, _nargs_float, _nargs_int, _nargs;
  std::vector<int64_t> _args_int;
  std::vector<double> _args_float;
  std::function<int8_t(int64_t*, double*)> _guard_check_fn;
};

class DYNAMIC_INDICES : public LeafGuard {
  // C++ equivalent of
  //  code.append(
  //      f"(({tensor_name}._dynamo_dynamic_indices.issubset({value._dynamo_dynamic_indices}))
  //      if hasattr({tensor_name}, '_dynamo_dynamic_indices') else True)"  #
  //      noqa: B950
  //  )
 public:
  DYNAMIC_INDICES(py::set dynamic_indices, py::object verbose_code_parts)
      : LeafGuard(std::move(verbose_code_parts)),
        _dynamic_indices(std::move(dynamic_indices)) {}

  bool check_nopybind(PyObject* value) override { // borrowed ref
    // Make an interned string
    static PyObject* dynamic_indices_str =
        PyUnicode_InternFromString("_dynamo_dynamic_indices");
    PyObject* indices = PyObject_GetAttr(value, dynamic_indices_str); // new ref
    if (indices == nullptr) {
      // Attr absent. Clear exception.
      PyErr_Clear();
      // This is true deliberately. If hasattr fails, we return true.
      return true;
    }

    static PyObject* issubset_str = PyUnicode_InternFromString("issubset");
    PyObject* call_result = PyObject_CallMethodObjArgs(
        indices, issubset_str, _dynamic_indices.ptr(), nullptr); // new ref
    bool result = PyObject_IsTrue(call_result);
    Py_DECREF(call_result);
    Py_DECREF(indices);
    return result;
  }

 private:
  py::set _dynamic_indices;
};

class DICT_VERSION : public LeafGuard {
 public:
  DICT_VERSION(py::object value, py::object verbose_code_parts)
      : LeafGuard(std::move(verbose_code_parts)) {
    if (!PyDict_Check(value.ptr())) {
      throw py::type_error("DICT_VERSION expects a dict");
    }
    _tag = get_dict_version_unchecked(value.ptr());
  }
  bool check_nopybind(PyObject* value) override { // borrowed ref
    return PyDict_Check(value) && get_dict_version_unchecked(value) == _tag;
  }

  // Saved dict version.
  uint64_t _tag;
};

// GuardManager can be a pointer to DictGuardManager, but at this point the
// compiler does not know that DictGuardManager is a derived class of
// GuardManager (no way to define inheritance relationships in forward
// declarations), so we forward declare a factory function and define it when
// both DictGuardManager and GuardManager are fully defined.
std::unique_ptr<GuardManager> make_guard_manager(
    RootGuardManager* root,
    std::string source,
    py::handle example_value,
    py::handle guard_manager_enum);

GuardManager* clone_guard_manager(
    GuardManager* from,
    RootGuardManager* root,
    const py::function& clone_filter_fn);
void add_relational_guard_resetter_to_cloned_root(
    RootGuardManager* root,
    std::shared_ptr<RelationalGuard> guard);

/**
 * Base class representing a pair of accessor and the associated guard
 * manager. The accessor defines how to access the child value from the
 * py::object given to the parent check function.
 *
 * GuardAccessors can be considered equivalent to name() method of Source
 * objects in guards.py. In python, name() method returns a str which we can
 * then eval in f_locals and f_globals to retrieve the actual py object.
 * GuardAccessor serves the same purpose. The minor difference is that
 * GuardManager is a tree structure, so a GuardAccessor just has to retrieve
 * the value in the next level in this tree and pass it to the child
 * GuardAccessor.
 *
 * GuardAccessor also owns the GuardManager associated with the retrieved
 * value from the GuardAccessor.
 */
class GuardAccessor {
 public:
  GuardAccessor(
      RootGuardManager* root,
      py::object accessor_key,
      std::string source,
      py::handle example_value,
      py::handle guard_manager_enum);

  // Return by reference as GuardAccessor owns the GuardManager.
  std::unique_ptr<GuardManager>& get_guard_manager() {
    return _guard_manager;
  }

  bool matches_key(const py::handle& key) const {
    return _accessor_key.equal(key);
  }

  std::string get_source() {
    return _source;
  }

  // matches_dict_tag is used by the DictGetItemGuardAccessor to skip the guard
  // subtree on immutable dict getitems.
  virtual bool check_nopybind(PyObject* obj, bool matches_dict_tag = false) = 0;
  virtual bool check_nopybind(FrameLocalsMapping* map, bool matches_dict_tag) {
    // throw std::runtime_error("fallback to python");
    // Could fallback to running check on the Python dict (lazily constructed)
    return check_nopybind((PyObject*)map->to_dict(), matches_dict_tag);
  }
  virtual GuardDebugInfo check_verbose_nopybind(PyObject* obj) = 0;
  virtual std::string repr() const = 0;

  virtual ~GuardAccessor() = default;

  // Cloning related functions
  GuardAccessor(GuardManager* guard_manager, GuardAccessor* from);

  virtual GuardAccessor* clone(
      RootGuardManager* cloned_root,
      const py::function& clone_filter_fn) = 0;

  void clone_visitor(GuardAccessor* to) {
    to->_source = this->_source;
    to->_accessor_key = this->_accessor_key;
  }

  template <typename DerivedGuardAccessor>
  GuardAccessor* clone_common(
      RootGuardManager* cloned_root,
      const py::function& clone_filter_fn) {
    GuardManager* cloned_mgr = clone_guard_manager(
        get_guard_manager().get(), cloned_root, clone_filter_fn);
    if (cloned_mgr == nullptr) {
      return nullptr;
    }
    DerivedGuardAccessor* cloned_accessor =
        new DerivedGuardAccessor(cloned_mgr, (DerivedGuardAccessor*)this);
    return cloned_accessor;
  }

 protected:
  // Guard manager corresponding to the retrieved value from the
  // GuardAccessor.
  std::unique_ptr<GuardManager> _guard_manager;
  // accessor key could be py::str for getattr, getitem or py::function for
  // lambda accessor. It is a py::object because we need to keep these accessor
  // keys alive.
  py::object _accessor_key;

  // A string that can be eval'd on f_locals or f_globals to access the variable
  // value. Only used for debugging.
  std::string _source;
};

/**
 * GuardManager encapsulates all the guards related to a particular
 * py::object. It is a tree structure and consists of 1) Leaf guards - Guards
 * that are run on the user given object 2) Accessors - Guard accessors (like
 * getattr, getitem) to access the next value in the tree hierarchy. Accessor
 * object also holds the child GuardManager.
 *
 * Lets look at an example to understand how it works.
 * class Pair:
 *     int x = 1;
 *     int y = 2;
 *
 * At compile time
 * >> guard_mananger = GuardManager()
 * >> guard_mananger.x.add_lambda_guard(
 *        lambda x: isinstance(x, Pair),
 *        lambda x: f"expected Pair, found {type(x)}"
 *    )
 * >> guard_mananger.x.add_lambda_guard(lambda x: x == 1, lambda x: f"found
 * {x}, expected 1")
 * >> guard_mananger.y.add_lambda_guard(lambda x: x == 2, lambda x: f"found
 * {x}, expected 2")
 *
 * At runtime
 * >> guard_mananger.check(Pair())
 *
 * At compile time we build the tree structure. When we do `guard_manager.x`,
 * it creates an AttrGuardAccessorNode, initializes a child guard manager with
 * this accessor node, and adds it as a child. When we do
 * `guard_manager.x.add_lambda_guard`, we call add_lambda_guard on the newly
 * created guard manager and register a new leaf guard on it.
 *
 * At runtime, the accessor node has an important function of providing a way
 * to access the value for the child guard. In the above example,
 * guard_manager.x adds an AttrGuardAccessorNode with attr_name x. When check
 * function is called, parent GuardManager calls getattr(value, "x") on its
 * value passed to the check function to call the check function of the child
 * guard manager.
 *
 * Performace optimization for fail fast - An optimization for runtime here is
 * to sort the execution of child guards depending on the failure count.  This
 * ensures that we run the guards that are more prone to fail statistically
 * first. This can improve the cache lookup time when we have multiple cache
 * entries.
 */

// NOLINTNEXTLINE(cppcoreguidelines-special-member-functions)
class GuardManager {
 public:
  GuardManager() = delete;
  GuardManager(RootGuardManager* root, std::string source)
      : _root(root), _source(std::move(source)), _is_dict(false) {}

  GuardManager(
      RootGuardManager* root,
      std::string source,
      py::handle example_value)
      : _root(root),
        _source(std::move(source)),
        _is_dict(py::isinstance<py::dict>(example_value)) {
    if (_is_dict) {
      _dict_tag = get_dict_version_unchecked(example_value.ptr());
    }
  }

  GuardManager(const GuardManager& m) = delete;
  GuardManager& operator=(const GuardManager&) = delete;
  virtual ~GuardManager() = default;

  RootGuardManager* get_root() {
    return _root;
  }

  std::string get_source() {
    return _source;
  }

  virtual void add_leaf_guard(std::shared_ptr<LeafGuard> leaf_guard) {
    _leaf_guards.emplace_back(std::move(leaf_guard));
  }

 public:
  // For cloning
  GuardManager(RootGuardManager* root, std::string source, bool is_dict)
      : _root(root), _source(std::move(source)), _is_dict(is_dict) {}

  void clone_common(
      RootGuardManager* cloned_root,
      GuardManager* cloned_mgr,
      const py::function& clone_filter_fn) {
    for (const auto& guard : _leaf_guards) {
      cloned_mgr->_leaf_guards.emplace_back(guard);
      if (std::shared_ptr<RelationalGuard> relational_guard =
              std::dynamic_pointer_cast<RelationalGuard>(guard)) {
        add_relational_guard_resetter_to_cloned_root(
            cloned_root, relational_guard);
      }
    }

    for (const auto& accessor : _accessors) {
      GuardAccessor* cloned_accessor =
          accessor->clone(cloned_root, clone_filter_fn);
      if (cloned_accessor != nullptr) {
        cloned_mgr->_accessors.emplace_back(
            std::unique_ptr<GuardAccessor>(cloned_accessor));
      }
    }
  }

  virtual GuardManager* clone(
      RootGuardManager* cloned_root,
      const py::function& clone_filter_fn) {
    if (!py::cast<bool>(clone_filter_fn(this))) {
      return nullptr;
    }
    GuardManager* cloned_mgr = new GuardManager(cloned_root, _source, _is_dict);
    clone_common(cloned_root, cloned_mgr, clone_filter_fn);
    return cloned_mgr;
  }

  /**
   * Adds a new guard manager with appropriate Accessor. If the accessor is
   * already present, we just return the guard manager.
   */
  template <typename GuardAccessorT>
  GuardManager* get_child_manager(
      const py::object& accessor_key,
      const std::string& source,
      py::handle example_value,
      py::handle guard_manager_enum) {
    // accessor_key type depends on the GuardAccessorT
    // for example for GetAttrGuardAccessor - py::str name

    // Return the manager if the guard accessor exists
    for (const auto& accessor : _accessors) {
      if (accessor->matches_key(accessor_key) &&
          source == accessor->get_source()) {
        return accessor->get_guard_manager().get();
      }
    }

    // Construct a new guard accessor
    _accessors.emplace_back(std::make_unique<GuardAccessorT>(
        _root,
        std::move(accessor_key),
        source,
        example_value,
        guard_manager_enum));
    return _accessors.back()->get_guard_manager().get();
  }

  // Runs the leaf guards check and then child managers check function.
  //
  // NB: There is some code DUPLICATION between this and check_verbose
  // function. This is intentional. check function is in the hot path and is
  // kept very simple. The purpose of check_verbose function is to get guard
  // failure reasoning to understand recompilations. check_verbose function
  // does not change the state of the guard, e.g., it does not shuffle the
  // guards and does not change the fail count. For simplicity, we duplicate
  // the code here.
  template <typename T>
  bool check_nopybind_template(T* value) { // borrowed ref

    if (!this->check_leaf_guards_nopybind(value)) {
      return false;
    }

    return this->check_accessors_nopybind(value);
  }

  virtual bool check_nopybind(PyObject* value) {
    return check_nopybind_template(value);
  }

  virtual bool check_nopybind(FrameLocalsMapping* value) {
    return check_nopybind_template(value);
  }

  template <typename T>
  bool check_leaf_guards_nopybind(T* value) {
    // Iterate over leaf guards
    for (const auto& guard : _leaf_guards) {
      if (!guard->check_nopybind(value)) { // early exit
        _fail_count += 1;
        // no need of sorting, just return.
        return false;
      }
    }

    return true;
  }

  template <typename T>
  bool check_accessors_nopybind(T* value) {
    bool matches_dict_tag = false;
    uint64_t new_tag = 0;
    if constexpr (std::is_same_v<T, PyObject>) {
      if (_is_dict) {
        // Check if the dict tag matches. If it does, propagate to the child
        // accessors. This will pass to the child manager via
        // DictGetItemGuardManager.
        // Relational Guards need to keep state, so do not send matches_dict_tag
        // to avoid early exits when dict_tag matches and the object is
        // immutable.
        new_tag = get_dict_version_unchecked(value);
        matches_dict_tag = (new_tag == _dict_tag);
      }
    }

    // Iterate over accessors.
    bool result = true;
    bool failed_on_first = true;
    for (const auto& accessor : _accessors) {
      if (!accessor->check_nopybind(value, matches_dict_tag)) { // early exit
        _fail_count += 1;
        result = false;
        // need to sort, so break the loop.
        break;
      }
      failed_on_first = false;
    }

    // failed_on_first is just an optimization to avoid sorting if we are
    // failing on the first accessor itself. This is helpful when we have
    // already sorted the guards once, and dont need to sort again.
    if (!result && !failed_on_first) {
      // Inplace sort the child guards by fail count. This moves the guard
      // with higher fail count earlier in the queue, and enables fail fast
      // for the next check_verbose.

      // An alternate implementation was to use priority queue directly on
      // _accessors, but it was rejected because of the complexity of
      // popping and creating a new pq on each run_guards. Moreover, this sort
      // is happening on the unhappy path when check_verbose guard
      // fails. So, its probably ok.
      std::sort(
          _accessors.begin(),
          _accessors.end(),
          [](const std::unique_ptr<GuardAccessor>& a,
             const std::unique_ptr<GuardAccessor>& b) {
            return a->get_guard_manager()->fail_count() >
                b->get_guard_manager()->fail_count();
          });
    }

    if (_is_dict && result) {
      // If result is true, reset the _dict_tag. This is useful if there is a
      // mutation on the dict but it does not change the attr values (like
      // swapping).
      _dict_tag = new_tag;
    }

    return result;
  }

  // This function has some code duplication with function check. This is
  // deliberate to keep check function simple and fast.
  virtual GuardDebugInfo check_verbose_nopybind(
      PyObject* value) { // borrowed ref
    int num_guards_executed = 0;

    const GuardDebugInfo& debug_info =
        check_leaf_guards_verbose_nopybind(value, num_guards_executed);
    if (!debug_info.result) {
      return debug_info;
    }

    return check_accessors_verbose_nopybind(value, num_guards_executed);
  }

  GuardDebugInfo check_leaf_guards_verbose_nopybind(
      PyObject* value,
      int& num_guards_executed) {
    // Iterate over leaf guards
    for (const auto& guard : _leaf_guards) {
      const GuardDebugInfo& debug_info = guard->check_verbose_nopybind(value);
      num_guards_executed++;
      if (!debug_info.result) {
        return GuardDebugInfo(
            false, debug_info.verbose_code_parts, num_guards_executed);
      }
    }

    return GuardDebugInfo(true, num_guards_executed);
  }

  GuardDebugInfo check_accessors_verbose_nopybind(
      PyObject* value,
      int& num_guards_executed) {
    // Iterate over accessors
    for (const auto& accessor : _accessors) {
      const GuardDebugInfo& debug_info =
          accessor->check_verbose_nopybind(value);
      num_guards_executed += debug_info.num_guards_executed;
      if (!debug_info.result) {
        return GuardDebugInfo(
            false, debug_info.verbose_code_parts, num_guards_executed);
      }
    }

    return GuardDebugInfo(true, num_guards_executed);
  }

  bool has_no_accessors() {
    return _accessors.empty();
  }

  int64_t fail_count() const {
    return _fail_count;
  }

  // DEBUG function - Returning raw pointers because we can't return unique_ptr
  // and pybind does not accept a unique_ptr reference return type.
  virtual std::vector<GuardAccessor*> get_accessors() const {
    std::vector<GuardAccessor*> ret;
    ret.reserve(_accessors.size());
    for (const auto& accessor : _accessors) {
      ret.emplace_back(accessor.get());
    }
    return ret;
  }

  // DEBUG function - Returning raw pointers because we can't return unique_ptr
  // and pybind does not accept a unique_ptr reference return type.
  virtual std::vector<GuardManager*> get_child_managers() {
    std::vector<GuardManager*> ret;
    ret.reserve(_accessors.size());
    for (const auto& accessor : _accessors) {
      ret.emplace_back(accessor->get_guard_manager().get());
    }
    return ret;
  }

  // DEBUG function - Returning raw pointers because we can't return unique_ptr
  // and pybind does not accept a unique_ptr reference return type.
  std::vector<LeafGuard*> get_leaf_guards() const {
    std::vector<LeafGuard*> ret;
    ret.reserve(_leaf_guards.size());
    for (const auto& guard : _leaf_guards) {
      ret.push_back(guard.get());
    }
    return ret;
  }

  bool is_leaf_guard_present(const std::string& guard_name) {
    return _inserted_leaf_guards.find(guard_name) !=
        _inserted_leaf_guards.end();
  }

  void insert_leaf_guard(const std::string& guard_name) {
    _inserted_leaf_guards.insert(guard_name);
  }

  void add_permitted_leaf_guard(std::shared_ptr<LeafGuard> leaf_guard) {
    // Selectively called for permitted guards. This is used by DictGuardManager
    // which overrides the add_leaf_guard manager to throw runtime error.
    GuardManager::add_leaf_guard(std::move(leaf_guard));
  }

 protected:
  // Keeps a count of how many times this guard manager check function returns
  // False. This is used for sorting optimization.
  int64_t _fail_count{0};

 private:
  // Root of the guard manager, this is the used to install the relational
  // guard resetters.
  RootGuardManager* _root;

  // A string that can be used to eval on f_locals or f_globals to get the
  // value. This is used only to pass on debugging information.
  std::string _source;

  // A map of which leaf guards are inserted. This is to prevent duplicate
  // guards like TYPE_MATCH.
  std::unordered_set<std::string> _inserted_leaf_guards;

  // Leaf guards are the terminal guards on this object, e.g, type check on a
  // list. These guards have to be run before any children are run.
  //
  // These leaf guards are not shufflable. In almost all cases, these guards
  // will have an order, e,g., type(x) is int guard and x == 5 guard. We also
  // expect very few leaf guards per GuardManager node.
  //
  // NB: Why are leaf guards shared ptr? This is primarily to enable relational
  // guards like `tensor X is not tensor Y`. These guards require multiple
  // values. We handle it by creating one guard object that holds state and this
  // guard is installed in many guard managers, hence a shared ptr.
  std::vector<std::shared_ptr<LeafGuard>> _leaf_guards;

  // GuardAccessors nodes to access the child guards. These guards are
  // shufflable. On a guard failure, they are sorted based on their fail count
  // to enable fail fast for the next check.
  std::vector<std::unique_ptr<GuardAccessor>> _accessors;

  bool _is_dict;
  uint64_t _dict_tag{0};
};

GuardAccessor::GuardAccessor(
    RootGuardManager* root,
    py::object accessor_key,
    std::string source,
    py::handle example_value,
    py::handle guard_manager_enum)
    : _guard_manager(
          make_guard_manager(root, source, example_value, guard_manager_enum)),
      _accessor_key(std::move(accessor_key)),
      _source(std::move(source)) {}

// Cloning related functions
GuardAccessor::GuardAccessor(GuardManager* guard_manager, GuardAccessor* from)
    : _guard_manager(std::unique_ptr<GuardManager>(guard_manager)) {
  from->clone_visitor(this);
}

/**
 Note on [Ownership with cloning] - GuardManagers have the facility to clone
 itself. This is useful for cloning a subset of the guard manager in diff guard
 manager.

 As the ownership goes, the model is exactly same as before. We have unique_ptr
 for GuardAccessor and GuardManagers. So, any state required for the accessors
 and managers is copied over using constructors and clone_visitor functions.
 The main thing to notice is leaf guards. The leaf guards are represented using
 shared_ptr, and they are shared (not cloned) with the cloned managers.

 So for leaf guard state to be released, both the original and cloned managers
 have to be destructed.
*/

/**
 * RootGuardManager is the root of the guard tree. This is primarily
 * constructed to hold the relational guard pointers so that we can reset the
 * state of those guards on guard failure. All the other important
 * implementation is in GuardManager class.
 */

class RootGuardManager : public GuardManager {
 public:
  // This is the root node, set its _root member to nullptr
  RootGuardManager() : GuardManager(this, "L") {}

  // Adds the relational guard resetter
  void add_relational_guard_resetter(
      std::shared_ptr<RelationalGuard> relational_guard) {
    _relational_guard_resetters.emplace_back(std::move(relational_guard));
  }

  // Python visible API to check guard function.
  bool check(py::handle value) {
    return check_nopybind(value.ptr());
  }

  // Python visible API to check_verbose guard function.
  GuardDebugInfo check_verbose(py::handle value) {
    return check_verbose_nopybind(value.ptr());
  }

  // Fast check function.
  template <typename T>
  bool check_nopybind_template(T* value) { // borrowed ref
    // Check [Note on GIL interaction with mutex lock] for details on why we
    // need mutex and its interactions wth GIL.
    PyThreadState* _save = nullptr;
    Py_UNBLOCK_THREADS; // ; is added to avoid clang-formatting
    std::lock_guard<std::mutex> lock_guard(_lock);
    Py_BLOCK_THREADS; // ; is added to avoid clang-formatting

    // Get the local state. This will be used for TENSOR_MATCH guards.
    if (_init_local_state) {
      LocalState state;
      _local_state = state;
    }

    if (!GuardManager::check_leaf_guards_nopybind(value)) {
      _reset_relational_guard_state();
      return false;
    }

    // Run accessor guards without TorchFunction enabled
    // Dynamo should only be adding guards on values without
    // torch function at this point, because if there
    // was a torch function, we should've traced through it
    const at::impl::TorchFunctionDisabledState old_state =
        at::impl::PythonTorchFunctionTLS::get_disabled_state();
    at::impl::PythonTorchFunctionTLS::set_disabled_state(
        at::impl::TorchFunctionDisabledState::ALL_DISABLED);

    if (!GuardManager::check_accessors_nopybind(value)) {
      at::impl::PythonTorchFunctionTLS::set_disabled_state(old_state);
      _reset_relational_guard_state();
      return false;
    }

    // Iterate over epilogue leaf guards.
    for (const auto& guard : _epilogue_lambda_guards) {
      if (!guard->check_nopybind(value)) { // early exit
        at::impl::PythonTorchFunctionTLS::set_disabled_state(old_state);
        _reset_relational_guard_state();
        return false;
      }
    }

    at::impl::PythonTorchFunctionTLS::set_disabled_state(old_state);
    _reset_relational_guard_state();
    return true;
  }

  bool check_nopybind(PyObject* value) override {
    return check_nopybind_template(value);
  }

  bool check_nopybind(FrameLocalsMapping* value) override {
    return check_nopybind_template(value);
  }

  // Fast check_verbose function.
  GuardDebugInfo check_verbose_nopybind(
      PyObject* value) override { // borrowed ref
    // Check [Note on GIL interaction with mutex lock] for details on why we
    // need mutex and its interactions wth GIL.
    PyThreadState* _save = nullptr;
    Py_UNBLOCK_THREADS; // ; is added to avoid clang-formatting
    std::lock_guard<std::mutex> lock_guard(_lock);
    Py_BLOCK_THREADS; // ; is added to avoid clang-formatting

    // Get the local state. This will be used for TENSOR_MATCH guards.
    if (_init_local_state) {
      LocalState state;
      _local_state = state;
    }

    int num_guards_executed = 0;

    // Run leaf guards
    // This includes the GlobalStateGuard and the Torch Function Mode stack
    // guard, which require Torch Function to be in its unmodified state
    const GuardDebugInfo& debug_info_leaf =
        GuardManager::check_leaf_guards_verbose_nopybind(
            value, num_guards_executed);

    if (!debug_info_leaf.result) {
      _reset_relational_guard_state();
      return debug_info_leaf;
    }

    const at::impl::TorchFunctionDisabledState old_state =
        at::impl::PythonTorchFunctionTLS::get_disabled_state();
    at::impl::PythonTorchFunctionTLS::set_disabled_state(
        at::impl::TorchFunctionDisabledState::ALL_DISABLED);
    const GuardDebugInfo& debug_info_accessors =
        GuardManager::check_accessors_verbose_nopybind(
            value, num_guards_executed);

    if (!debug_info_accessors.result) {
      at::impl::PythonTorchFunctionTLS::set_disabled_state(old_state);
      _reset_relational_guard_state();
      return debug_info_accessors;
    }

    // Iterate over epilogue leaf guards
    for (const auto& guard : _epilogue_lambda_guards) {
      const GuardDebugInfo& tmp_debug_info =
          guard->check_verbose_nopybind(value);
      num_guards_executed++;
      if (!tmp_debug_info.result) {
        at::impl::PythonTorchFunctionTLS::set_disabled_state(old_state);
        _reset_relational_guard_state();
        return GuardDebugInfo(
            false, tmp_debug_info.verbose_code_parts, num_guards_executed);
      }
    }
    at::impl::PythonTorchFunctionTLS::set_disabled_state(old_state);
    _reset_relational_guard_state();
    return GuardDebugInfo(true, num_guards_executed);
  }

  void add_epilogue_lambda_guard(std::unique_ptr<LeafGuard> leaf_guard) {
    _epilogue_lambda_guards.emplace_back(std::move(leaf_guard));
  }

  void set_init_local_state_flag() {
    _init_local_state = true;
  }

  // See note on [Ownership with cloning]
  RootGuardManager* clone_manager(const py::function& clone_filter_fn) {
    // Use clone_filter_fn
    if (!py::cast<bool>(clone_filter_fn(this))) {
      return nullptr;
    }
    RootGuardManager* cloned_root = new RootGuardManager();
    clone_common(cloned_root, cloned_root, clone_filter_fn);
    for (const auto& guard : _epilogue_lambda_guards) {
      cloned_root->_epilogue_lambda_guards.emplace_back(guard);
    }
    return cloned_root;
  }

  // DEBUG function - Returning raw pointers because we can't return unique_ptr
  // and pybind does not accept a unique_ptr reference return type.
  std::vector<LeafGuard*> get_epilogue_lambda_guards() const {
    std::vector<LeafGuard*> ret;
    ret.reserve(_epilogue_lambda_guards.size());
    for (const auto& guard : _epilogue_lambda_guards) {
      ret.push_back(guard.get());
    }
    return ret;
  }

 private:
  // Reset the state of all the relational guards on failure.
  void _reset_relational_guard_state() {
    for (auto& guard : _relational_guard_resetters) {
      guard->reset_state();
    }
  }

 public:
  // Local state for TENSOR_MATCH guards.
  LocalState _local_state;

 private:
  // All the relational guards under this guard mananger. We only use these
  // when the guard evaluates to False. This ensures that guard state is reset
  // on guard failure so that next invocation is clean.
  std::vector<std::shared_ptr<RelationalGuard>> _relational_guard_resetters;

  // These guards are lambda guards, i.e., the guards that lack C++
  // implementation. For simplicity, we add these guards at the root. They
  // MUST be run after all other guard managers have finished to ensure that
  // the epilogue guards do not step on some nonexistent getattr or getitem.
  // NB - shared_ptr is used to share the epilogue guards with the cloned guard
  // manager.
  std::vector<std::shared_ptr<LeafGuard>> _epilogue_lambda_guards;

  // [Note on GIL interaction with mutex lock]
  // We use std::mutex to prevent multiple threads from running
  // check/check_verbose simultaneously. This is to prevent race condition due
  // to state changes in RelationalGuard.
  //
  // However, we also need to be careful about GIL interaction with mutex. There
  // is a chance of deadlock
  //
  //    Thread 1: has GIL, waiting for lock
  //    Thread 2: has lock, waiting for GIL
  //
  // This can happen when Thread 2 earlier acquired the mutex lock, starting
  // running the critical section of check function and then called some python
  // function (like LAMBDA_GUARD) and reached Cpython codebase that checks if it
  // should release the GIL (typically happens after every few bytecode
  // instructions). Thread 2 here can decide to release the GIL. Thread 1 can
  // acquire GIL and reach the mutex, where it will wait forever.
  //
  // To avoid this, each thread releases the GIL before acquiring the mutex and
  // then acquires the GIL again after acquiring the mutex lock by using
  // Py_BLOCK_THREADS and Py_UNBLOCK_THREADS. This avoids the deadlock.
  std::mutex _lock;

  // We init LocalState only when this flag it set. This flag is set during
  // TENSOR_MATCH guard init.
  bool _init_local_state = false;
};

/*
 * Dicts are common in python code. Therefore, we handle guards for dicts
 * differently and use PyDict_* APIs which are faster than PyObject_* APIs
 * because of no ref count increments/decrements.
 *
 * DictGuardManager relies on the order of dict.keys(). It keeps track of the
 * indices of dict.keys() to access the key, value pair.
 */
typedef std::pair<std::unique_ptr<GuardManager>, std::unique_ptr<GuardManager>>
    KeyValueManager;
class DictGuardManager : public GuardManager {
 public:
  DictGuardManager(
      RootGuardManager* root,
      std::string source,
      py::handle example_value)
      : GuardManager(root, std::move(source)),
        _size(PyDict_Size(example_value.ptr())),
        _expected_type(Py_TYPE(example_value.ptr())),
        _is_exact_dict_type(PyDict_CheckExact(example_value.ptr())) {}

  GuardManager* get_key_manager(
      py::object key_index,
      std::string source,
      py::handle example_value,
      py::handle guard_manager_enum) {
    KeyValueManager& key_value_manager =
        _get_index_manager(std::move(key_index));
    if (!key_value_manager.first) {
      key_value_manager.first = make_guard_manager(
          this->get_root(),
          std::move(source),
          example_value,
          guard_manager_enum);
    };
    return key_value_manager.first.get();
  }

  GuardManager* get_value_manager(
      py::object key_index,
      std::string source,
      py::handle example_value,
      py::handle guard_manager_enum) {
    KeyValueManager& key_value_manager =
        _get_index_manager(std::move(key_index));
    if (!key_value_manager.second) {
      key_value_manager.second = make_guard_manager(
          this->get_root(),
          std::move(source),
          example_value,
          guard_manager_enum);
    };
    return key_value_manager.second.get();
  }

  bool check_nopybind(PyObject* obj) override { // borrowed ref
    // TODO(janimesh) - Implement a fast-path using dict versions.

    if (Py_TYPE(obj) != _expected_type) {
      _fail_count += 1;
      return false;
    }

    if (PyDict_Size(obj) != _size) {
      _fail_count += 1;
      return false;
    }

    // Early return
    if (_size == 0) {
      return true;
    }

    // Invokes the base class's check_nopybind method. We permit a limited set
    // of leaf guards and accessors within the DictGuardManager framework.
    // Integrating certain guards or accessors directly within the
    // DictGuardManager can be challenging. For instance, `type(dict_object)` as
    // an accessor is permissible, which otherwise would be hard to integrate
    // directly into DictGuardManager.  Similarly, incorporating guards such as
    // DICT_CONTAINS and DICT_VERSION as leaf guards offers a simpler solution
    // than embedding these functionalities within the DictGuardManager itself.
    if (!GuardManager::check_nopybind(obj)) {
      _fail_count += 1;
      // No need to shuffle the child guards, just return.
      return false;
    }

    PyObject *key = nullptr, *value = nullptr;
    Py_ssize_t pos = 0;

    // Points to an element in the _indices vector.
    size_t index_pointer = 0;
    // Points to the key index in the dict
    Py_ssize_t dict_pointer = 0;

    while (index_pointer < _indices.size() &&
           PyDict_Next(obj, &pos, &key, &value)) {
      // Skip if dict_pointer is not a saved index.
      if (dict_pointer == _indices[index_pointer]) {
        index_pointer += 1;
        KeyValueManager& key_value_manager = _key_value_managers[dict_pointer];
        std::unique_ptr<GuardManager>& key_manager = key_value_manager.first;
        if (key_manager && !key_manager->check_nopybind(key)) {
          return false;
        }
        std::unique_ptr<GuardManager>& value_manager = key_value_manager.second;
        if (value_manager && !value_manager->check_nopybind(value)) {
          return false;
        }
      }
      dict_pointer += 1;
    }
    return true;
  }

  GuardDebugInfo check_verbose_nopybind(
      PyObject* obj) override { // borrowed ref
    if (Py_TYPE(obj) != _expected_type) {
      return GuardDebugInfo(false, "TYPE_MISMATCH(" + get_source() + ")", 0);
    }

    if (PyDict_Size(obj) != _size) {
      return GuardDebugInfo(
          false, "len(" + get_source() + ") != " + std::to_string(_size), 0);
    }

    // Early return
    if (_size == 0) {
      return GuardDebugInfo(true, 0);
    }

    // Invokes the base class's check_nopybind method. We permit a limited set
    // of leaf guards and accessors within the DictGuardManager framework.
    // Integrating certain guards or accessors directly within the
    // DictGuardManager can be challenging. For instance, `type(dict_object)` as
    // an accessor is permissible, which otherwise would be hard to integrate
    // directly into DictGuardManager.  Similarly, incorporating guards such as
    // DICT_CONTAINS and DICT_VERSION as leaf guards offers a simpler solution
    // than embedding these functionalities within the DictGuardManager itself.
    GuardDebugInfo debug_info = GuardManager::check_verbose_nopybind(obj);
    if (!debug_info.result) {
      return debug_info;
    }

    PyObject *key = nullptr, *value = nullptr;
    Py_ssize_t pos = 0;

    // Points to an element in the _indices vector.
    size_t index_pointer = 0;
    Py_ssize_t dict_pointer = 0;

    int num_guards_executed = 0;
    while (index_pointer < _indices.size() &&
           PyDict_Next(obj, &pos, &key, &value)) {
      // Skip if pos is not a saved index.
      if (dict_pointer == _indices[index_pointer]) {
        index_pointer += 1;
        KeyValueManager& key_value_manager = _key_value_managers[dict_pointer];
        std::unique_ptr<GuardManager>& key_manager = key_value_manager.first;
        if (key_manager) {
          GuardDebugInfo debug_info = key_manager->check_verbose_nopybind(key);
          num_guards_executed += debug_info.num_guards_executed;
          if (!debug_info.result) {
            return GuardDebugInfo(
                false, debug_info.verbose_code_parts, num_guards_executed);
          }
        }
        std::unique_ptr<GuardManager>& value_manager = key_value_manager.second;
        if (value_manager) {
          GuardDebugInfo debug_info =
              value_manager->check_verbose_nopybind(value);
          num_guards_executed += debug_info.num_guards_executed;
          if (!debug_info.result) {
            return GuardDebugInfo(
                false, debug_info.verbose_code_parts, num_guards_executed);
          }
        }
      }
      dict_pointer += 1;
    }
    return GuardDebugInfo(true, num_guards_executed);
  }

  void skip_adding_guard(const py::object& a, const py::object& b) {
    // The `add_leaf_guard` method in `DictGuardManager` is overridden to block
    // the addition of leaf guards. However, this is too strict. Python side of
    // guard management frequently adds TYPE_MATCH and DICT_LENGTH on
    // DictGuardManager. We could refactor Python side to never call these
    // guards on dict objects, but that results in messy code. Instead, we just
    // override these two guards to not go through add_leaf_guard code path and
    // skip adding guards. This makes the python side easy.
  }

  void fail_on_get_child_manager(
      const py::object& a,
      const std::string& source,
      const py::object& b) {
    throw std::runtime_error("Can not add an accessor to DictGuardManager");
  }

  void add_leaf_guard(std::shared_ptr<LeafGuard> leaf_guard) override {
    // If you are calling this, you probably want to go through a key, value
    // child manager and then add a leaf guard on them. DictGuardManager already
    // has TYPE_MATCH and LENGTH_CHECK built in.
    throw std::runtime_error("DictGuardManager does not support a leaf_guard");
  }

  // Debug helper - Returning raw pointers because we can't return unique_ptr
  // and pybind does not accept a unique_ptr reference return type.
  std::unordered_map<Py_ssize_t, std::pair<GuardManager*, GuardManager*>>
  get_key_value_managers() {
    std::unordered_map<Py_ssize_t, std::pair<GuardManager*, GuardManager*>> ret;
    for (auto index : _indices) {
      ret[index] = std::make_pair(
          _key_value_managers[index].first.get(),
          _key_value_managers[index].second.get());
    }
    return ret;
  }

  bool is_exact_dict_type() {
    return _is_exact_dict_type;
  }

 public: // cloning functions
  DictGuardManager(
      RootGuardManager* cloned_root,
      std::string source,
      Py_ssize_t size,
      PyTypeObject* expected_type,
      bool is_exact_dict_type,
      std::vector<Py_ssize_t> indices)
      : GuardManager(cloned_root, std::move(source), true),
        _size(size),
        _expected_type(expected_type),
        _is_exact_dict_type(is_exact_dict_type),
        _indices(std::move(indices)) {}

  template <typename T>
  GuardManager* clone_dict_guard_manager(
      RootGuardManager* cloned_root,
      const py::function& clone_filter_fn) {
    if (!py::cast<bool>(clone_filter_fn(this))) {
      return nullptr;
    }
    T* cloned_mgr = new T(
        cloned_root,
        get_source(),
        _size,
        _expected_type,
        _is_exact_dict_type,
        _indices);

    clone_common(cloned_root, cloned_mgr, clone_filter_fn);
    for (auto index : _indices) {
      KeyValueManager& key_value_manager = _key_value_managers[index];
      std::unique_ptr<GuardManager>& key_manager = key_value_manager.first;
      std::unique_ptr<GuardManager>& value_manager = key_value_manager.second;

      cloned_mgr->_key_value_managers[index] = std::make_pair(nullptr, nullptr);

      if (key_manager) {
        GuardManager* cloned_key_manager =
            key_manager->clone(cloned_root, clone_filter_fn);
        if (cloned_key_manager) {
          cloned_mgr->_key_value_managers[index].first =
              std::unique_ptr<GuardManager>(cloned_key_manager);
        }
      }

      if (value_manager) {
        GuardManager* cloned_value_manager =
            value_manager->clone(cloned_root, clone_filter_fn);
        if (cloned_value_manager) {
          cloned_mgr->_key_value_managers[index].second =
              std::unique_ptr<GuardManager>(cloned_value_manager);
        }
      }
    }
    return cloned_mgr;
  }

  GuardManager* clone(
      RootGuardManager* cloned_root,
      const py::function& clone_filter_fn) override {
    return clone_dict_guard_manager<DictGuardManager>(
        cloned_root, clone_filter_fn);
  }

 private:
  /**
   * Adds a new KeyDictGuardAccessor. If the accessor is already present, we
   * just return the guard manager.
   */
  KeyValueManager& _get_index_manager(py::object key_index) {
    // Check if the accessor is already present.
    Py_ssize_t index = py::cast<Py_ssize_t>(std::move(key_index));
    auto it = _key_value_managers.find(index);
    if (it != _key_value_managers.end()) {
      return it->second;
    }
    _indices.push_back(index);
    // Always keep the _indices array sorted
    std::sort(_indices.begin(), _indices.end());
    _key_value_managers[index] = std::make_pair(nullptr, nullptr);
    return _key_value_managers[index];
  }

 protected:
  Py_ssize_t _size;
  // DictGuardManager supports both exact dict type and non-exact dict type.
  // Therefore, we have to compare the type to early exit.
  PyTypeObject* _expected_type;
  bool _is_exact_dict_type; // Useful to check getattr_manager validity.
  std::vector<Py_ssize_t> _indices;
  std::unordered_map<Py_ssize_t, KeyValueManager> _key_value_managers;
};

GuardManager* clone_guard_manager(
    GuardManager* from,
    RootGuardManager* cloned_root,
    const py::function& clone_filter_fn) {
  return from->clone(cloned_root, clone_filter_fn);
}

void add_relational_guard_resetter_to_cloned_root(
    RootGuardManager* root,
    std::shared_ptr<RelationalGuard> guard) {
  root->add_relational_guard_resetter(std::move(guard));
}

std::unique_ptr<GuardManager> make_guard_manager(
    RootGuardManager* root,
    std::string source,
    py::handle example_value,
    py::handle guard_manager_enum) {
#if IS_PYBIND_2_13_PLUS
  using threeobjects = std::tuple<py::object, py::object, py::object>;
  PYBIND11_CONSTINIT static py::gil_safe_call_once_and_store<threeobjects>
      storage;

  auto& [guard_manager_enum_class, base_guard_manager_enum, dict_guard_manager_enum] =
      storage
          .call_once_and_store_result([]() -> threeobjects {
            py::object guard_manager_enum_class =
                py::module_::import("torch._dynamo.guards")
                    .attr("GuardManagerType");
            return {
                guard_manager_enum_class,
                guard_manager_enum_class.attr("GUARD_MANAGER"),
                guard_manager_enum_class.attr("DICT_GUARD_MANAGER")};
          })
          .get_stored();
#else
  static py::object guard_manager_enum_class =
      py::module_::import("torch._dynamo.guards").attr("GuardManagerType");
  static py::object base_guard_manager_enum =
      guard_manager_enum_class.attr("GUARD_MANAGER");
  static py::object dict_guard_manager_enum =
      guard_manager_enum_class.attr("DICT_GUARD_MANAGER");
#endif
  if (py::isinstance<py::dict>(example_value)) {
    if (guard_manager_enum.is(base_guard_manager_enum)) {
      // For dicts that don't need to guard on keys, we can just rely on the
      // base GuardManager.
      return std::make_unique<GuardManager>(
          root, std::move(source), example_value);
    } else if (guard_manager_enum.is(dict_guard_manager_enum)) {
      return std::make_unique<DictGuardManager>(
          root, std::move(source), example_value);
    } else {
      throw py::type_error("Invalid guard manager enum");
    }
  }
  return std::make_unique<GuardManager>(root, std::move(source));
}

class TORCH_FUNCTION_MODE_STACK : public LeafGuard {
 public:
  TORCH_FUNCTION_MODE_STACK(
      const py::list& initial_stack,
      py::object verbose_code_parts)
      : LeafGuard(std::move(verbose_code_parts)) {
    Py_ssize_t len = PyList_Size(initial_stack.ptr());
    for (Py_ssize_t idx = 0; idx < len; idx++) {
      PyObject* mode = PyList_GetItem(initial_stack.ptr(), idx); // borrowed ref
      auto type = Py_TYPE(mode);
      this->_ref_stack.push_back(type);
    }
  }

  template <typename T>
  bool check_nopybind_template(T* value) {
    // Ignore value arg, only used to satisfy the interface
    const size_t len = (size_t)at::impl::PythonTorchFunctionTLS::stack_len();
    const size_t ref_stack_size = this->_ref_stack.size();

    if (len != ref_stack_size) {
      return false;
    }

    for (int64_t idx = 0; (size_t)idx < len; idx++) {
      std::shared_ptr<c10::SafePyObject> mode =
          at::impl::PythonTorchFunctionTLS::get_stack_at(idx);

      PyTypeObject* mode_type = Py_TYPE(mode->ptr(getPyInterpreter()));
      if (mode_type != _ref_stack.at(idx)) {
        return false;
      }
    }

    return true;
  }

  bool check_nopybind(PyObject* value) override {
    return check_nopybind_template(value);
  }

  bool check_nopybind(FrameLocalsMapping* value) override {
    return check_nopybind_template(value);
  }

 private:
  std::vector<PyTypeObject*> _ref_stack;
};

class DISPATCH_KEY_SET_MATCH : public LeafGuard {
 public:
  DISPATCH_KEY_SET_MATCH(
      RootGuardManager* root_guard_manager,
      py::object value,
      py::object verbose_code_parts)
      : LeafGuard(root_guard_manager, std::move(verbose_code_parts)) {
    root_guard_manager->set_init_local_state_flag();
    c10::DispatchKeySet value_ = value.cast<c10::DispatchKeySet>();
    raw_repr = _root_guard_manager->_local_state.apply(value_).raw_repr();
  }

  bool check_nopybind(PyObject* value) override { // borrowed ref
    py::handle handle = py::handle(value);
    c10::DispatchKeySet value_ = handle.cast<c10::DispatchKeySet>();
    return raw_repr ==
        _root_guard_manager->_local_state.apply(value_).raw_repr();
  }

 private:
  uint64_t raw_repr;
};

class TENSOR_MATCH : public LeafGuard {
 public:
  TENSOR_MATCH(
      RootGuardManager* root_guard_manager,
      py::object value,
      py::object dynamic_dims_sizes_py,
      py::object dynamic_dims_strides_py,
      py::object tensor_name,
      py::object verbose_code_parts)
      : LeafGuard(root_guard_manager, std::move(verbose_code_parts)),
        _tensor_name(py::cast<std::string>(std::move(tensor_name))) {
    root_guard_manager->set_init_local_state_flag();
    PyObject* item = value.ptr();
    if (!THPVariable_CheckExact(item) && !THPVariable_Check(item)) {
      PyErr_SetString(PyExc_TypeError, "expected Tensor()");
      return;
    }
    auto tensor = THPVariable_Unpack(item);

    std::vector<std::optional<c10::SymInt>> tensor_dims_size =
        pyListToVecOptInt(dynamic_dims_sizes_py.ptr());
    std::vector<std::optional<c10::SymInt>> tensor_dims_stride =
        pyListToVecOptInt(dynamic_dims_strides_py.ptr());

    tensor_dims_size = tensor_dims_size.empty()
        ? wrapIntegersInOptional(tensor.sym_sizes())
        : tensor_dims_size;
    tensor_dims_stride = tensor_dims_stride.empty()
        ? wrapIntegersInOptional(tensor.sym_strides())
        : tensor_dims_stride;
    LocalState state;
    _tensor_check = std::make_unique<TensorCheck>(
        state,
        Py_TYPE(item),
        std::move(tensor),
        std::move(tensor_dims_size),
        std::move(tensor_dims_stride));
  }

  bool check_nopybind(PyObject* value) override { // borrowed ref
    if (Py_TYPE(value) != _tensor_check->pytype) {
      return false;
    }
    return _tensor_check->check(
        _root_guard_manager->_local_state, THPVariable_Unpack(value));
  }

  GuardDebugInfo check_verbose_nopybind(
      PyObject* value) override { // borrowed ref

    if (Py_TYPE(value) != _tensor_check->pytype) {
      std::stringstream fail_reason;
      PyObject* type_str = PyObject_Str(PyObject_Type(value));
      fail_reason << "expected type of '" << _tensor_name
                  << "' to be a tensor type, ";
      if (!type_str) {
        fail_reason << "but found a different type";
      } else {
        fail_reason << "' but found " << PyUnicode_AsUTF8(type_str);
      }
      return GuardDebugInfo(false, fail_reason.str(), 0);
    }

    std::string fail_reason = _tensor_check->check_verbose(
        _root_guard_manager->_local_state,
        THPVariable_Unpack(value),
        _tensor_name);

    if (!fail_reason.empty()) {
      if (is_parameter(py::handle(value))) {
        fail_reason += ". Guard failed on a parameter, consider using ";
        fail_reason +=
            "torch._dynamo.config.force_parameter_static_shapes = False ";
        fail_reason += "to allow dynamism on parameters.";
      }
      return GuardDebugInfo(false, fail_reason, 0);
    }
    return GuardDebugInfo(true, 1);
  }

 private:
  std::string _tensor_name;
  std::unique_ptr<TensorCheck> _tensor_check;
};

/**
 * Represents __getattr__ acccessor.
 */
class GetAttrGuardAccessor : public GuardAccessor {
 public:
  GetAttrGuardAccessor(
      RootGuardManager* root,
      py::str name,
      std::string source,
      py::handle example_value,
      py::handle guard_manager_enum)
      : GuardAccessor(
            root,
            name,
            std::move(source),
            example_value,
            guard_manager_enum),
        _attr_name(name.ptr()) {}

  // NB: Intentional duplication between check_nopybind and
  // check_verbose_nopybind.
  bool check_nopybind(PyObject* obj, bool matches_dict_tag = false)
      override { // borrowed ref
    PyObject* x = PyObject_GetAttr(obj, _attr_name); // new ref
    if (x == nullptr) {
      // Attribute absent, clear the exception and return false.
      PyErr_Clear();
      return false;
    }
    bool result = _guard_manager->check_nopybind(x);
    Py_DECREF(x);
    return result;
  }

  GuardDebugInfo check_verbose_nopybind(
      PyObject* obj) override { // borrowed ref
    PyObject* x = PyObject_GetAttr(obj, _attr_name); // new ref
    if (x == nullptr) {
      // Attribute absent, clear the exception and return false.
      PyErr_Clear();
      return GuardDebugInfo(
          false, "getattr failed on source " + get_source(), 0);
    }
    GuardDebugInfo result = _guard_manager->check_verbose_nopybind(x);
    Py_DECREF(x);
    return result;
  }

  std::string repr() const override {
    // Helpful when priting GuardManager tree structure.
    return "GetAttrGuardAccessor(" + py::str(_attr_name).cast<std::string>() +
        ")";
  }

 public: // cloning functions
  // NOLINTNEXTLINE(cppcoreguidelines-pro-type-member-init)
  GetAttrGuardAccessor(GuardManager* guard_manager, GetAttrGuardAccessor* from)
      : GuardAccessor(guard_manager, from) {
    from->clone_visitor(this);
  }

  GuardAccessor* clone(
      RootGuardManager* cloned_root,
      const py::function& clone_filter_fn) override {
    return clone_common<GetAttrGuardAccessor>(cloned_root, clone_filter_fn);
  }

  void clone_visitor(GetAttrGuardAccessor* to) {
    to->_attr_name = _attr_name;
  }

 private:
  // no need of py::object here because the attr_name is already passed on to
  // the base class as accessor_key which is a py::object.
  PyObject* _attr_name;
};

/**
 * Represents x.__dict__ acccessor.
 */
class GetGenericDictGuardAccessor : public GuardAccessor {
 public:
  GetGenericDictGuardAccessor(
      RootGuardManager* root,
      py::str name,
      std::string source,
      py::handle example_value,
      py::handle guard_manager_enum)
      : GuardAccessor(
            root,
            std::move(name),
            std::move(source),
            example_value,
            guard_manager_enum) {}

  // NB: Intentional duplication between check_nopybind and
  // check_verbose_nopybind.
  bool check_nopybind(PyObject* obj, bool matches_dict_tag = false)
      override { // borrowed ref
    PyObject* x = PyObject_GenericGetDict(obj, nullptr); // new ref
    if (x == nullptr) {
      // Attribute absent, clear the exception and return false.
      PyErr_Clear();
      return false;
    }
    bool result = _guard_manager->check_nopybind(x);
    Py_DECREF(x);
    return result;
  }

  GuardDebugInfo check_verbose_nopybind(
      PyObject* obj) override { // borrowed ref
    PyObject* x = PyObject_GenericGetDict(obj, nullptr); // new ref
    if (x == nullptr) {
      // Attribute absent, clear the exception and return false.
      PyErr_Clear();
      return GuardDebugInfo(
          false, "getattr failed on source " + get_source(), 0);
    }
    GuardDebugInfo result = _guard_manager->check_verbose_nopybind(x);
    Py_DECREF(x);
    return result;
  }

  std::string repr() const override {
    // Helpful when priting GuardManager tree structure.
    return "GetGenericDictGuardAccessor";
  }

 public: // cloning functions
  // NOLINTNEXTLINE(cppcoreguidelines-pro-type-member-init)
  GetGenericDictGuardAccessor(
      GuardManager* guard_manager,
      GetGenericDictGuardAccessor* from)
      : GuardAccessor(guard_manager, from) {
    from->clone_visitor(this);
  }

  GuardAccessor* clone(
      RootGuardManager* cloned_root,
      const py::function& clone_filter_fn) override {
    return clone_common<GetGenericDictGuardAccessor>(
        cloned_root, clone_filter_fn);
  }
};

/**
 * Represents __getitem__ acccessor.
 */
class GetItemGuardAccessor : public GuardAccessor {
 public:
  GetItemGuardAccessor(
      RootGuardManager* root,
      py::object name,
      std::string source,
      py::handle example_value,
      py::handle guard_manager_enum)
      : GuardAccessor(
            root,
            name,
            std::move(source),
            example_value,
            guard_manager_enum),
        _attr_name(name.ptr()) {}

  // NB: Intentional duplication between check_nopybind and
  // check_verbose_nopybind.
  bool check_nopybind(PyObject* obj, bool matches_dict_tag = false)
      override { // borrowed ref
    PyObject* x = PyObject_GetItem(obj, _attr_name); // new ref
    if (x == nullptr) {
      PyErr_Clear();
      return false;
    }
    bool result = _guard_manager->check_nopybind(x);
    Py_DECREF(x);
    return result;
  }

  GuardDebugInfo check_verbose_nopybind(
      PyObject* obj) override { // borrowed ref
    PyObject* x = PyObject_GetItem(obj, _attr_name); // new ref
    if (x == nullptr) {
      PyErr_Clear();
      return GuardDebugInfo(
          false, std::string("KeyError on ") + get_source(), 0);
    }
    GuardDebugInfo result = _guard_manager->check_verbose_nopybind(x);
    Py_DECREF(x);
    return result;
  }

  std::string repr() const override {
    return "GetItemGuardAccessor(" + py::str(_attr_name).cast<std::string>() +
        ")";
  }

 public: // cloning functions
  // NOLINTNEXTLINE(cppcoreguidelines-pro-type-member-init)
  GetItemGuardAccessor(GuardManager* guard_manager, GetItemGuardAccessor* from)
      : GuardAccessor(guard_manager, from) {
    from->clone_visitor(this);
  }

  GuardAccessor* clone(
      RootGuardManager* cloned_root,
      const py::function& clone_filter_fn) override {
    return clone_common<GetItemGuardAccessor>(cloned_root, clone_filter_fn);
  }

  void clone_visitor(GetItemGuardAccessor* to) {
    to->_attr_name = _attr_name;
  }

 private:
  // no need of py::object here because the attr_name is already passed on to
  // the base class as accessor_key which is a py::object.
  PyObject* _attr_name;
};

/**
 * Represents f_locals[name] accessor. Special handling for frame locals since
 * we avoid converting it to Python as much as possible.
 * NB: We don't check for name order in frame locals since it is constant
 * across frames corresponding to the same code object.
 */
class FrameLocalsGuardAccessor : public GuardAccessor {
 public:
  FrameLocalsGuardAccessor(
      RootGuardManager* root,
      const py::tuple& key,
      std::string source,
      py::handle example_value,
      py::handle guard_manager_enum)
      : GuardAccessor(
            root,
            key[0],
            std::move(source),
            example_value,
            guard_manager_enum),
        _key(key[0].ptr()),
        _framelocals_idx(key[1].cast<int>()),
        _is_immutable_object(is_immutable_object(example_value)) {}

  // Run as a result of calling run_root_guard_manager/check_nopybind
  // NB: Intentional duplication between check_nopybind and
  // check_verbose_nopybind.
  bool check_nopybind(
      FrameLocalsMapping* obj,
      bool matches_dict_tag = false) override { // borrowed ref
    if (matches_dict_tag && _is_immutable_object) {
      // immutable object and dict tag matches, we can skip the guard subtree.
      return true;
    }

    PyObject* x = obj->get(_framelocals_idx);
    if (x == nullptr) {
      PyErr_Clear();
      return false;
    }
    return _guard_manager->check_nopybind(x);
  }

  // Run as a result of calling check(), e.g. from Python
  // NB: Intentional duplication between check_nopybind and
  // check_verbose_nopybind.
  bool check_nopybind(PyObject* obj, bool matches_dict_tag = false) override {
    if (!PyDict_Check(obj)) {
      // This should not cause guard failure.
      // If this error is encountered, it probably means
      // we did not convert FrameLocalsMapping to dict (using to_dict()).
      throw std::runtime_error(
          "FrameLocalsGuardAccessor check expected dict() input");
    }

    if (matches_dict_tag && _is_immutable_object) {
      // immutable object and dict tag matches, we can skip the guard subtree.
      return true;
    }

    PyObject* x = PyDict_GetItem(obj, _key); // borrowed ref
    if (x == nullptr) {
      PyErr_Clear();
      return false;
    }
    bool result = _guard_manager->check_nopybind(x);
    return result;
  }

  // If we've reached here, it means the guard failed - `obj` should be the
  // FrameLocalsMapping converted into a Python dict and we should
  // behave like DictGetItemGuardAccessor.
  GuardDebugInfo check_verbose_nopybind(
      PyObject* obj) override { // borrowed ref
    if (!PyDict_Check(obj)) {
      PyErr_Clear();
      return GuardDebugInfo(
          false, "FrameLocalsGuardAccessor check expected dict() input", 0);
    }
    PyObject* x = PyDict_GetItem(obj, _key); // borrowed ref
    if (x == nullptr) {
      PyErr_Clear();
      return GuardDebugInfo(
          false, std::string("KeyError on ") + get_source(), 0);
    }
    GuardDebugInfo result = _guard_manager->check_verbose_nopybind(x);
    return result;
  }

  std::string repr() const override {
    return "FrameLocalsGuardAccessor(key=" +
        py::repr(_key).cast<std::string>() +
        ", framelocals_idx=" + std::to_string(_framelocals_idx) + ")";
  }

 public: // cloning functions
  // NOLINTNEXTLINE(cppcoreguidelines-pro-type-member-init)
  FrameLocalsGuardAccessor(
      GuardManager* guard_manager,
      FrameLocalsGuardAccessor* from)
      : GuardAccessor(guard_manager, from) {
    from->clone_visitor(this);
  }

  GuardAccessor* clone(
      RootGuardManager* cloned_root,
      const py::function& clone_filter_fn) override {
    return clone_common<FrameLocalsGuardAccessor>(cloned_root, clone_filter_fn);
  }

  void clone_visitor(FrameLocalsGuardAccessor* to) {
    to->_key = _key;
    to->_framelocals_idx = _framelocals_idx;
    to->_is_immutable_object = _is_immutable_object;
  }

 private:
  PyObject* _key;
  int _framelocals_idx;

  // If immutable object and dict tag matches, we can skip the guard subtree and
  // return true.
  bool _is_immutable_object;
};

/**
 * Represents dict[name] acccessor. Needed since DictGuardManager does not
 * support sorting. We differentiate it from GetItemGuardAccessor because
 * PyDict_GetItem should be faster than PyObject_GetItem.
 */
class DictGetItemGuardAccessor : public GuardAccessor {
 public:
  DictGetItemGuardAccessor(
      RootGuardManager* root,
      py::object key,
      std::string source,
      py::handle example_value,
      py::handle guard_manager_enum)
      : GuardAccessor(
            root,
            key,
            std::move(source),
            example_value,
            guard_manager_enum),
        _key(key.ptr()),
        _is_immutable_object(is_immutable_object(example_value)) {}

  // NB: Intentional duplication between check_nopybind and
  // check_verbose_nopybind.
  bool check_nopybind(PyObject* obj, bool matches_dict_tag = false) override {
    if (matches_dict_tag && _is_immutable_object &&
        _guard_manager->has_no_accessors()) {
      // immutable object and dict tag matches, we can skip the guard subtree.
      // NB: We only skip the subtree if there are no accessors in the subtree.
      // This is specificallly for tensors which are used in symbolic shape C++
      // guards, and therefore have accessors on the tensor GuardManager itself.
      return true;
    }

    PyObject* x = PyDict_GetItem(obj, _key); // borrowed ref
    if (x == nullptr) {
      PyErr_Clear();
      return false;
    }
    bool result = _guard_manager->check_nopybind(x);
    return result;
  }

  GuardDebugInfo check_verbose_nopybind(
      PyObject* obj) override { // borrowed ref
    PyObject* x = PyDict_GetItem(obj, _key); // borrowed ref
    if (x == nullptr) {
      PyErr_Clear();
      return GuardDebugInfo(
          false, std::string("KeyError on ") + get_source(), 0);
    }
    GuardDebugInfo result = _guard_manager->check_verbose_nopybind(x);
    return result;
  }

  std::string repr() const override {
    return "DictGetItemGuardAccessor(" + py::repr(_key).cast<std::string>() +
        ")";
  }

 public: // cloning functions
  // NOLINTNEXTLINE(cppcoreguidelines-pro-type-member-init)
  DictGetItemGuardAccessor(
      GuardManager* guard_manager,
      DictGetItemGuardAccessor* from)
      : GuardAccessor(guard_manager, from) {
    from->clone_visitor(this);
  }

  GuardAccessor* clone(
      RootGuardManager* cloned_root,
      const py::function& clone_filter_fn) override {
    return clone_common<DictGetItemGuardAccessor>(cloned_root, clone_filter_fn);
  }

  void clone_visitor(DictGetItemGuardAccessor* to) {
    to->_key = _key;
    to->_is_immutable_object = _is_immutable_object;
  }

 private:
  PyObject* _key;

  // If immutable object and dict tag matches, we can skip the guard subtree and
  // return true.
  bool _is_immutable_object;
};

/**
 * Represents list[index] accessor. It is faster than generic
 * GetItemGuardAccessor.
 */
class ListGetItemGuardAccessor : public GuardAccessor {
 public:
  ListGetItemGuardAccessor(
      RootGuardManager* root,
      const py::object& index,
      std::string source,
      py::handle example_value,
      py::handle guard_manager_enum)
      : GuardAccessor(
            root,
            index,
            std::move(source),
            example_value,
            guard_manager_enum),
        _index(py::cast<Py_ssize_t>(index)) {}

  // NB: Intentional duplication between check_nopybind and
  // check_verbose_nopybind.
  bool check_nopybind(PyObject* obj, bool matches_dict_tag = false)
      override { // borrowed ref
    PyObject* x = PyList_GetItem(obj, _index); // borrowed ref
    if (x == nullptr) {
      PyErr_Clear();
      return false;
    }
    bool result = _guard_manager->check_nopybind(x);
    return result;
  }

  GuardDebugInfo check_verbose_nopybind(
      PyObject* obj) override { // borrowed ref
    PyObject* x = PyList_GetItem(obj, _index); // borrowed ref
    if (x == nullptr) {
      PyErr_Clear();
      return GuardDebugInfo(
          false, std::string("IndexError on ") + get_source(), 0);
    }
    GuardDebugInfo result = _guard_manager->check_verbose_nopybind(x);
    return result;
  }

  std::string repr() const override {
    return "ListGetItemGuardAccessor(" + std::to_string(_index) + ")";
  }

 public: // cloning functions
  // NOLINTNEXTLINE(cppcoreguidelines-pro-type-member-init)
  ListGetItemGuardAccessor(
      GuardManager* guard_manager,
      ListGetItemGuardAccessor* from)
      : GuardAccessor(guard_manager, from) {
    from->clone_visitor(this);
  }

  GuardAccessor* clone(
      RootGuardManager* cloned_root,
      const py::function& clone_filter_fn) override {
    return clone_common<ListGetItemGuardAccessor>(cloned_root, clone_filter_fn);
  }

  void clone_visitor(ListGetItemGuardAccessor* to) {
    to->_index = _index;
  }

 private:
  Py_ssize_t _index;
};

/**
 * Represents tuple[index] accessor. It is faster than generic
 * GetItemGuardAccessor.
 */
class TupleGetItemGuardAccessor : public GuardAccessor {
 public:
  TupleGetItemGuardAccessor(
      RootGuardManager* root,
      const py::object& index,
      std::string source,
      py::handle example_value,
      py::handle guard_manager_enum)
      : GuardAccessor(
            root,
            index,
            std::move(source),
            example_value,
            guard_manager_enum),
        _index(py::cast<Py_ssize_t>(index)) {}

  // NB: Intentional duplication between check_nopybind and
  // check_verbose_nopybind.
  bool check_nopybind(PyObject* obj, bool matches_dict_tag = false)
      override { // borrowed ref
    PyObject* x = PyTuple_GetItem(obj, _index); // borrowed ref
    if (x == nullptr) {
      PyErr_Clear();
      return false;
    }
    bool result = _guard_manager->check_nopybind(x);
    return result;
  }

  GuardDebugInfo check_verbose_nopybind(
      PyObject* obj) override { // borrowed ref
    PyObject* x = PyTuple_GetItem(obj, _index); // borrowed ref
    if (x == nullptr) {
      PyErr_Clear();
      return GuardDebugInfo(
          false, std::string("IndexError on ") + get_source(), 0);
    }
    GuardDebugInfo result = _guard_manager->check_verbose_nopybind(x);
    return result;
  }

  std::string repr() const override {
    return "TupleGetItemGuardAccessor(" + std::to_string(_index) + ")";
  }

 public: // cloning functions
  // NOLINTNEXTLINE(cppcoreguidelines-pro-type-member-init)
  TupleGetItemGuardAccessor(
      GuardManager* guard_manager,
      TupleGetItemGuardAccessor* from)
      : GuardAccessor(guard_manager, from) {
    from->clone_visitor(this);
  }

  GuardAccessor* clone(
      RootGuardManager* cloned_root,
      const py::function& clone_filter_fn) override {
    return clone_common<TupleGetItemGuardAccessor>(
        cloned_root, clone_filter_fn);
  }

  void clone_visitor(TupleGetItemGuardAccessor* to) {
    to->_index = _index;
  }

 private:
  Py_ssize_t _index;
};

enum class TensorProperty {
  SIZE = 0,
  STRIDE = 1,
  STORAGE_OFFSET = 2,
};

std::string to_string(TensorProperty prop) {
  switch (prop) {
    case TensorProperty::SIZE:
      return "TensorProperty::SIZE";
    case TensorProperty::STRIDE:
      return "TensorProperty::STRIDE";
    case TensorProperty::STORAGE_OFFSET:
      return "TensorProperty::STORAGE_OFFSET";
    default:
      return "TensorProperty::Unknown";
  }
}

/**
 * Represents tensor.size/shape/storage_offset acccessor.
 */
template <TensorProperty _prop>
class TensorPropertyGuardAccessor : public GuardAccessor {
 public:
  TensorPropertyGuardAccessor(
      RootGuardManager* root,
      const py::object& index,
      std::string source,
      py::handle example_value,
      py::handle guard_manager_enum)
      : GuardAccessor(
            root,
            index,
            std::move(source),
            example_value,
            guard_manager_enum) {
    if (_prop != TensorProperty::STORAGE_OFFSET) {
      _index = py::cast<Py_ssize_t>(index);
    }
  }
  // NB: Intentional duplication between check_nopybind and
  // check_verbose_nopybind.
  bool check_nopybind(PyObject* obj, bool matches_dict_tag = false)
      override { // borrowed ref
    // We need to check here to ensure that `obj` is a tensor
    // Usually we have a TENSOR_MATCH in the parent guard manager
    // but in the case of ``tensor._base` we don't. When the tensor
    // is not a view `tensor._base` is None and we have to check
    // that here.
    if (!THPVariable_CheckExact(obj) && !THPVariable_Check(obj)) {
      return false;
    }
    at::Tensor tensor = THPVariable_Unpack(obj);
    std::optional<int64_t> opt_value;
    if (_prop == TensorProperty::SIZE) {
      if (_index >= tensor.dim()) {
        return false;
      }
      opt_value = tensor.sym_size(_index).maybe_as_int();
    } else if (_prop == TensorProperty::STRIDE) {
      if (_index >= tensor.dim()) {
        return false;
      }
      opt_value = tensor.sym_stride(_index).maybe_as_int();
    } else if (_prop == TensorProperty::STORAGE_OFFSET) {
      opt_value = tensor.sym_storage_offset().maybe_as_int();
    } else {
      throw std::runtime_error("Unknown property");
    }

    if (!opt_value.has_value()) {
      return false;
    }

    PyObject* py_value =
        PyLong_FromLongLong(opt_value.value()); // New reference
    bool result = _guard_manager->check_nopybind(py_value);
    Py_DECREF(py_value);
    return result;
  }

  GuardDebugInfo check_verbose_nopybind(
      PyObject* obj) override { // borrowed ref
    // check that its a tensor
    if (!THPVariable_CheckExact(obj) && !THPVariable_Check(obj)) {
      return GuardDebugInfo(false, "not a tensor" + get_source(), 0);
    }
    at::Tensor tensor = THPVariable_Unpack(obj);
    std::optional<int64_t> opt_value;
    if (_prop == TensorProperty::SIZE) {
      if (_index >= tensor.dim()) {
        return GuardDebugInfo(false, "tensor has too few dimensions", 0);
      }
      opt_value = tensor.sym_size(_index).maybe_as_int();
    } else if (_prop == TensorProperty::STRIDE) {
      if (_index >= tensor.dim()) {
        return GuardDebugInfo(false, "tensor has too few dimensions", 0);
      }
      opt_value = tensor.sym_stride(_index).maybe_as_int();
    } else if (_prop == TensorProperty::STORAGE_OFFSET) {
      opt_value = tensor.sym_storage_offset().maybe_as_int();
    } else {
      return GuardDebugInfo(false, "unknown property", 0);
    }

    if (!opt_value.has_value()) {
      return GuardDebugInfo(false, "symbolic values found", 0);
    }

    PyObject* py_value =
        PyLong_FromLongLong(opt_value.value()); // New reference
    GuardDebugInfo result = _guard_manager->check_verbose_nopybind(py_value);
    Py_DECREF(py_value);
    return result;
  }

  std::string repr() const override {
    // Helpful when priting GuardManager tree structure.
    return "TensorPropertyGuardAccessor<" + to_string(_prop) + +">(" +
        std::to_string(_index) + ")";
  }

 public: // cloning functions
  // NOLINTNEXTLINE(cppcoreguidelines-pro-type-member-init)
  TensorPropertyGuardAccessor(
      GuardManager* guard_manager,
      TensorPropertyGuardAccessor<_prop>* from)
      : GuardAccessor(guard_manager, from) {
    from->clone_visitor(this);
  }

  GuardAccessor* clone(
      RootGuardManager* cloned_root,
      const py::function& clone_filter_fn) override {
    return clone_common<TensorPropertyGuardAccessor<_prop>>(
        cloned_root, clone_filter_fn);
  }

  void clone_visitor(TensorPropertyGuardAccessor<_prop>* to) {
    to->_index = _index;
  }

 private:
  Py_ssize_t _index;
};

/**
 * Indexed Guard Accessor that retrieves a value from the child
 * and sends a (index, source) to the parent.
 */
class IndexedGuardAccessor : public GuardAccessor {
 public:
  IndexedGuardAccessor(
      RootGuardManager* root,
      py::int_ index,
      std::string source,
      py::handle example_value,
      py::handle guard_manager_enum)
      : GuardAccessor(
            root,
            index,
            std::move(source),
            example_value,
            guard_manager_enum),
        _index(index) {}
  // NB: Intentional duplication between check_nopybind and
  // check_verbose_nopybind.
  bool check_nopybind(PyObject* obj, bool matches_dict_tag = false)
      override { // borrowed ref
    PyObject* tuple = PyTuple_Pack(2, _index.ptr(), obj); // New reference
    bool result = _guard_manager->check_nopybind(tuple);
    Py_DECREF(tuple);
    return result;
  }

  GuardDebugInfo check_verbose_nopybind(
      PyObject* obj) override { // borrowed ref
    PyObject* tuple = PyTuple_Pack(2, _index.ptr(), obj); // New reference
    GuardDebugInfo result = _guard_manager->check_verbose_nopybind(tuple);
    Py_DECREF(tuple);
    return result;
  }

  std::string repr() const override {
    // Helpful when printing GuardManager tree structure.
    return "IndexedGuardAccesor(" +
        std::to_string(py::cast<Py_ssize_t>(_index)) + ")";
  }

 public: // cloning functions
  // NOLINTNEXTLINE(cppcoreguidelines-pro-type-member-init)
  IndexedGuardAccessor(GuardManager* guard_manager, IndexedGuardAccessor* from)
      : GuardAccessor(guard_manager, from) {
    from->clone_visitor(this);
  }

  GuardAccessor* clone(
      RootGuardManager* cloned_root,
      const py::function& clone_filter_fn) override {
    return clone_common<IndexedGuardAccessor>(cloned_root, clone_filter_fn);
  }

  void clone_visitor(IndexedGuardAccessor* to) {
    to->_index = _index;
  }

 private:
  py::int_ _index;
};

/**
 * Represents tensor.grad acccessor.
 */
class GradGuardAccessor : public GuardAccessor {
 public:
  GradGuardAccessor(
      RootGuardManager* root,
      py::str name,
      std::string source,
      py::handle example_value,
      py::handle guard_manager_enum)
      : GuardAccessor(
            root,
            std::move(name),
            std::move(source),
            example_value,
            guard_manager_enum) {}

  // NB: Intentional duplication between check_nopybind and
  // check_verbose_nopybind.
  bool check_nopybind(PyObject* obj, bool matches_dict_tag = false)
      override { // borrowed ref
    // check that its a tensor
    if (!THPVariable_CheckExact(obj) && !THPVariable_Check(obj)) {
      return false;
    }
    PyObject* grad =
        THPVariable_Wrap(THPVariable_Unpack(obj).grad()); // New reference
    bool result = _guard_manager->check_nopybind(grad);
    // For undefined tensor, THPVariable_Wrap returns Py_RETURN_NONE. So, no
    // need of Py_XDECREF.
    Py_DECREF(grad);
    return result;
  }

  GuardDebugInfo check_verbose_nopybind(
      PyObject* obj) override { // borrowed ref
    // check that its a tensor
    if (!THPVariable_CheckExact(obj) && !THPVariable_Check(obj)) {
      return GuardDebugInfo(
          false, "not a tensor - grad field is accessed " + get_source(), 0);
    }
    PyObject* grad =
        THPVariable_Wrap(THPVariable_Unpack(obj).grad()); // New reference
    GuardDebugInfo result = _guard_manager->check_verbose_nopybind(grad);
    // For undefined tensor, THPVariable_Wrap returns Py_RETURN_NONE. So, no
    // need of Py_XDECREF.
    Py_DECREF(grad);
    return result;
  }

  std::string repr() const override {
    // Helpful when priting GuardManager tree structure.
    return "GradGuardAccessor(grad)";
  }

 public: // cloning functions
  // NOLINTNEXTLINE(cppcoreguidelines-pro-type-member-init)
  GradGuardAccessor(GuardManager* guard_manager, GradGuardAccessor* from)
      : GuardAccessor(guard_manager, from) {
    from->clone_visitor(this);
  }

  GuardAccessor* clone(
      RootGuardManager* cloned_root,
      const py::function& clone_filter_fn) override {
    return clone_common<GradGuardAccessor>(cloned_root, clone_filter_fn);
  }
};

/**
 * Represents func.__defaults__ accessor.
 */
class FuncDefaultsGuardAccessor : public GuardAccessor {
 public:
  FuncDefaultsGuardAccessor(
      RootGuardManager* root,
      py::object name,
      std::string source,
      py::handle example_value,
      py::handle guard_manager_enum)
      : GuardAccessor(
            root,
            std::move(name),
            std::move(source),
            example_value,
            guard_manager_enum) {}

  // NB: Intentional duplication between check_nopybind and
  // check_verbose_nopybind.
  bool check_nopybind(PyObject* obj, bool matches_dict_tag = false)
      override { // borrowed ref
    PyObject* func = obj;
    if (PyMethod_Check(obj)) {
      func = PyMethod_GET_FUNCTION(obj); // borrowed ref
    } else if (PyInstanceMethod_Check(obj)) {
      func = PyInstanceMethod_GET_FUNCTION(obj); // borrowed ref
    }
    PyObject* x = PyFunction_GetDefaults(func); // borrowed ref
    if (x == nullptr) {
      PyErr_Clear();
      return false;
    }
    return _guard_manager->check_nopybind(x);
  }

  GuardDebugInfo check_verbose_nopybind(
      PyObject* obj) override { // borrowed ref
    PyObject* func = obj;
    if (PyMethod_Check(obj)) {
      func = PyMethod_GET_FUNCTION(obj); // borrowed ref
    } else if (PyInstanceMethod_Check(obj)) {
      func = PyInstanceMethod_GET_FUNCTION(obj); // borrowed ref
    }
    PyObject* x = PyFunction_GetDefaults(func);
    if (x == nullptr) {
      PyErr_Clear();
      return GuardDebugInfo(
          false,
          std::string(repr() + ": Not a function on ") + get_source(),
          0);
    }

    return _guard_manager->check_verbose_nopybind(x);
  }

  std::string repr() const override {
    return "FuncDefaultsGuardAccessor";
  }

 public: // cloning functions
  // NOLINTNEXTLINE(cppcoreguidelines-pro-type-member-init)
  FuncDefaultsGuardAccessor(
      GuardManager* guard_manager,
      FuncDefaultsGuardAccessor* from)
      : GuardAccessor(guard_manager, from) {
    from->clone_visitor(this);
  }
  GuardAccessor* clone(
      RootGuardManager* cloned_root,
      const py::function& clone_filter_fn) override {
    return clone_common<FuncDefaultsGuardAccessor>(
        cloned_root, clone_filter_fn);
  }
};

/**
 * Represents func.__kwdefaults__ accessor.
 */
class FuncKwDefaultsGuardAccessor : public GuardAccessor {
 public:
  FuncKwDefaultsGuardAccessor(
      RootGuardManager* root,
      py::object name,
      std::string source,
      py::handle example_value,
      py::handle guard_manager_enum)
      : GuardAccessor(
            root,
            std::move(name),
            std::move(source),
            example_value,
            guard_manager_enum) {}

  // NB: Intentional duplication between check_nopybind and
  // check_verbose_nopybind.
  bool check_nopybind(PyObject* obj, bool matches_dict_tag = false)
      override { // borrowed ref
    PyObject* func = obj;
    if (PyMethod_Check(obj)) {
      func = PyMethod_GET_FUNCTION(obj); // borrowed ref
    } else if (PyInstanceMethod_Check(obj)) {
      func = PyInstanceMethod_GET_FUNCTION(obj); // borrowed ref
    }
    PyObject* x = PyFunction_GetKwDefaults(func); // borrowed ref
    if (x == nullptr) {
      PyErr_Clear();
      return false;
    }
    return _guard_manager->check_nopybind(x);
  }

  GuardDebugInfo check_verbose_nopybind(
      PyObject* obj) override { // borrowed ref
    PyObject* func = obj;
    if (PyMethod_Check(obj)) {
      func = PyMethod_GET_FUNCTION(obj); // borrowed ref
    } else if (PyInstanceMethod_Check(obj)) {
      func = PyInstanceMethod_GET_FUNCTION(obj); // borrowed ref
    }
    PyObject* x = PyFunction_GetKwDefaults(func);
    if (x == nullptr) {
      PyErr_Clear();
      return GuardDebugInfo(
          false,
          std::string(repr() + ": Not a function on ") + get_source(),
          0);
    }

    return _guard_manager->check_verbose_nopybind(x);
  }

  std::string repr() const override {
    return "FuncKwDefaultsGuardAccessor";
  }

 public: // cloning functions
  // NOLINTNEXTLINE(cppcoreguidelines-pro-type-member-init)
  FuncKwDefaultsGuardAccessor(
      GuardManager* guard_manager,
      FuncKwDefaultsGuardAccessor* from)
      : GuardAccessor(guard_manager, from) {
    from->clone_visitor(this);
  }

  GuardAccessor* clone(
      RootGuardManager* cloned_root,
      const py::function& clone_filter_fn) override {
    return clone_common<FuncKwDefaultsGuardAccessor>(
        cloned_root, clone_filter_fn);
  }
};

/**
 * Represents f_globals acccessor. This sits as a child accessor of the
 * RootGuardManager.
 */
class GlobalsGuardAccessor : public GuardAccessor {
 public:
  GlobalsGuardAccessor(
      RootGuardManager* root,
      py::dict globals_dict,
      std::string source,
      py::handle example_value,
      py::handle guard_manager_enum)
      : GuardAccessor(
            root,
            globals_dict,
            std::move(source),
            example_value,
            guard_manager_enum),
        _globals_dict(globals_dict.ptr()) {}

  // NB: Intentional duplication between check_nopybind and
  // check_verbose_nopybind.
  bool check_nopybind(PyObject* obj, bool matches_dict_tag = false)
      override { // borrowed ref
    // Ignore the obj arg. This is required to satisfy the function signature.
    // Just pass on the globals dict to the child manager.
    return _guard_manager->check_nopybind(_globals_dict);
  }

  GuardDebugInfo check_verbose_nopybind(
      PyObject* obj) override { // borrowed ref
    // Ignore the obj arg. This is required to satisfy the function signature.
    // Just pass on the globals dict to the child manager.
    return _guard_manager->check_verbose_nopybind(_globals_dict);
  }

  std::string repr() const override {
    return "GlobalsGuardAccessor";
  }

 public: // cloning functions
  // NOLINTNEXTLINE(cppcoreguidelines-pro-type-member-init)
  GlobalsGuardAccessor(GuardManager* guard_manager, GlobalsGuardAccessor* from)
      : GuardAccessor(guard_manager, from) {
    from->clone_visitor(this);
  }

  GuardAccessor* clone(
      RootGuardManager* cloned_root,
      const py::function& clone_filter_fn) override {
    return clone_common<GlobalsGuardAccessor>(cloned_root, clone_filter_fn);
  }

  void clone_visitor(GlobalsGuardAccessor* to) {
    to->_globals_dict = _globals_dict;
  }

 private:
  // no need of py::object here because the globals_dict is already passed on to
  // the base class as accessor_key which is a py::object.
  PyObject* _globals_dict;
};

/**
 * Represent type(...) accessor.
 */
class TypeGuardAccessor : public GuardAccessor {
 public:
  // name = __type_accessor__, a unique string used as attribute name.
  TypeGuardAccessor(
      RootGuardManager* root,
      py::str name,
      std::string source,
      py::handle example_value,
      py::handle guard_manager_enum)
      : GuardAccessor(
            root,
            std::move(name),
            std::move(source),
            example_value,
            guard_manager_enum) {}

  // NB: Intentional duplication between check_nopybind and
  // check_verbose_nopybind.
  bool check_nopybind(PyObject* obj, bool matches_dict_tag = false)
      override { // borrowed ref
    PyObject* x = (PyObject*)Py_TYPE(obj); // borrowed ref
    return _guard_manager->check_nopybind(x);
  }

  GuardDebugInfo check_verbose_nopybind(
      PyObject* obj) override { // borrowed ref
    PyObject* x = (PyObject*)Py_TYPE(obj); // borrowed ref
    return _guard_manager->check_verbose_nopybind(x);
  }

  std::string repr() const override {
    return "TypeGuardAccessor";
  }

 public: // cloning functions
  // NOLINTNEXTLINE(cppcoreguidelines-pro-type-member-init)
  TypeGuardAccessor(GuardManager* guard_manager, TypeGuardAccessor* from)
      : GuardAccessor(guard_manager, from) {
    from->clone_visitor(this);
  }

  GuardAccessor* clone(
      RootGuardManager* cloned_root,
      const py::function& clone_filter_fn) override {
    return clone_common<TypeGuardAccessor>(cloned_root, clone_filter_fn);
  }

  void clone_visitor(TypeGuardAccessor* to) {}
};

/**
 * Getitem tuple_iterator accessor.
 */
class TupleIteratorGetItemAccessor : public GuardAccessor {
 public:
  TupleIteratorGetItemAccessor(
      RootGuardManager* root,
      py::object index,
      std::string source,
      py::handle example_value,
      py::handle guard_manager_enum)
      : GuardAccessor(
            root,
            index,
            std::move(source),
            example_value,
            guard_manager_enum),
        _index(py::cast<Py_ssize_t>(std::move(index))) {}

  // NB: Intentional duplication between check_nopybind and
  // check_verbose_nopybind.
  bool check_nopybind(PyObject* obj, bool matches_dict_tag = false)
      override { // borrowed ref
    _PyTupleIterObject* it = (_PyTupleIterObject*)obj;
    PyObject* x =
        PyTuple_GET_ITEM(it->it_seq, it->it_index + _index); // borrowed ref
    if (x == nullptr) {
      // Out of range.
      PyErr_Clear();
      return false;
    }
    bool result = _guard_manager->check_nopybind(x);
    return result;
  }

  GuardDebugInfo check_verbose_nopybind(
      PyObject* obj) override { // borrowed ref
    _PyTupleIterObject* it = (_PyTupleIterObject*)obj;
    PyObject* x =
        PyTuple_GET_ITEM(it->it_seq, it->it_index + _index); // borrowed ref
    if (x == nullptr) {
      // Out of range.
      PyErr_Clear();
      return GuardDebugInfo(false, std::string("IndexError ") + repr(), 0);
    }
    GuardDebugInfo result = _guard_manager->check_verbose_nopybind(x);
    return result;
  }

  std::string repr() const override {
    return "TupleIteratorGetItemAccessor(" + std::to_string(_index) + ")";
  }

 public: // cloning functions
  // NOLINTNEXTLINE(cppcoreguidelines-pro-type-member-init)
  TupleIteratorGetItemAccessor(
      GuardManager* guard_manager,
      TupleIteratorGetItemAccessor* from)
      : GuardAccessor(guard_manager, from) {
    from->clone_visitor(this);
  }

  GuardAccessor* clone(
      RootGuardManager* cloned_root,
      const py::function& clone_filter_fn) override {
    return clone_common<TupleIteratorGetItemAccessor>(
        cloned_root, clone_filter_fn);
  }

  void clone_visitor(TupleIteratorGetItemAccessor* to) {
    to->_index = _index;
  }

 private:
  Py_ssize_t _index;
};

/**
 * GlobalWeakRef accessor. Dynamo can insert a weakref object into the frame
 * globals. This accessor reads the globals and then calls the weakref object
 * to get the underlying object. This is a child of GlobalsGuardAccessor.
 * Therefore, we will get the globals dict while caling check_nopybind.
 */
class GlobalWeakRefGuardAccessor : public GuardAccessor {
 public:
  GlobalWeakRefGuardAccessor(
      RootGuardManager* root,
      py::object global_name,
      std::string source,
      py::handle example_value,
      py::handle guard_manager_enum)
      : GuardAccessor(
            root,
            global_name,
            std::move(source),
            example_value,
            guard_manager_enum),
        _global_name(global_name.ptr()) {}

  // NB: Intentional duplication between check_nopybind and
  // check_verbose_nopybind.
  bool check_nopybind(PyObject* obj, bool matches_dict_tag = false)
      override { // borrowed ref
    // obj is globals dict because GlobalWeakRefGuardAccessor has to be a
    // child of GlobalsGuardAccessor.
    PyObject* weakref = PyDict_GetItem(obj, _global_name); // borrowed ref
    if (weakref == nullptr) {
      // The weakref is not in the globals dict.
      PyErr_Clear();
      return false;
    }

    if (!PyWeakref_Check(weakref)) {
      return false;
    }

    PyObject* x = nullptr;
    if (PyWeakref_GetRef(weakref, &x) == -1) { // strong reference
      // error when attempting to call ref
      PyErr_Clear();
      return false;
    }
    if (x == nullptr) {
      // weakref is dead
      x = Py_NewRef(Py_None);
    }
    bool result = _guard_manager->check_nopybind(x);
    Py_DECREF(x);
    return result;
  }

  GuardDebugInfo check_verbose_nopybind(
      PyObject* obj) override { // borrowed ref
    // obj is globals dict because GlobalWeakRefGuardAccessor has to be a
    // child of GlobalsGuardAccessor.
    PyObject* weakref = PyDict_GetItem(obj, _global_name); // borrowed ref
    if (weakref == nullptr) {
      // The weakref is not in the globals dict.
      PyErr_Clear();
      return GuardDebugInfo(
          false, std::string("KeyError on ") + get_source(), 0);
    }

    if (!PyWeakref_Check(weakref)) {
      return GuardDebugInfo(
          false, std::string("Not a weakref ") + get_source(), 0);
    }

    PyObject* x = nullptr;
    if (PyWeakref_GetRef(weakref, &x) == -1) { // strong reference
      // error when attempting to call ref
      PyErr_Clear();
      return GuardDebugInfo(
          false, std::string("Weakref_GetRef failed ") + get_source(), 0);
    }
    if (x == nullptr) {
      // weakref is dead
      x = Py_NewRef(Py_None);
    }
    auto result = _guard_manager->check_verbose_nopybind(x);
    Py_DECREF(x);
    return result;
  }

  std::string repr() const override {
    return "GlobalWeakRefGuardAccessor(" +
        py::str(_global_name).cast<std::string>() + ")";
  }

 public: // cloning functions
  // NOLINTNEXTLINE(cppcoreguidelines-pro-type-member-init)
  GlobalWeakRefGuardAccessor(
      GuardManager* guard_manager,
      GlobalWeakRefGuardAccessor* from)
      : GuardAccessor(guard_manager, from) {
    from->clone_visitor(this);
  }
  GuardAccessor* clone(
      RootGuardManager* cloned_root,
      const py::function& clone_filter_fn) override {
    return clone_common<GlobalWeakRefGuardAccessor>(
        cloned_root, clone_filter_fn);
  }

  void clone_visitor(GlobalWeakRefGuardAccessor* to) {
    to->_global_name = _global_name;
  }

 private:
  PyObject* _global_name;
};

/**
 * Implements weakref call - x_weak()
 */
class WeakRefCallGuardAccessor : public GuardAccessor {
 public:
  WeakRefCallGuardAccessor(
      RootGuardManager* root,
      py::str name,
      std::string source,
      py::handle example_value,
      py::handle guard_manager_enum)
      : GuardAccessor(
            root,
            std::move(name),
            std::move(source),
            example_value,
            guard_manager_enum) {}

  // NB: Intentional duplication between check_nopybind and
  // check_verbose_nopybind.
  bool check_nopybind(PyObject* obj, bool matches_dict_tag = false)
      override { // borrowed ref
    if (!PyWeakref_Check(obj)) {
      return false;
    }

    PyObject* x = nullptr;
    if (PyWeakref_GetRef(obj, &x) == -1) { // strong reference
      // error when attempting to call ref
      PyErr_Clear();
      return false;
    }
    if (x == nullptr) {
      // weakref is dead
      x = Py_NewRef(Py_None);
    }
    bool result = _guard_manager->check_nopybind(x);
    Py_DECREF(x);
    return result;
  }

  GuardDebugInfo check_verbose_nopybind(
      PyObject* obj) override { // borrowed ref
    if (!PyWeakref_Check(obj)) {
      return GuardDebugInfo(
          false, std::string("Not a weakref obj ") + get_source(), 0);
    }

    PyObject* x = nullptr;
    if (PyWeakref_GetRef(obj, &x) == -1) { // strong reference
      // error when attempting to call ref
      PyErr_Clear();
      return GuardDebugInfo(
          false, std::string("Weakref_GetRef failed ") + get_source(), 0);
    }
    if (x == nullptr) {
      // weakref is dead
      x = Py_NewRef(Py_None);
    }
    auto result = _guard_manager->check_verbose_nopybind(x);
    Py_DECREF(x);
    return result;
  }

  std::string repr() const override {
    return "WeakRefCallGuardAccessor()";
  }

 public: // cloning functions
  // NOLINTNEXTLINE(cppcoreguidelines-pro-type-member-init)
  WeakRefCallGuardAccessor(
      GuardManager* guard_manager,
      WeakRefCallGuardAccessor* from)
      : GuardAccessor(guard_manager, from) {
    from->clone_visitor(this);
  }

  GuardAccessor* clone(
      RootGuardManager* cloned_root,
      const py::function& clone_filter_fn) override {
    return clone_common<WeakRefCallGuardAccessor>(cloned_root, clone_filter_fn);
  }

  void clone_visitor(WeakRefCallGuardAccessor* to) {}
};

/**
 * Implements function call no args - e.g, torch.cuda.current_device()
 */
class CallFunctionNoArgsGuardAccessor : public GuardAccessor {
 public:
  CallFunctionNoArgsGuardAccessor(
      RootGuardManager* root,
      py::str name,
      std::string source,
      py::handle example_value,
      py::handle guard_manager_enum)
      : GuardAccessor(
            root,
            std::move(name),
            std::move(source),
            example_value,
            guard_manager_enum) {}

  // NB: Intentional duplication between check_nopybind and
  // check_verbose_nopybind.
  bool check_nopybind(PyObject* obj, bool matches_dict_tag = false)
      override { // borrowed ref
    if (!PyCallable_Check(obj)) {
      return false;
    }

    PyObject* x = PyObject_CallNoArgs(obj);
    if (x == nullptr) {
      // Call failed, clear the exception and return false.
      PyErr_Clear();
      return false;
    }

    bool result = _guard_manager->check_nopybind(x);
    Py_DECREF(x);
    return result;
  }

  GuardDebugInfo check_verbose_nopybind(
      PyObject* obj) override { // borrowed ref
    if (!PyCallable_Check(obj)) {
      return GuardDebugInfo(
          false, std::string("Not a callable obj ") + get_source(), 0);
    }

    PyObject* x = PyObject_CallNoArgs(obj);
    if (x == nullptr) {
      // Call failed, clear the exception and return debug info.
      std::string exc_message = get_exception_message();
      PyErr_Clear();
      return GuardDebugInfo(false, exc_message, 0);
    }

    GuardDebugInfo result = _guard_manager->check_verbose_nopybind(x);
    Py_DECREF(x);
    return result;
  }

  std::string repr() const override {
    return "CallFunctionNoArgsGuardAccessor()";
  }

 public: // cloning functions
  // NOLINTNEXTLINE(cppcoreguidelines-pro-type-member-init)
  CallFunctionNoArgsGuardAccessor(
      GuardManager* guard_manager,
      CallFunctionNoArgsGuardAccessor* from)
      : GuardAccessor(guard_manager, from) {
    from->clone_visitor(this);
  }

  GuardAccessor* clone(
      RootGuardManager* cloned_root,
      const py::function& clone_filter_fn) override {
    return clone_common<CallFunctionNoArgsGuardAccessor>(
        cloned_root, clone_filter_fn);
  }

  void clone_visitor(CallFunctionNoArgsGuardAccessor* to) {}
};

/**
 * Similar to PythonLambdaLeafGuard, this class is a way to allow developers to
 * supply accessor as a python function. This is useful for from_numpy source.
 */
class PythonLambdaGuardAccessor : public GuardAccessor {
 public:
  PythonLambdaGuardAccessor(
      RootGuardManager* root,
      py::function accessor_fn,
      std::string source,
      py::handle example_value,
      py::handle guard_manager_enum)
      : GuardAccessor(
            root,
            accessor_fn,
            std::move(source),
            example_value,
            guard_manager_enum),
        _accessor_fn(std::move(accessor_fn)) {}

  // NB: Intentional duplication between check_nopybind and
  // check_verbose_nopybind.
  bool check_nopybind(PyObject* obj, bool matches_dict_tag = false)
      override { // borrowed ref
    PyObject* x = PyObject_CallOneArg(_accessor_fn.ptr(), obj); // new ref
    if (x == nullptr) {
      // The accessor function failed.
      PyErr_Clear();
      return false;
    }
    bool result = _guard_manager->check_nopybind(x);
    Py_DECREF(x);
    return result;
  }

  GuardDebugInfo check_verbose_nopybind(
      PyObject* obj) override { // borrowed ref
    PyObject* x = PyObject_CallOneArg(_accessor_fn.ptr(), obj); // new ref
    if (x == nullptr) {
      // The accessor function failed.
      std::string exc_message = get_exception_message();
      PyErr_Clear();
      return GuardDebugInfo(false, exc_message, 0);
    }
    GuardDebugInfo result = _guard_manager->check_verbose_nopybind(x);
    Py_DECREF(x);
    return result;
  }

  std::string repr() const override {
    return "PythonLambdaGuardAccessor";
  }

 public: // cloning functions
  // NOLINTNEXTLINE(cppcoreguidelines-pro-type-member-init)
  PythonLambdaGuardAccessor(
      GuardManager* guard_manager,
      PythonLambdaGuardAccessor* from)
      : GuardAccessor(guard_manager, from) {
    from->clone_visitor(this);
  }

  GuardAccessor* clone(
      RootGuardManager* cloned_root,
      const py::function& clone_filter_fn) override {
    return clone_common<PythonLambdaGuardAccessor>(
        cloned_root, clone_filter_fn);
  }

  void clone_visitor(PythonLambdaGuardAccessor* to) {
    to->_accessor_fn = _accessor_fn;
  }

 private:
  py::object _accessor_fn;
};

void install_object_aliasing_guard(
    GuardManager* x,
    GuardManager* y,
    py::object verbose_code_parts) {
  // Adds tensor X is tensor Y guard. This is a an example of relational guard.
  // There is one guard object that is shared between two guard managers.
  std::shared_ptr<RelationalGuard> guard =
      std::make_shared<OBJECT_ALIASING>(std::move(verbose_code_parts));

  // Register the resetter on the root guard mananger, so that it can reset
  // the newly added relational guard when the guard eval fails.
  x->get_root()->add_relational_guard_resetter(guard);

  // In case the guard is a DictGuardManager, OBJECT_ALIASING guard is a
  // permitted guard.
  x->add_permitted_leaf_guard(guard);
  y->add_permitted_leaf_guard(guard);
}

void install_no_tensor_aliasing_guard(
    const py::list& guard_managers,
    const py::list& tensor_names,
    py::object verbose_code_parts) {
  // Adds a guard that checks none of tensors alias. This is a an example of
  // relational guard. There is one guard object that is shared between multiple
  // guard managers.
  std::shared_ptr<RelationalGuard> guard = std::make_shared<NO_TENSOR_ALIASING>(
      tensor_names, std::move(verbose_code_parts));

  // Register the resetter on the root guard mananger, so that it can reset
  // the newly added relational guard when the guard eval fails.
  py::cast<GuardManager*>(guard_managers[0])
      ->get_root()
      ->add_relational_guard_resetter(guard);
  for (const auto& guard_manager : guard_managers) {
    py::cast<GuardManager*>(guard_manager)->add_leaf_guard(guard);
  }
}

void install_symbolic_shape_guard(
    const py::list& guard_managers,
    py::int_ nargs_int,
    py::int_ nargs_float,
    py::int_ py_addr,
    py::object py_addr_keep_alive,
    py::object verbose_code_parts) {
  // Adds a guard that checks symbolic shapes. This is a an example of
  // relational guard. There is one guard object that is shared between
  // multiple guard managers.
  std::shared_ptr<RelationalGuard> guard =
      std::make_shared<SYMBOLIC_SHAPE_GUARD>(
          std::move(nargs_int),
          std::move(nargs_float),
          std::move(py_addr),
          std::move(py_addr_keep_alive),
          std::move(verbose_code_parts));

  // Register the resetter on the root guard mananger, so that it can reset
  // the newly added relational guard when the guard eval fails.
  py::cast<GuardManager*>(guard_managers[0])
      ->get_root()
      ->add_relational_guard_resetter(guard);
  for (const auto& guard_manager : guard_managers) {
    py::cast<GuardManager*>(guard_manager)->add_leaf_guard(guard);
  }
}

void install_storage_overlapping_guard_with_checker(
    const std::shared_ptr<StorageOverlapChecker>& checker,
    const py::list& guard_managers,
    const py::object& verbose_code_parts,
    bool overlapping) {
  if (guard_managers.empty()) {
    // If there are no GuardManagers, there's no need to create a
    // STORAGE_OVERLAPPING guard.
    return;
  }

  std::shared_ptr<RelationalGuard> guard =
      std::make_shared<STORAGE_OVERLAPPING>(
          overlapping, checker, verbose_code_parts);
  py::cast<GuardManager*>(guard_managers[0])
      ->get_root()
      ->add_relational_guard_resetter(guard);
  for (const auto& guard_manager : guard_managers) {
    py::cast<GuardManager*>(guard_manager)->add_leaf_guard(guard);
  }
}

void install_storage_overlapping_guard(
    const py::list& overlapping_guard_managers,
    const py::list& non_overlapping_guard_managers,
    const py::object& verbose_code_parts) {
  // Create a single StorageOverlapChecker that will be shared amongst
  // the 2 STORAGE_OVERLAPPING guards below.
  std::shared_ptr<StorageOverlapChecker> checker =
      std::make_shared<StorageOverlapChecker>(
          overlapping_guard_managers.size(),
          non_overlapping_guard_managers.size());
  // Create the possibly overlapping storage guard.
  install_storage_overlapping_guard_with_checker(
      checker,
      overlapping_guard_managers,
      verbose_code_parts,
      /* overlapping= */ true);
  // Create the non-overlapping storage guard.
  install_storage_overlapping_guard_with_checker(
      checker,
      non_overlapping_guard_managers,
      verbose_code_parts,
      /* overlapping= */ false);
}

double profile_guard_manager(
    RootGuardManager* root,
    py::object f_locals,
    int n_iters) {
  PyObject* locals = f_locals.ptr();

  // Warmup
  for (int i = 0; i < 5; i++) {
    root->check_nopybind(locals);
  }

  auto start = std::chrono::high_resolution_clock::now();
  for (int i = 0; i < n_iters; i++) {
    root->check_nopybind(locals);
  }
  auto end = std::chrono::high_resolution_clock::now();
  std::chrono::duration<double> total_elapsed = end - start;

  // Calculate the average time per iteration in microseconds
  return (total_elapsed.count() * 1e6) / n_iters;
}

} // namespace

static void* _torchinductor_pyobject_tensor_data_ptr(PyObject* obj) {
  if (C10_UNLIKELY(
          obj == nullptr ||
          (!THPVariable_CheckExact(obj) && !THPVariable_Check(obj)))) {
    throw std::runtime_error(
        "_torchinductor_pyobject_tensor_data_ptr: non-tensor input");
  }
  return THPVariable_Unpack(obj).data_ptr();
}

void* convert_to_root_guard_manager(py::object root) {
  // For invalidated guards, return nullptr
  if (root.is(py::none())) {
    return nullptr;
  }
  RootGuardManager* root_mgr = std::move(root).cast<RootGuardManager*>();
  return (void*)root_mgr;
}

bool run_root_guard_manager(void* root, FrameLocalsMapping* f_locals) {
  // for invalidated guards, return false
  if (root == nullptr) {
    return false;
  }
  py::object config_module = py::module_::import("torch._dynamo.config");
  bool enable_cpp_framelocals_guard_eval =
      config_module.attr("enable_cpp_framelocals_guard_eval").cast<bool>();
  if (enable_cpp_framelocals_guard_eval) {
    return ((RootGuardManager*)root)->check_nopybind(f_locals);
  } else {
    return ((RootGuardManager*)root)
        ->check_nopybind((PyObject*)f_locals->to_dict());
  }
}

PyObject* torch_c_dynamo_guards_init() {
  // initialize TensorGuardsType
  TensorGuardsType.tp_name = "torch._C._dynamo.guards.TensorGuards";
  TensorGuardsType.tp_basicsize = sizeof(TensorGuards);
  TensorGuardsType.tp_itemsize = 0;
  TensorGuardsType.tp_dealloc = (destructor)TensorGuards_dealloc;
  TensorGuardsType.tp_flags = Py_TPFLAGS_DEFAULT;
  TensorGuardsType.tp_doc = "Check properties of a torch.Tensor";
  TensorGuardsType.tp_methods = TensorGuards_methods;
  TensorGuardsType.tp_init = (initproc)TensorGuards_init;
  TensorGuardsType.tp_new = TensorGuards_new;

  if (PyType_Ready(&TensorGuardsType) < 0)
    return nullptr;

  GlobalStateGuardType.tp_name = "torch._C._dynamo.guards.GlobalStateGuard";
  GlobalStateGuardType.tp_basicsize = sizeof(GlobalStateGuard);
  GlobalStateGuardType.tp_itemsize = 0;
  GlobalStateGuardType.tp_flags = Py_TPFLAGS_DEFAULT;
  GlobalStateGuardType.tp_doc = "Guard on PyTorch global flags such as no_grad";
  GlobalStateGuardType.tp_methods = GlobalStateGuard_methods;
  GlobalStateGuardType.tp_init = (initproc)GlobalStateGuard_init;
  GlobalStateGuardType.tp_new = PyType_GenericNew;

  if (PyType_Ready(&GlobalStateGuardType) < 0)
    return nullptr;

  auto m = PyModule_Create(&_module);
  if (m == nullptr)
    return nullptr;

#ifdef Py_GIL_DISABLED
  PyUnstable_Module_SetGIL(m, Py_MOD_GIL_NOT_USED);
#endif

  Py_INCREF(&TensorGuardsType);
  if (PyModule_AddObject(m, "TensorGuards", (PyObject*)&TensorGuardsType) < 0) {
    Py_DECREF(&TensorGuardsType);
    Py_DECREF(m);
    return nullptr;
  }

  Py_INCREF(&GlobalStateGuardType);
  if (PyModule_AddObject(
          m, "GlobalStateGuard", (PyObject*)&GlobalStateGuardType) < 0) {
    Py_DECREF(&GlobalStateGuardType);
    Py_DECREF(m);
    return nullptr;
  }

  // We expose the address of _torchinductor_pyobject_tensor_data_ptr in order
  // to allow manual linking in our generated TorchInductor Python bindings.
  // While regular linking works in most cases, it does not work properly in
  // fbcode due to janky build setup there.
  if (PyModule_AddObject(
          m,
          "_torchinductor_pyobject_tensor_data_ptr",
          PyLong_FromVoidPtr(reinterpret_cast<void*>(
              &_torchinductor_pyobject_tensor_data_ptr))) < 0) {
    return nullptr;
  }

  auto py_m = py::handle(m).cast<py::module>();
  py::class_<GuardDebugInfo, std::unique_ptr<GuardDebugInfo>>(
      py_m, "GuardDebugInfo")
      .def(py::init<bool, py::list, int>())
      .def("__str__", &GuardDebugInfo::to_string)
      .def_readonly("result", &GuardDebugInfo::result)
      .def_readonly("verbose_code_parts", &GuardDebugInfo::verbose_code_parts)
      .def_readonly(
          "num_guards_executed", &GuardDebugInfo::num_guards_executed);

  // Leaf Guards
  py::class_<LeafGuard, std::shared_ptr<LeafGuard>>(py_m, "LeafGuard")
      .def("verbose_code_parts", &LeafGuard::verbose_code_parts);
  py::class_<LAMBDA_GUARD, LeafGuard, std::shared_ptr<LAMBDA_GUARD>>(
      py_m, "LAMBDA_GUARD")
      .def(py::init<py::function, py::list>())
      .def("__call__", &LAMBDA_GUARD::check);
  py::class_<TYPE_MATCH, LeafGuard, std::shared_ptr<TYPE_MATCH>>(
      py_m, "TYPE_MATCH")
      .def(py::init<py::object, py::list>())
      .def("__call__", &TYPE_MATCH::check);
  py::class_<ID_MATCH, LeafGuard, std::shared_ptr<ID_MATCH>>(py_m, "ID_MATCH")
      .def(py::init<py::object, py::list>())
      .def("__call__", &ID_MATCH::check);
  py::class_<EQUALS_MATCH, LeafGuard, std::shared_ptr<EQUALS_MATCH>>(
      py_m, "EQUALS_MATCH")
      .def(py::init<py::object, py::list>())
      .def("__call__", &EQUALS_MATCH::check);
  py::class_<LENGTH_CHECK, LeafGuard, std::shared_ptr<LENGTH_CHECK>>(
      py_m, "LENGTH_CHECK")
      .def(py::init<py::object, py::list>())
      .def("__call__", &LENGTH_CHECK::check);
  py::class_<DICT_LENGTH, LeafGuard, std::shared_ptr<DICT_LENGTH>>(
      py_m, "DICT_LENGTH")
      .def(py::init<py::object, py::list>())
      .def("__call__", &DICT_LENGTH::check);
  py::class_<DEFAULT_DEVICE, LeafGuard, std::shared_ptr<DEFAULT_DEVICE>>(
      py_m, "DEFAULT_DEVICE")
      .def(py::init<py::list>())
      .def("__call__", &DEFAULT_DEVICE::check);
  py::class_<NOT_NONE, LeafGuard, std::shared_ptr<NOT_NONE>>(py_m, "NOT_NONE")
      .def(py::init<py::list>())
      .def("__call__", &NOT_NONE::check);
  py::class_<
      MAPPING_KEYS_MATCH,
      LeafGuard,
      std::shared_ptr<MAPPING_KEYS_MATCH>>(py_m, "MAPPING_KEYS_MATCH")
      .def(py::init<py::object, py::list>())
      .def("__call__", &MAPPING_KEYS_MATCH::check);
  py::class_<
      TUPLE_ITERATOR_LEN,
      LeafGuard,
      std::shared_ptr<TUPLE_ITERATOR_LEN>>(py_m, "TUPLE_ITERATOR_LEN")
      .def(py::init<py::object, py::object, py::list>())
      .def("__call__", &TUPLE_ITERATOR_LEN::check);
  py::class_<
      RANGE_ITERATOR_MATCH,
      LeafGuard,
      std::shared_ptr<RANGE_ITERATOR_MATCH>>(py_m, "RANGE_ITERATOR_MATCH")
      .def(py::init<py::object, py::object, py::object, py::object, py::list>())
      .def("__call__", &RANGE_ITERATOR_MATCH::check);
  py::class_<GLOBAL_STATE, LeafGuard, std::shared_ptr<GLOBAL_STATE>>(
      py_m, "GLOBAL_STATE")
      .def(py::init<py::list>())
      .def("check_verbose", &GLOBAL_STATE::check_verbose)
      .def("__call__", &GLOBAL_STATE::check);
  py::class_<
      TORCH_FUNCTION_MODE_STACK,
      LeafGuard,
      std::shared_ptr<TORCH_FUNCTION_MODE_STACK>>(
      py_m, "TORCH_FUNCTION_MODE_STACK")
      .def(py::init<py::list, py::list>())
      .def("__call__", &TORCH_FUNCTION_MODE_STACK::check);
  py::class_<DATA_PTR_MATCH, LeafGuard, std::shared_ptr<DATA_PTR_MATCH>>(
      py_m, "DATA_PTR_MATCH")
      .def(py::init<py::object, py::list>())
      .def("__call__", &DATA_PTR_MATCH::check);
  py::class_<NO_HASATTR, LeafGuard, std::shared_ptr<NO_HASATTR>>(
      py_m, "NO_HASATTR")
      .def(py::init<py::object, py::list>())
      .def("__call__", &NO_HASATTR::check);
  py::class_<DICT_CONTAINS, LeafGuard, std::shared_ptr<DICT_CONTAINS>>(
      py_m, "DICT_CONTAINS")
      .def(py::init<bool, py::object, py::list>())
      .def("__call__", &DICT_CONTAINS::check);
  py::class_<DYNAMIC_INDICES, LeafGuard, std::shared_ptr<DYNAMIC_INDICES>>(
      py_m, "DYNAMIC_INDICES")
      .def(py::init<py::set, py::list>())
      .def("__call__", &DYNAMIC_INDICES::check);
  py::class_<DICT_VERSION, LeafGuard, std::shared_ptr<DICT_VERSION>>(
      py_m, "DICT_VERSION")
      .def(py::init<py::object, py::list>())
      .def("__call__", &DICT_VERSION::check);
  py::class_<
      DISPATCH_KEY_SET_MATCH,
      LeafGuard,
      std::shared_ptr<DISPATCH_KEY_SET_MATCH>>(py_m, "DISPATCH_KEY_SET_MATCH")
      .def(py::init<RootGuardManager*, py::object, py::list>())
      .def("__call__", &DISPATCH_KEY_SET_MATCH::check);
  py::class_<TENSOR_MATCH, LeafGuard, std::shared_ptr<TENSOR_MATCH>>(
      py_m, "TENSOR_MATCH")
      .def(py::init<
           RootGuardManager*,
           py::object,
           py::object,
           py::object,
           py::str,
           py::list>())
      .def("__call__", &TENSOR_MATCH::check);
  // NOLINTNEXTLINE(bugprone-unused-raii)
  py::class_<OBJECT_ALIASING, LeafGuard, std::shared_ptr<OBJECT_ALIASING>>(
      py_m, "OBJECT_ALIASING");
  // NOLINTNEXTLINE(bugprone-unused-raii)
  py::class_<
      NO_TENSOR_ALIASING,
      LeafGuard,
      std::shared_ptr<NO_TENSOR_ALIASING>>(py_m, "NO_TENSOR_ALIASING");
  // NOLINTNEXTLINE(bugprone-unused-raii)
  py::class_<
      STORAGE_OVERLAPPING,
      LeafGuard,
      std::shared_ptr<STORAGE_OVERLAPPING>>(py_m, "STORAGE_OVERLAPPING");
  // NOLINTNEXTLINE(bugprone-unused-raii)
  py::class_<
      SYMBOLIC_SHAPE_GUARD,
      LeafGuard,
      std::shared_ptr<SYMBOLIC_SHAPE_GUARD>>(py_m, "SYMBOLIC_SHAPE_GUARD");

  // Guard Accessors - These are present so that we can iterate over the
  // GuardManager hierarchy. We intentionally do not provide even an init
  // function on these, because these should be constructed from within C++.
  py::class_<GuardAccessor, std::unique_ptr<GuardAccessor>>(
      py_m, "GuardAccessor")
      .def("repr", &GuardAccessor::repr);
  // NOLINTNEXTLINE(bugprone-unused-raii)
  py::class_<
      GetAttrGuardAccessor,
      GuardAccessor,
      std::unique_ptr<GetAttrGuardAccessor>>(py_m, "GetAttrGuardAccessor");
  // NOLINTNEXTLINE(bugprone-unused-raii)
  py::class_<
      GetGenericDictGuardAccessor,
      GuardAccessor,
      std::unique_ptr<GetGenericDictGuardAccessor>>(
      py_m, "GetGenericDictGuardAccessor");
  // NOLINTNEXTLINE(bugprone-unused-raii)
  py::class_<
      GetItemGuardAccessor,
      GuardAccessor,
      std::unique_ptr<GetItemGuardAccessor>>(py_m, "GetItemGuardAccessor");
  // NOLINTNEXTLINE(bugprone-unused-raii)
  py::class_<
      FrameLocalsGuardAccessor,
      GuardAccessor,
      std::unique_ptr<FrameLocalsGuardAccessor>>(
      py_m, "FrameLocalsGuardAccessor");
  // NOLINTNEXTLINE(bugprone-unused-raii)
  py::class_<
      DictGetItemGuardAccessor,
      GuardAccessor,
      std::unique_ptr<DictGetItemGuardAccessor>>(
      py_m, "DictGetItemGuardAccessor");
  // NOLINTNEXTLINE(bugprone-unused-raii)
  py::class_<
      ListGetItemGuardAccessor,
      GuardAccessor,
      std::unique_ptr<ListGetItemGuardAccessor>>(
      py_m, "ListGetItemGuardAccessor");
  // NOLINTNEXTLINE(bugprone-unused-raii)
  py::class_<
      TupleGetItemGuardAccessor,
      GuardAccessor,
      std::unique_ptr<TupleGetItemGuardAccessor>>(
      py_m, "TupleGetItemGuardAccessor");
  // NOLINTNEXTLINE(bugprone-unused-raii)
  py::class_<
      FuncDefaultsGuardAccessor,
      GuardAccessor,
      std::unique_ptr<FuncDefaultsGuardAccessor>>(
      py_m, "FuncDefaultsGuardAccessor");
  // NOLINTNEXTLINE(bugprone-unused-raii)
  py::class_<
      FuncKwDefaultsGuardAccessor,
      GuardAccessor,
      std::unique_ptr<FuncKwDefaultsGuardAccessor>>(
      py_m, "FuncKwDefaultsGuardAccessor");
  // NOLINTNEXTLINE(bugprone-unused-raii)
  py::class_<
      GlobalsGuardAccessor,
      GuardAccessor,
      std::unique_ptr<GlobalsGuardAccessor>>(py_m, "GlobalsGuardAccessor");
  // NOLINTNEXTLINE(bugprone-unused-raii)
  py::class_<
      TypeGuardAccessor,
      GuardAccessor,
      std::unique_ptr<TypeGuardAccessor>>(py_m, "TypeGuardAccessor");
  // NOLINTNEXTLINE(bugprone-unused-raii)
  py::class_<
      WeakRefCallGuardAccessor,
      GuardAccessor,
      std::unique_ptr<WeakRefCallGuardAccessor>>(
      py_m, "WeakRefCallGuardAccessor");
  // NOLINTNEXTLINE(bugprone-unused-raii)
  py::class_<
      CallFunctionNoArgsGuardAccessor,
      GuardAccessor,
      std::unique_ptr<CallFunctionNoArgsGuardAccessor>>(
      py_m, "CallFunctionNoArgsGuardAccessor");
  // NOLINTNEXTLINE(bugprone-unused-raii)
  py::class_<
      TupleIteratorGetItemAccessor,
      GuardAccessor,
      std::unique_ptr<TupleIteratorGetItemAccessor>>(
      py_m, "TupleIteratorGetItemAccessor");
  // NOLINTNEXTLINE(bugprone-unused-raii)
  py::class_<
      GlobalWeakRefGuardAccessor,
      GuardAccessor,
      std::unique_ptr<GlobalWeakRefGuardAccessor>>(
      py_m, "GlobalWeakRefGuardAccessor");

  // Guard Manager - No constructor in python, python should use
  // RootGuardManager.
  py::class_<GuardManager, std::unique_ptr<GuardManager>>(py_m, "GuardManager")
      // return by reference because GuardManager has the ownership of accessors
      .def("get_source", &GuardManager::get_source)
      .def("fail_count", &GuardManager::fail_count)
      .def(
          "get_accessors",
          &GuardManager::get_accessors,
          py::return_value_policy::reference)
      // return by reference because GuardManager has the ownership of child
      // managers
      .def(
          "get_child_managers",
          &GuardManager::get_child_managers,
          py::return_value_policy::reference)
      // return by reference because GuardManager has the ownership of leaf
      // guards
      .def(
          "get_leaf_guards",
          &GuardManager::get_leaf_guards,
          py::return_value_policy::reference)
      .def(
          "add_lambda_guard",
          [](GuardManager& self,
             py::object lambda,
             py::object verbose_code_parts) -> void {
            self.add_leaf_guard(std::make_shared<LAMBDA_GUARD>(
                std::move(lambda), std::move(verbose_code_parts)));
          })
      .def(
          "add_type_match_guard",
          [](GuardManager& self,
             py::object value,
             py::object verbose_code_parts) -> void {
            SKIP_IF_GUARD_ALREADY_PRESENT("TYPE_MATCH");
            self.add_leaf_guard(std::make_shared<TYPE_MATCH>(
                std::move(value), std::move(verbose_code_parts)));
          })
      .def(
          "add_id_match_guard",
          [](GuardManager& self,
             py::object value,
             py::object verbose_code_parts) -> void {
            SKIP_IF_GUARD_ALREADY_PRESENT("ID_MATCH");
            self.add_leaf_guard(std::make_shared<ID_MATCH>(
                std::move(value), std::move(verbose_code_parts)));
          })
      .def(
          "add_equals_match_guard",
          [](GuardManager& self,
             py::object value,
             py::object verbose_code_parts) -> void {
            SKIP_IF_GUARD_ALREADY_PRESENT("EQUALS_MATCH");
            self.add_leaf_guard(std::make_shared<EQUALS_MATCH>(
                std::move(value), std::move(verbose_code_parts)));
          })
      .def(
          "add_length_check_guard",
          [](GuardManager& self,
             py::object value,
             py::object verbose_code_parts) -> void {
            SKIP_IF_GUARD_ALREADY_PRESENT("LENGTH_CHECK");
            self.add_leaf_guard(std::make_shared<LENGTH_CHECK>(
                std::move(value), std::move(verbose_code_parts)));
          })
      .def(
          "add_dict_length_check_guard",
          [](GuardManager& self,
             py::object value,
             py::object verbose_code_parts) -> void {
            SKIP_IF_GUARD_ALREADY_PRESENT("DICT_LENGTH");
            self.add_leaf_guard(std::make_shared<DICT_LENGTH>(
                std::move(value), std::move(verbose_code_parts)));
          })
      .def(
          "add_tuple_iterator_length_guard",
          [](GuardManager& self,
             py::object length,
             py::object type_id,
             py::object verbose_code_parts) -> void {
            SKIP_IF_GUARD_ALREADY_PRESENT("TUPLE_ITERATOR_LEN");
            self.add_leaf_guard(std::make_shared<TUPLE_ITERATOR_LEN>(
                std::move(length),
                std::move(type_id),
                std::move(verbose_code_parts)));
          })
      .def(
          "add_range_iterator_match_guard",
          [](GuardManager& self,
             py::object start,
             py::object stop,
             py::object step,
             py::object type_id,
             py::object verbose_code_parts) -> void {
            SKIP_IF_GUARD_ALREADY_PRESENT("RANGE_ITERATOR_MATCH");
            self.add_leaf_guard(std::make_shared<RANGE_ITERATOR_MATCH>(
                std::move(start),
                std::move(stop),
                std::move(step),
                std::move(type_id),
                std::move(verbose_code_parts)));
          })
      .def(
          "add_default_device_guard",
          [](GuardManager& self, py::object verbose_code_parts) -> void {
            self.add_leaf_guard(std::make_shared<DEFAULT_DEVICE>(
                std::move(verbose_code_parts)));
          })
      .def(
          "add_not_none_guard",
          [](GuardManager& self, py::object verbose_code_parts) -> void {
            SKIP_IF_GUARD_ALREADY_PRESENT("NOT_NONE");
            self.add_leaf_guard(
                std::make_shared<NOT_NONE>(std::move(verbose_code_parts)));
          })
      .def(
          "add_mapping_keys_guard",
          [](GuardManager& self,
             py::object value,
             py::object verbose_code_parts) -> void {
            SKIP_IF_GUARD_ALREADY_PRESENT("MAPPING_KEYS_MATCH");
            self.add_leaf_guard(std::make_shared<MAPPING_KEYS_MATCH>(
                std::move(value), std::move(verbose_code_parts)));
          })
      .def(
          "add_dispatch_key_set_guard",
          [](GuardManager& self,
             py::object value,
             py::object verbose_code_parts) -> void {
            SKIP_IF_GUARD_ALREADY_PRESENT("DISPATCH_KEY_SET_MATCH");
            self.add_leaf_guard(std::make_shared<DISPATCH_KEY_SET_MATCH>(
                self.get_root(),
                std::move(value),
                std::move(verbose_code_parts)));
          })
      .def(
          "add_global_state_guard",
          [](GuardManager& self, py::object verbose_code_parts) -> void {
            self.add_leaf_guard(
                std::make_shared<GLOBAL_STATE>(std::move(verbose_code_parts)));
          })
      .def(
          "add_torch_function_mode_stack_guard",
          [](GuardManager& self,
             const py::list& initial_stack,
             py::object verbose_code_parts) -> void {
            self.add_leaf_guard(std::make_shared<TORCH_FUNCTION_MODE_STACK>(
                initial_stack, std::move(verbose_code_parts)));
          })
      .def(
          "add_data_ptr_guard",
          [](GuardManager& self,
             py::object data_ptr,
             py::object verbose_code_parts) -> void {
            SKIP_IF_GUARD_ALREADY_PRESENT("DATA_PTR_MATCH");
            self.add_leaf_guard(std::make_shared<DATA_PTR_MATCH>(
                std::move(data_ptr), std::move(verbose_code_parts)));
          })
      .def(
          "add_no_hasattr_guard",
          [](GuardManager& self,
             py::object attr_name,
             py::object verbose_code_parts) -> void {
            self.add_leaf_guard(std::make_shared<NO_HASATTR>(
                std::move(attr_name), std::move(verbose_code_parts)));
          })
      .def(
          "add_dict_contains_guard",
          [](GuardManager& self,
             bool contains,
             py::object key,
             py::object verbose_code_parts) -> void {
            self.add_leaf_guard(std::make_shared<DICT_CONTAINS>(
                contains, std::move(key), std::move(verbose_code_parts)));
          })
      .def(
          "add_dynamic_indices_guard",
          [](GuardManager& self,
             py::set value,
             py::object verbose_code_parts) -> void {
            self.add_leaf_guard(std::make_shared<DYNAMIC_INDICES>(
                std::move(value), std::move(verbose_code_parts)));
          })
      .def(
          "add_dict_version_guard",
          [](GuardManager& self,
             py::object value,
             py::object verbose_code_parts) -> void {
            SKIP_IF_GUARD_ALREADY_PRESENT("DICT_VERSION");
            self.add_leaf_guard(std::make_shared<DICT_VERSION>(
                std::move(value), std::move(verbose_code_parts)));
          })
      .def(
          "add_tensor_match_guard",
          [](GuardManager& self,
             py::object value,
             py::object sizes,
             py::object strides,
             py::object tensor_name,
             py::object verbose_code_parts) -> void {
            SKIP_IF_GUARD_ALREADY_PRESENT("TENSOR_MATCH");
            self.add_leaf_guard(std::make_shared<TENSOR_MATCH>(
                self.get_root(),
                std::move(value),
                std::move(sizes),
                std::move(strides),
                std::move(tensor_name),
                std::move(verbose_code_parts)));
          })

      // return by reference because GuardManager has the ownership of accessors
      // and guard managers
      .def(
          "getitem_manager",
          &GuardManager::get_child_manager<GetItemGuardAccessor>,
          py::arg("key"),
          py::arg("source"),
          py::arg("example_value"),
          py::arg("guard_manager_enum"),
          py::return_value_policy::reference)
      // return by reference because GuardManager has the ownership of accessors
      // and guard managers
      .def(
          "framelocals_manager",
          &GuardManager::get_child_manager<FrameLocalsGuardAccessor>,
          py::arg("key"),
          py::arg("source"),
          py::arg("example_value"),
          py::arg("guard_manager_enum"),
          py::return_value_policy::reference)
      // return by reference because GuardManager has the ownership of accessors
      // and guard managers
      .def(
          "dict_getitem_manager",
          &GuardManager::get_child_manager<DictGetItemGuardAccessor>,
          py::arg("key"),
          py::arg("source"),
          py::arg("example_value"),
          py::arg("guard_manager_enum"),
          py::return_value_policy::reference)
      // return by reference because GuardManager has the ownership of accessors
      // and guard managers
      .def(
          "list_getitem_manager",
          &GuardManager::get_child_manager<ListGetItemGuardAccessor>,
          py::arg("key"),
          py::arg("source"),
          py::arg("example_value"),
          py::arg("guard_manager_enum"),
          py::return_value_policy::reference)
      // return by reference because GuardManager has the ownership of accessors
      // and guard managers
      .def(
          "indexed_manager",
          &GuardManager::get_child_manager<IndexedGuardAccessor>,
          py::arg("idx"),
          py::arg("source"),
          py::arg("example_value"),
          py::arg("guard_manager_enum"),
          py::return_value_policy::reference)
      // return by reference because GuardManager has the ownership of accessors
      // and guard managers
      .def(
          "tensor_property_size_manager",
          &GuardManager::get_child_manager<
              TensorPropertyGuardAccessor<TensorProperty::SIZE>>,
          py::arg("idx"),
          py::arg("source"),
          py::arg("example_value"),
          py::arg("guard_manager_enum"),
          py::return_value_policy::reference)
      // return by reference because GuardManager has the ownership of accessors
      // and guard managers
      .def(
          "tensor_property_stride_manager",
          &GuardManager::get_child_manager<
              TensorPropertyGuardAccessor<TensorProperty::STRIDE>>,
          py::arg("idx"),
          py::arg("source"),
          py::arg("example_value"),
          py::arg("guard_manager_enum"),
          py::return_value_policy::reference)
      // return by reference because GuardManager has the ownership of accessors
      // and guard managers
      .def(
          "tensor_property_storage_offset_manager",
          &GuardManager::get_child_manager<
              TensorPropertyGuardAccessor<TensorProperty::STORAGE_OFFSET>>,
          py::arg("idx"),
          py::arg("source"),
          py::arg("example_value"),
          py::arg("guard_manager_enum"),
          py::return_value_policy::reference)
      // return by reference because GuardManager has the ownership of accessors
      // and guard managers
      .def(
          "tuple_getitem_manager",
          &GuardManager::get_child_manager<TupleGetItemGuardAccessor>,
          py::arg("key"),
          py::arg("source"),
          py::arg("example_value"),
          py::arg("guard_manager_enum"),
          py::return_value_policy::reference)
      // return by reference because GuardManager has the ownership of accessors
      // and guard managers
      .def(
          "func_defaults_manager",
          [](GuardManager& self,
             std::string source,
             py::object example_value,
             py::handle guard_manager_enum) -> GuardManager* {
            // A unique key is used to save as the accessor key.
            py::str unique_key("__defaults_accessor__");
            return self.get_child_manager<FuncDefaultsGuardAccessor>(
                std::move(unique_key),
                std::move(source),
                std::move(example_value),
                guard_manager_enum);
          },
          py::arg("source"),
          py::arg("example_value"),
          py::arg("guard_manager_enum"),
          py::return_value_policy::reference)

      // return by reference because GuardManager has the ownership of accessors
      // and guard managers
      .def(
          "func_kwdefaults_manager",
          [](GuardManager& self,
             std::string source,
             py::object example_value,
             py::handle guard_manager_enum) -> GuardManager* {
            // A unique key is used to save as the accessor key.
            py::str unique_key("__kwdefaults_accessor__");
            return self.get_child_manager<FuncKwDefaultsGuardAccessor>(
                std::move(unique_key),
                std::move(source),
                std::move(example_value),
                guard_manager_enum);
          },
          py::arg("source"),
          py::arg("example_value"),
          py::arg("guard_manager_enum"),
          py::return_value_policy::reference)
      // return by reference because GuardManager has the ownership of accessors
      // and guard managers
      .def(
          "globals_dict_manager",
          &GuardManager::get_child_manager<GlobalsGuardAccessor>,
          py::arg("f_globals"),
          py::arg("source"),
          py::arg("example_value"),
          py::arg("guard_manager_enum"),
          py::return_value_policy::reference)
      // return by reference because GuardManager has the ownership of accessors
      // and guard managers
      .def(
          "type_manager",
          [](GuardManager& self,
             std::string source,
             py::handle example_value,
             py::handle guard_manager_enum) -> GuardManager* {
            // A unique key is used to save as the accessor key.
            py::str unique_key("__type_accessor__");
            return self.get_child_manager<TypeGuardAccessor>(
                std::move(unique_key),
                std::move(source),
                example_value,
                guard_manager_enum);
          },
          py::arg("source"),
          py::arg("example_value"),
          py::arg("guard_manager_enum"),
          py::return_value_policy::reference)
      // return by reference because GuardManager has the ownership of accessors
      // and guard managers
      .def(
          "weakref_call_manager",
          [](GuardManager& self,
             std::string source,
             py::handle example_value,
             py::handle guard_manager_enum) -> GuardManager* {
            // A unique key is used to save as the accessor key.
            py::str unique_key("__weakref_call_accessor__");
            return self.get_child_manager<WeakRefCallGuardAccessor>(
                std::move(unique_key),
                std::move(source),
                example_value,
                guard_manager_enum);
          },
          py::arg("source"),
          py::arg("example_value"),
          py::arg("guard_manager_enum"),
          py::return_value_policy::reference)
      // return by reference because GuardManager has the ownership of accessors
      // and guard managers
      .def(
          "call_function_no_args_manager",
          [](GuardManager& self,
             std::string source,
             py::handle example_value,
             py::handle guard_manager_enum) -> GuardManager* {
            // A unique key is used to save as the accessor key.
            py::str unique_key("__call_function_no_args_accessor__");
            return self.get_child_manager<CallFunctionNoArgsGuardAccessor>(
                std::move(unique_key),
                std::move(source),
                example_value,
                guard_manager_enum);
          },
          py::arg("source"),
          py::arg("example_value"),
          py::arg("guard_manager_enum"),
          py::return_value_policy::reference)
      // return by reference because GuardManager has the ownership of accessors
      // and guard managers
      .def(
          "tuple_iterator_getitem_manager",
          &GuardManager::get_child_manager<TupleIteratorGetItemAccessor>,
          py::arg("index"),
          py::arg("source"),
          py::arg("example_value"),
          py::arg("guard_manager_enum"),
          py::return_value_policy::reference)
      // return by reference because GuardManager has the ownership of accessors
      // and guard managers
      .def(
          "global_weakref_manager",
          &GuardManager::get_child_manager<GlobalWeakRefGuardAccessor>,
          py::arg("global_name"),
          py::arg("source"),
          py::arg("example_value"),
          py::arg("guard_manager_enum"),
          py::return_value_policy::reference)
      // return by reference because GuardManager has the ownership of accessors
      // and guard managers
      .def(
          "lambda_manager",
          &GuardManager::get_child_manager<PythonLambdaGuardAccessor>,
          py::arg("python_lambda"),
          py::arg("source"),
          py::arg("example_value"),
          py::arg("guard_manager_enum"),
          py::return_value_policy::reference)
      // return by reference because GuardManager has the ownership of accessors
      // and guard managers
      .def(
          "grad_manager",
          [](GuardManager& self,
             std::string source,
             py::handle example_value,
             py::handle guard_manager_enum) -> GuardManager* {
            // A unique key is used to save as the accessor key.
            py::str unique_key("__grad_accessor__");
            return self.get_child_manager<GradGuardAccessor>(
                std::move(unique_key),
                std::move(source),
                example_value,
                guard_manager_enum);
          },
          py::arg("source"),
          py::arg("example_value"),
          py::arg("guard_manager_enum"),
          py::return_value_policy::reference)
      // return by reference because GuardManager has the ownership of accessors
      // and guard managers
      .def(
          "get_generic_dict_manager",
          [](GuardManager& self,
             std::string source,
             py::handle example_value,
             py::handle guard_manager_enum) -> GuardManager* {
            // A unique key is used to save as the accessor key.
            py::str unique_key("__generic_dict_accessor__");
            return self.get_child_manager<GetGenericDictGuardAccessor>(
                std::move(unique_key),
                std::move(source),
                example_value,
                guard_manager_enum);
          },
          py::arg("source"),
          py::arg("example_value"),
          py::arg("guard_manager_enum"),
          py::return_value_policy::reference)
      // return by reference because C++ GuardManager has the ownership of
      // accessors and guard managers
      .def(
          "getattr_manager",
          &GuardManager::get_child_manager<GetAttrGuardAccessor>,
          py::arg("attr"),
          py::arg("source"),
          py::arg("example_value"),
          py::arg("guard_manager_enum"),
          py::return_value_policy::reference);

  // Root Guard Manager
  py::class_<RootGuardManager, GuardManager, std::unique_ptr<RootGuardManager>>(
      py_m, "RootGuardManager")
      .def(py::init<>())
      .def("check", &RootGuardManager::check)
      .def("check_verbose", &RootGuardManager::check_verbose)
      .def(
          "clone_manager",
          &RootGuardManager::clone_manager,
          py::return_value_policy::reference)
      // return by reference because GuardManager has the ownership of leaf
      // guards
      .def(
          "get_epilogue_lambda_guards",
          &RootGuardManager::get_epilogue_lambda_guards,
          py::return_value_policy::reference)
      .def(
          "add_epilogue_lambda_guard",
          [](RootGuardManager& self,
             py::object lambda,
             py::object verbose_code_parts) -> void {
            self.add_epilogue_lambda_guard(std::make_unique<LAMBDA_GUARD>(
                std::move(lambda), std::move(verbose_code_parts)));
          });

  // Dict Guard Manager
  py::class_<DictGuardManager, GuardManager, std::unique_ptr<DictGuardManager>>(
      py_m, "DictGuardManager")
      // return by reference because GuardManager has the ownership of accessors
      // and guard managers
      .def(
          "get_key_manager",
          [](DictGuardManager& self,
             py::object index,
             std::string source,
             py::handle example_value,
             py::handle guard_manager_enum) -> GuardManager* {
            return self.get_key_manager(
                std::move(index),
                std::move(source),
                example_value,
                guard_manager_enum);
          },
          py::arg("index"),
          py::arg("source"),
          py::arg("example_value"),
          py::arg("guard_manager_enum"),
          py::return_value_policy::reference)
      // return by reference because GuardManager has the ownership of accessors
      // and guard managers
      .def(
          "get_value_manager",
          [](DictGuardManager& self,
             py::object index,
             std::string source,
             py::handle example_value,
             py::handle guard_manager_enum) -> GuardManager* {
            return self.get_value_manager(
                std::move(index),
                std::move(source),
                example_value,
                guard_manager_enum);
          },
          py::arg("index"),
          py::arg("source"),
          py::arg("example_value"),
          py::arg("guard_manager_enum"),
          py::return_value_policy::reference)
      // return by reference because GuardManager has the ownership of leaf
      // guards
      .def(
          "get_key_value_managers",
          &DictGuardManager::get_key_value_managers,
          py::return_value_policy::reference)
      // Skipped leaf guards
      .def("add_type_match_guard", &DictGuardManager::skip_adding_guard)
      .def("add_dict_length_check_guard", &DictGuardManager::skip_adding_guard)
      // Permitted leaf guards
      .def(
          "add_dict_contains_guard",
          [](DictGuardManager& self,
             bool contains,
             py::object key,
             py::object verbose_code_parts) -> void {
            self.add_permitted_leaf_guard(std::make_shared<DICT_CONTAINS>(
                contains, std::move(key), std::move(verbose_code_parts)));
          })
      .def(
          "add_dict_version_guard",
          [](DictGuardManager& self,
             py::object value,
             py::object verbose_code_parts) -> void {
            SKIP_IF_GUARD_ALREADY_PRESENT("DICT_VERSION");
            self.add_permitted_leaf_guard(std::make_shared<DICT_VERSION>(
                std::move(value), std::move(verbose_code_parts)));
          })
      .def(
          "add_no_hasattr_guard",
          [](DictGuardManager& self,
             py::object attr_name,
             py::object verbose_code_parts) -> void {
            self.add_permitted_leaf_guard(std::make_shared<NO_HASATTR>(
                std::move(attr_name), std::move(verbose_code_parts)));
          })
      // Not permitted accesssors
      .def("lambda_manager", &DictGuardManager::fail_on_get_child_manager)
      .def("getitem_manager", &DictGuardManager::fail_on_get_child_manager)
      .def("dict_getitem_manager", &DictGuardManager::fail_on_get_child_manager)
      .def("globals_dict_manager", &DictGuardManager::fail_on_get_child_manager)
      .def(
          "tuple_iterator_getitem_manager",
          &DictGuardManager::fail_on_get_child_manager)
      .def(
          "global_weakref_manager",
          &DictGuardManager::fail_on_get_child_manager)
      .def("lambda_manager", &DictGuardManager::fail_on_get_child_manager)
      // Permitted accessors (and also type_manager)
      // return by reference because GuardManager has the ownership of accessors
      // and guard managers
      .def(
          "getattr_manager",
          [](DictGuardManager& self,
             py::object attr_name,
             std::string source,
             py::handle example_value,
             py::handle guard_manager_enum) -> GuardManager* {
            if (self.is_exact_dict_type()) {
              throw std::runtime_error(
                  "getattr_manager on a DictGuardManager is supported only for dict subclasses");
            }
            return self.get_child_manager<GetAttrGuardAccessor>(
                std::move(attr_name),
                std::move(source),
                example_value,
                guard_manager_enum);
          },
          py::arg("attr"),
          py::arg("source"),
          py::arg("example_value"),
          py::arg("guard_manager_enum"),
          py::return_value_policy::reference);

  py_m.def("install_object_aliasing_guard", install_object_aliasing_guard);
  py_m.def(
      "install_no_tensor_aliasing_guard", install_no_tensor_aliasing_guard);
  py_m.def(
      "install_storage_overlapping_guard", install_storage_overlapping_guard);
  py_m.def(
      "compute_overlapping_tensors",
      [](const std::vector<Tensor> tensors, bool symbolic) {
        // Pick the correct Meta class, depending on whether we are
        // dealing with symbolic values or not.
        if (symbolic) {
          return compute_overlapping_tensors<DynamicMeta>(tensors);
        } else {
          return compute_overlapping_tensors<StaticMeta>(tensors);
        }
      },
      py::arg("tensors"),
      py::arg("symbolic") = true);
  py_m.def("install_symbolic_shape_guard", install_symbolic_shape_guard);
  py_m.def("profile_guard_manager", profile_guard_manager);

// initialize dict_version_map watcher for 3.12
#if IS_PYTHON_3_12_PLUS

  dict_version_watcher_id = PyDict_AddWatcher(dict_version_watch_callback);
  if (dict_version_watcher_id == -1) {
    throw std::runtime_error("Failed to install dict_version_watch_callback");
  }

#endif

  return m;
}

} // namespace torch::dynamo<|MERGE_RESOLUTION|>--- conflicted
+++ resolved
@@ -1868,16 +1868,6 @@
   }
 
   bool check_nopybind(PyObject* value) override { // borrowed ref
-<<<<<<< HEAD
-    // Typically we don't have to increment the ref count here because the
-    // tensors are held in f_locals. But there is a special case for
-    // `from_numpy` source. `from_numpy` converts integers and such into tensors
-    // and these tensors are ephemeral. If we don't incref, those tensors can be
-    // garbage collected, and the next time from_numpy can reuse the memory
-    // address. Therefore, we incref here. They are decref'd in reset_state.
-    Py_INCREF(value);
-=======
->>>>>>> f2221b2f
     auto insertion = _unique_tensors.insert({value, nullptr});
     if (!insertion.second) {
       // No need to clear _unique_tensors, reset_state will do
