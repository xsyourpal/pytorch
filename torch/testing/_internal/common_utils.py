# mypy: allow-untyped-defs

r"""Importing this file must **not** initialize CUDA context. test_distributed
relies on this assumption to properly run. This means that when this is imported
no CUDA calls shall be made, including torch.cuda.device_count(), etc.

torch.testing._internal.common_cuda.py can freely initialize CUDA context when imported.
"""

import argparse
import contextlib
import copy
import ctypes
import errno
import functools
import gc
import hashlib
import inspect
import io
import json
import logging
import math
import operator
import os
import pathlib
import platform
import random
import re
import shutil
import signal
import socket
import subprocess
import sys
import tempfile
import threading
import time
import types
import unittest
import warnings
from collections.abc import Mapping, Sequence
from contextlib import closing, contextmanager
from copy import deepcopy
from dataclasses import dataclass
from enum import Enum
from functools import partial, wraps
from itertools import product, chain
from pathlib import Path
from statistics import mean
from typing import (
    Any,
    Callable,
    Optional,
    TypeVar,
    Union,
)
from collections.abc import Iterable, Iterator
from unittest.mock import MagicMock

import expecttest
import numpy as np

import __main__  # type: ignore[import]
import torch
import torch.backends.cudnn
import torch.backends.mkl
import torch.backends.mps
import torch.backends.xnnpack
import torch.cuda
from torch import Tensor
from torch._C import ScriptDict, ScriptList  # type: ignore[attr-defined]
from torch._dynamo.trace_rules import _as_posix_path
from torch._utils_internal import get_writable_path
from torch._logging.scribe import open_source_signpost
from torch.nn import (
    ModuleDict,
    ModuleList,
    ParameterDict,
    ParameterList,
    Sequential,
)
from torch.onnx import (
    register_custom_op_symbolic,
    unregister_custom_op_symbolic,
)
from torch.testing import make_tensor
from torch.testing._comparison import (
    BooleanPair,
    NonePair,
    NumberPair,
    Pair,
    TensorLikePair,
)
from torch.testing._comparison import not_close_error_metas
from torch.testing._internal.common_dtype import get_all_dtypes
from torch.utils._import_utils import _check_module_exists
import torch.utils._pytree as pytree
from torch.utils import cpp_extension
try:
    import pytest
    has_pytest = True
except ImportError:
    has_pytest = False


MI300_ARCH = ("gfx940", "gfx941", "gfx942")


def freeze_rng_state(*args, **kwargs):
    return torch.testing._utils.freeze_rng_state(*args, **kwargs)


# Class to keep track of test flags configurable by environment variables.
# Flags set here are intended to be read-only and should not be modified after
# definition.
# TODO: Expand this class to handle abritrary settings in addition to boolean flags?
class TestEnvironment:
    # Set of env vars to set for the repro command that is output on test failure.
    # Specifically, this includes env vars that are set to non-default values and
    # are not implied. Maps from env var name -> value (int)
    repro_env_vars: dict = {}

    # Defines a flag usable throughout the test suite, determining its value by querying
    # the specified environment variable.
    #
    # Args:
    #     name (str): The name of the flag. A global variable with this name will be set
    #         for convenient access throughout the test suite.
    #     env_var (str): The name of the primary environment variable from which to
    #         determine the value of this flag. If this is None or the environment variable
    #         is unset, the default value will be used unless otherwise implied (see
    #         implied_by_fn). Default: None
    #     default (bool): The default value to use for the flag if unset by the environment
    #         variable and unimplied. Default: False
    #     include_in_repro (bool): Indicates whether this flag should be included in the
    #         repro command that is output on test failure (i.e. whether it is possibly
    #         relevant to reproducing the test failure). Default: True
    #     enabled_fn (Callable): Callable returning whether the flag should be enabled
    #         given the environment variable value and the default value. Default: Lambda
    #         requiring "0" to disable if on by default OR "1" to enable if off by default.
    #     implied_by_fn (Callable): Thunk returning a bool to imply this flag as enabled
    #         by something outside of its primary environment variable setting. For example,
    #         this can be useful if the value of another environment variable implies the flag
    #         as enabled. Default: Lambda returning False to indicate no implications.
    @staticmethod
    def def_flag(
        name,
        env_var=None,
        default=False,
        include_in_repro=True,
        enabled_fn=lambda env_var_val, default: (
            (env_var_val != "0") if default else (env_var_val == "1")),
        implied_by_fn=lambda: False,
    ):
        enabled = default
        env_var_val = None
        if env_var is not None:
            env_var_val = os.getenv(env_var)
            enabled = enabled_fn(env_var_val, default)
        implied = implied_by_fn()
        enabled = enabled or implied
        if include_in_repro and (env_var is not None) and (enabled != default) and not implied:
            TestEnvironment.repro_env_vars[env_var] = env_var_val

        # export flag globally for convenience
        assert name not in globals(), f"duplicate definition of flag '{name}'"
        globals()[name] = enabled
        return enabled

    # Defines a setting usable throughout the test suite, determining its value by querying
    # the specified environment variable. This differs from a flag in that it's not restricted
    # to a boolean value.
    #
    # Args:
    #     name (str): The name of the setting. A global variable with this name will be set
    #         for convenient access throughout the test suite.
    #     env_var (str): The name of the primary environment variable from which to
    #         determine the value of this setting. If this is None or the environment variable
    #         is unset, the default value will be used. Default: None
    #     default (Any): The default value to use for the setting if unset by the environment
    #         variable. Default: None
    #     include_in_repro (bool): Indicates whether this setting should be included in the
    #         repro command that is output on test failure (i.e. whether it is possibly
    #         relevant to reproducing the test failure). Default: True
    #     parse_fn (Callable): Callable parsing the env var string. Default value just uses
    #         the string itself.
    @staticmethod
    def def_setting(
        name,
        env_var=None,
        default=None,
        include_in_repro=True,
        parse_fn=lambda maybe_val_str: maybe_val_str,
    ):
        value = default if env_var is None else os.getenv(env_var)
        value = parse_fn(value)
        if include_in_repro and (value != default):
            TestEnvironment.repro_env_vars[env_var] = value

        # export setting globally for convenience
        assert name not in globals(), f"duplicate definition of setting '{name}'"
        globals()[name] = value
        return value

    # Returns a string prefix usable to set environment variables for any test
    # settings that should be explicitly set to match this instantiation of the
    # test suite.
    # Example: "PYTORCH_TEST_WITH_ASAN=1 PYTORCH_TEST_WITH_ROCM=1"
    @staticmethod
    def repro_env_var_prefix() -> str:
        return " ".join([f"{env_var}={value}"
                         for env_var, value in TestEnvironment.repro_env_vars.items()])


log = logging.getLogger(__name__)
torch.backends.disable_global_flags()

FILE_SCHEMA = "file://"
if sys.platform == 'win32':
    FILE_SCHEMA = "file:///"

# NB: This flag differs semantically from others in that setting the env var to any
# non-empty value will cause it to be true:
#   CI=1, CI="true", CI=0, etc. all set the flag to be true.
#   CI= and an unset CI set the flag to be false.
# GitHub sets the value to CI="true" to enable it.
IS_CI: bool = TestEnvironment.def_flag(
    "IS_CI",
    env_var="CI",
    include_in_repro=False,
    enabled_fn=lambda env_var_value, _: bool(env_var_value),
)
IS_SANDCASTLE: bool = TestEnvironment.def_flag(
    "IS_SANDCASTLE",
    env_var="SANDCASTLE",
    implied_by_fn=lambda: os.getenv("TW_JOB_USER") == "sandcastle",
    include_in_repro=False,
)

_is_fbcode_default = (
    hasattr(torch._utils_internal, "IS_FBSOURCE") and
    torch._utils_internal.IS_FBSOURCE
)

IS_FBCODE: bool = TestEnvironment.def_flag(
    "IS_FBCODE",
    env_var="PYTORCH_TEST_FBCODE",
    default=_is_fbcode_default,
    include_in_repro=False,
)
IS_REMOTE_GPU: bool = TestEnvironment.def_flag(
    "IS_REMOTE_GPU",
    env_var="PYTORCH_TEST_REMOTE_GPU",
    include_in_repro=False,
)

DISABLE_RUNNING_SCRIPT_CHK: bool = TestEnvironment.def_flag(
    "DISABLE_RUNNING_SCRIPT_CHK",
    env_var="PYTORCH_DISABLE_RUNNING_SCRIPT_CHK",
    include_in_repro=False,
)
# NB: enabled by default unless in an fbcode context.
PRINT_REPRO_ON_FAILURE: bool = TestEnvironment.def_flag(
    "PRINT_REPRO_ON_FAILURE",
    env_var="PYTORCH_PRINT_REPRO_ON_FAILURE",
    default=(not IS_FBCODE),
    include_in_repro=False,
)

# possibly restrict OpInfo tests to a single sample input
OPINFO_SAMPLE_INPUT_INDEX: Optional[int] = TestEnvironment.def_setting(
    "OPINFO_SAMPLE_INPUT_INDEX",
    env_var="PYTORCH_OPINFO_SAMPLE_INPUT_INDEX",
    default=None,
    # Don't include the env var value in the repro command because the info will
    # be queried from the tracked sample input instead
    include_in_repro=False,
    parse_fn=lambda val: None if val is None else int(val),
)

DEFAULT_DISABLED_TESTS_FILE = '.pytorch-disabled-tests.json'
DEFAULT_SLOW_TESTS_FILE = 'slow_tests.json'

disabled_tests_dict = {}
slow_tests_dict = {}

def maybe_load_json(filename):
    if os.path.isfile(filename):
        with open(filename) as fp:
            return json.load(fp)
    log.warning("Attempted to load json file '%s' but it does not exist.", filename)
    return {}

# set them here in case the tests are running in a subprocess that doesn't call run_tests
if os.getenv("SLOW_TESTS_FILE", ""):
    slow_tests_dict = maybe_load_json(os.getenv("SLOW_TESTS_FILE", ""))
if os.getenv("DISABLED_TESTS_FILE", ""):
    disabled_tests_dict = maybe_load_json(os.getenv("DISABLED_TESTS_FILE", ""))

NATIVE_DEVICES = ('cpu', 'cuda', 'xpu', 'meta', torch._C._get_privateuse1_backend_name())

# used for managing devices testing for torch profiler UTs
# for now cpu, cuda and xpu are added for testing torch profiler UTs
DEVICE_LIST_SUPPORT_PROFILING_TEST = ('cpu', 'cuda', 'xpu')
ALLOW_XPU_PROFILING_TEST = True

check_names = ['orin', 'concord', 'galen', 'xavier', 'nano', 'jetson', 'tegra', 'thor']
IS_JETSON = any(name in platform.platform() for name in check_names)

def gcIfJetson(fn):
    # Irregular Jetson host/device memory setup requires cleanup to avoid tests being killed
    @functools.wraps(fn)
    def wrapper(*args, **kwargs):
        if IS_JETSON:
            gc.collect()
            torch.cuda.empty_cache()
        fn(*args, **kwargs)
    return wrapper

# Tries to extract the current test function by crawling the stack.
# If unsuccessful, return None.
def extract_test_fn() -> Optional[Callable]:
    try:
        stack = inspect.stack()
        for frame_info in stack:
            frame = frame_info.frame
            if "self" not in frame.f_locals:
                continue
            self_val = frame.f_locals["self"]
            if isinstance(self_val, unittest.TestCase):
                test_id = self_val.id()
                test_name = test_id.split('.')[2]
                test_fn = getattr(self_val, test_name).__func__
                return test_fn
    except Exception:
        pass
    return None

# Contains tracked input data useful for debugging purposes
@dataclass
class TrackedInput:
    index: int
    val: Any
    type_desc: str

# Attempt to pull out tracked input information from the test function.
# A TrackedInputIter is used to insert this information.
def get_tracked_input() -> Optional[TrackedInput]:
    test_fn = extract_test_fn()
    if test_fn is None:
        return None
    return getattr(test_fn, "tracked_input", None)

def clear_tracked_input() -> None:
    test_fn = extract_test_fn()
    if test_fn is None:
        return
    if not hasattr(test_fn, "tracked_input"):
        return
    test_fn.tracked_input = None  # type: ignore[attr-defined]

# Wraps an iterator and tracks the most recent value the iterator produces
# for debugging purposes. Tracked values are stored on the test function.
class TrackedInputIter:
    def __init__(
        self,
        child_iter,
        input_type_desc,
        item_callback=None,
        track_callback=None,
        set_seed=True,
        restrict_to_index=None
    ):
        self.child_iter = enumerate(child_iter)
        # Input type describes the things we're tracking (e.g. "sample input", "error input").
        self.input_type_desc = input_type_desc
        # NB: The two types of callbacks below exist because the thing we want to track isn't
        # always the same as the thing we want returned from the iterator. An example of this
        # is ErrorInput, which we want returned from the iterator, but which contains a
        # SampleInput that we want to track.
        # Item callback is run on each (iterated thing, index) to get the thing to return.
        self.item_callback = item_callback
        if self.item_callback is None:
            self.item_callback = lambda x, i: x
        # Track callback is run on each iterated thing to get the thing to track.
        self.track_callback = track_callback
        if self.track_callback is None:
            self.track_callback = lambda x: x
        self.test_fn = extract_test_fn()
        # Indicates whether the random seed should be set before each call to the iterator
        self.set_seed = set_seed
        # Indicates that iteration should be restricted to only the provided index.
        # If None, no restriction is done
        self.restrict_to_index = restrict_to_index

    def __iter__(self):
        return self

    def __next__(self):
        while True:
            if self.set_seed:
                # use a test-name-specific hash for the seed if possible
                seed = (
                    int.from_bytes(hashlib.sha256(
                        self.test_fn.__qualname__.encode("utf-8")).digest()[:4], 'little')
                    if self.test_fn is not None else SEED
                )
                set_rng_seed(seed)

            # allow StopIteration to bubble up
            input_idx, input_val = next(self.child_iter)
            if (self.restrict_to_index is None) or (input_idx == self.restrict_to_index):
                break

        self._set_tracked_input(
            TrackedInput(
                index=input_idx, val=self.track_callback(input_val), type_desc=self.input_type_desc
            )
        )
        return self.item_callback(input_val, input_idx)

    def _set_tracked_input(self, tracked_input: TrackedInput):
        if self.test_fn is None:
            return
        if not hasattr(self.test_fn, "tracked_input"):
            return
        self.test_fn.tracked_input = tracked_input  # type: ignore[attr-defined]

class _TestParametrizer:
    """
    Decorator class for parametrizing a test function, yielding a set of new tests spawned
    from the original generic test, each specialized for a specific set of test inputs. For
    example, parametrizing a test across the set of ops will result in a test function per op.

    The decision of how to parametrize / what to parametrize over is intended to be implemented
    by each derived class.

    In the details, the decorator adds a 'parametrize_fn' property to the test function. This function
    is intended to be called later by one of:
      * Device-specific test instantiation via instantiate_device_type_tests(). Note that for this
        case there is no need to explicitly parametrize over device type, as that is handled separately.
      * Device-agnostic parametrized test instantiation via instantiate_parametrized_tests().

    If the decorator is applied to a test function that already has a 'parametrize_fn' property, a new
    composite 'parametrize_fn' will be created that generates tests with the product of the parameters
    generated by the old and new parametrize_fns. This allows for convenient composability of decorators.
    """
    def _parametrize_test(self, test, generic_cls, device_cls):
        """
        Parametrizes the given test function across whatever dimension is specified by the derived class.
        Tests can be parametrized over any arbitrary dimension or combination of dimensions, such as all
        ops, all modules, or all ops + their associated dtypes.

        Args:
            test (fn): Test function to parametrize over
            generic_cls (class): Generic test class object containing tests (e.g. TestFoo)
            device_cls (class): Device-specialized test class object (e.g. TestFooCPU); set to None
                if the tests are not part of a device-specific set

        Returns:
            Generator object returning 4-tuples of:
                test (fn): Parametrized test function; must support a device arg and args for any params
                test_name (str): Parametrized suffix for the test (e.g. opname_int64); will be appended to
                    the base name of the test
                param_kwargs (dict): Param kwargs to pass to the test (e.g. {'op': 'add', 'dtype': torch.int64})
                decorator_fn (callable): Callable[[Dict], List] for list of decorators to apply given param_kwargs
        """
        raise NotImplementedError

    def __call__(self, fn):
        if hasattr(fn, 'parametrize_fn'):
            # Do composition with the product of args.
            old_parametrize_fn = fn.parametrize_fn
            new_parametrize_fn = self._parametrize_test
            fn.parametrize_fn = compose_parametrize_fns(old_parametrize_fn, new_parametrize_fn)
        else:
            fn.parametrize_fn = self._parametrize_test
        return fn


def compose_parametrize_fns(old_parametrize_fn, new_parametrize_fn):
    """
    Returns a parametrize_fn that parametrizes over the product of the parameters handled
    by the given parametrize_fns. Each given parametrize_fn should each have the signature
    f(test, generic_cls, device_cls).

    The test names will be a combination of the names produced by the parametrize_fns in
    "<new_name>_<old_name>" order. This order is done to match intuition for constructed names
    when composing multiple decorators; the names will be built in top to bottom order when stacking
    parametrization decorators.

    Args:
        old_parametrize_fn (callable) - First parametrize_fn to compose.
        new_parametrize_fn (callable) - Second parametrize_fn to compose.
    """

    def composite_fn(test, generic_cls, device_cls,
                     old_parametrize_fn=old_parametrize_fn,
                     new_parametrize_fn=new_parametrize_fn):
        old_tests = list(old_parametrize_fn(test, generic_cls, device_cls))
        for (old_test, old_test_name, old_param_kwargs, old_dec_fn) in old_tests:
            for (new_test, new_test_name, new_param_kwargs, new_dec_fn) in \
                    new_parametrize_fn(old_test, generic_cls, device_cls):
                redundant_params = set(old_param_kwargs.keys()).intersection(new_param_kwargs.keys())
                if redundant_params:
                    raise RuntimeError('Parametrization over the same parameter by multiple parametrization '
                                       f'decorators is not supported. For test "{test.__name__}", the following parameters '
                                       f'are handled multiple times: {redundant_params}')
                full_param_kwargs = {**old_param_kwargs, **new_param_kwargs}
                merged_test_name = '{}{}{}'.format(new_test_name,
                                                   '_' if old_test_name != '' and new_test_name != '' else '',
                                                   old_test_name)

                def merged_decorator_fn(param_kwargs, old_dec_fn=old_dec_fn, new_dec_fn=new_dec_fn):
                    return list(old_dec_fn(param_kwargs)) + list(new_dec_fn(param_kwargs))

                yield (new_test, merged_test_name, full_param_kwargs, merged_decorator_fn)

    return composite_fn


def instantiate_parametrized_tests(generic_cls):
    """
    Instantiates tests that have been decorated with a parametrize_fn. This is generally performed by a
    decorator subclass of _TestParametrizer. The generic test will be replaced on the test class by
    parametrized tests with specialized names. This should be used instead of
    instantiate_device_type_tests() if the test class contains device-agnostic tests.

    You can also use it as a class decorator. E.g.

    ```
    @instantiate_parametrized_tests
    class TestFoo(TestCase):
        ...
    ```

    Args:
        generic_cls (class): Generic test class object containing tests (e.g. TestFoo)
    """
    for attr_name in tuple(dir(generic_cls)):
        class_attr = getattr(generic_cls, attr_name)
        if not hasattr(class_attr, 'parametrize_fn'):
            continue

        # Remove the generic test from the test class.
        delattr(generic_cls, attr_name)

        # Add parametrized tests to the test class.
        def instantiate_test_helper(cls, name, test, param_kwargs):
            @wraps(test)
            def instantiated_test(self, param_kwargs=param_kwargs):
                test(self, **param_kwargs)

            assert not hasattr(generic_cls, name), f"Redefinition of test {name}"
            setattr(generic_cls, name, instantiated_test)

        for (test, test_suffix, param_kwargs, decorator_fn) in class_attr.parametrize_fn(
                class_attr, generic_cls=generic_cls, device_cls=None):
            full_name = f'{test.__name__}_{test_suffix}'

            # Apply decorators based on full param kwargs.
            for decorator in decorator_fn(param_kwargs):
                test = decorator(test)

            instantiate_test_helper(cls=generic_cls, name=full_name, test=test, param_kwargs=param_kwargs)
    return generic_cls


class subtest:
    """
    Explicit subtest case for use with test parametrization.
    Allows for explicit naming of individual subtest cases as well as applying
    decorators to the parametrized test.

    Args:
        arg_values (iterable): Iterable of arg values (e.g. range(10)) or
            tuples of arg values (e.g. [(1, 2), (3, 4)]).
        name (str): Optional name to use for the test.
        decorators (iterable): Iterable of decorators to apply to the generated test.
    """
    __slots__ = ['arg_values', 'name', 'decorators']

    def __init__(self, arg_values, name=None, decorators=None):
        self.arg_values = arg_values
        self.name = name
        self.decorators = decorators if decorators else []


class parametrize(_TestParametrizer):
    """
    Decorator for applying generic test parametrizations.

    The interface for this decorator is modeled after `@pytest.mark.parametrize`.
    Basic usage between this decorator and pytest's is identical. The first argument
    should be a string containing comma-separated names of parameters for the test, and
    the second argument should be an iterable returning values or tuples of values for
    the case of multiple parameters.

    Beyond this basic usage, the decorator provides some additional functionality that
    pytest does not.

    1. Parametrized tests end up as generated test functions on unittest test classes.
    Since this differs from how pytest works, this decorator takes on the additional
    responsibility of naming these test functions. The default test names consists of
    the test's base name followed by each parameter name + value (e.g. "test_bar_x_1_y_foo"),
    but custom names can be defined using `name_fn` or the `subtest` structure (see below).

    2. The decorator specially handles parameter values of type `subtest`, which allows for
    more fine-grained control over both test naming and test execution. In particular, it can
    be used to tag subtests with explicit test names or apply arbitrary decorators (see examples
    below).

    Examples::

        @parametrize("x", range(5))
        def test_foo(self, x):
            ...

        @parametrize("x,y", [(1, 'foo'), (2, 'bar'), (3, 'baz')])
        def test_bar(self, x, y):
            ...

        @parametrize("x,y", [(1, 'foo'), (2, 'bar'), (3, 'baz')],
                     name_fn=lambda x, y: '{}_{}'.format(x, y))
        def test_bar_custom_names(self, x, y):
            ...

        @parametrize("x, y", [subtest((1, 2), name='double'),
                              subtest((1, 3), name='triple', decorators=[unittest.expectedFailure]),
                              subtest((1, 4), name='quadruple')])
        def test_baz(self, x, y):
            ...

    To actually instantiate the parametrized tests, one of instantiate_parametrized_tests() or
    instantiate_device_type_tests() should be called. The former is intended for test classes
    that contain device-agnostic tests, while the latter should be used for test classes that
    contain device-specific tests. Both support arbitrary parametrizations using the decorator.

    Args:
        arg_str (str): String of arg names separate by commas (e.g. "x,y").
        arg_values (iterable): Iterable of arg values (e.g. range(10)) or
            tuples of arg values (e.g. [(1, 2), (3, 4)]).
        name_fn (Callable): Optional function that takes in parameters and returns subtest name.
    """
    def __init__(self, arg_str, arg_values, name_fn=None):
        self.arg_names: list[str] = [s.strip() for s in arg_str.split(',') if s != '']
        self.arg_values = arg_values
        self.name_fn = name_fn

    def _formatted_str_repr(self, idx, name, value):
        """ Returns a string representation for the given arg that is suitable for use in test function names. """
        if isinstance(value, torch.dtype):
            return dtype_name(value)
        elif isinstance(value, torch.device):
            return str(value)
        # Can't use isinstance as it would cause a circular import
        elif type(value).__name__ in {'OpInfo', 'ModuleInfo'}:
            return value.formatted_name
        elif isinstance(value, (int, float, str)):
            return f"{name}_{str(value).replace('.', '_')}"
        else:
            return f"{name}{idx}"

    def _default_subtest_name(self, idx, values):
        return '_'.join([self._formatted_str_repr(idx, a, v) for a, v in zip(self.arg_names, values)])

    def _get_subtest_name(self, idx, values, explicit_name=None):
        if explicit_name:
            subtest_name = explicit_name
        elif self.name_fn:
            subtest_name = self.name_fn(*values)
        else:
            subtest_name = self._default_subtest_name(idx, values)
        return subtest_name

    def _parametrize_test(self, test, generic_cls, device_cls):
        if len(self.arg_names) == 0:
            # No additional parameters needed for the test.
            test_name = ''
            yield (test, test_name, {}, lambda _: [])
        else:
            # Each "values" item is expected to be either:
            # * A tuple of values with one for each arg. For a single arg, a single item is expected.
            # * A subtest instance with arg_values matching the previous.
            values = check_exhausted_iterator = object()
            for idx, values in enumerate(self.arg_values):
                maybe_name = None

                decorators: list[Any] = []
                if isinstance(values, subtest):
                    sub = values
                    values = sub.arg_values
                    maybe_name = sub.name

                    @wraps(test)
                    def test_wrapper(*args, **kwargs):
                        return test(*args, **kwargs)

                    decorators = sub.decorators
                    gen_test = test_wrapper
                else:
                    gen_test = test

                values = list(values) if len(self.arg_names) > 1 else [values]  # type: ignore[call-overload]
                if len(values) != len(self.arg_names):
                    raise RuntimeError(f'Expected # values == # arg names, but got: {len(values)} '
                                       f'values and {len(self.arg_names)} names for test "{test.__name__}"')

                param_kwargs = dict(zip(self.arg_names, values))

                test_name = self._get_subtest_name(idx, values, explicit_name=maybe_name)

                def decorator_fn(_, decorators=decorators):
                    return decorators

                yield (gen_test, test_name, param_kwargs, decorator_fn)

            if values is check_exhausted_iterator:
                raise ValueError(f'{test}: An empty arg_values was passed to @parametrize. '
                                 'Note that this may result from reuse of a generator.')


class reparametrize(_TestParametrizer):
    """
    Decorator for adjusting the way an existing parametrizer operates. This class runs
    the given adapter_fn on each parametrization produced by the given parametrizer,
    allowing for on-the-fly parametrization more flexible than the default,
    product-based composition that occurs when stacking parametrization decorators.

    If the adapter_fn returns None for a given test parametrization, that parametrization
    will be excluded. Otherwise, it's expected that the adapter_fn returns an iterable of
    modified parametrizations, with tweaked test names and parameter kwargs.

    Examples::

        def include_is_even_arg(test_name, param_kwargs):
            x = param_kwargs["x"]
            is_even = x % 2 == 0
            new_param_kwargs = dict(param_kwargs)
            new_param_kwargs["is_even"] = is_even
            is_even_suffix = "_even" if is_even else "_odd"
            new_test_name = f"{test_name}{is_even_suffix}"
            yield (new_test_name, new_param_kwargs)

        ...

        @reparametrize(parametrize("x", range(5)), include_is_even_arg)
        def test_foo(self, x, is_even):
            ...

        def exclude_odds(test_name, param_kwargs):
            x = param_kwargs["x"]
            is_even = x % 2 == 0
            yield None if not is_even else (test_name, param_kwargs)

        ...

        @reparametrize(parametrize("x", range(5)), exclude_odds)
        def test_bar(self, x):
            ...

    """
    def __init__(self, parametrizer, adapter_fn):
        self.parametrizer = parametrizer
        self.adapter_fn = adapter_fn

    def _parametrize_test(self, test, generic_cls, device_cls):
        for (gen_test, test_name, param_kwargs, decorator_fn) in \
                self.parametrizer._parametrize_test(test, generic_cls, device_cls):
            adapted = self.adapter_fn(test_name, param_kwargs)
            if adapted is not None:
                for adapted_item in adapted:
                    if adapted_item is not None:
                        new_test_name, new_param_kwargs = adapted_item
                        yield (gen_test, new_test_name, new_param_kwargs, decorator_fn)


class decorateIf(_TestParametrizer):
    """
    Decorator for applying parameter-specific conditional decoration.
    Composes with other test parametrizers (e.g. @modules, @ops, @parametrize, etc.).

    Examples::

        @decorateIf(unittest.skip, lambda params: params["x"] == 2)
        @parametrize("x", range(5))
        def test_foo(self, x):
            ...

        @parametrize("x,y", [(1, 'foo'), (2, 'bar'), (3, 'baz')])
        @decorateIf(
            unittest.expectedFailure,
            lambda params: params["x"] == 3 and params["y"] == "baz"
        )
        def test_bar(self, x, y):
            ...

        @decorateIf(
            unittest.expectedFailure,
            lambda params: params["op"].name == "add" and params["dtype"] == torch.float16
        )
        @ops(op_db)
        def test_op_foo(self, device, dtype, op):
            ...

        @decorateIf(
            unittest.skip,
            lambda params: params["module_info"].module_cls is torch.nn.Linear and \
                params["device"] == "cpu"
        )
        @modules(module_db)
        def test_module_foo(self, device, dtype, module_info):
            ...

    Args:
        decorator: Test decorator to apply if the predicate is satisfied.
        predicate_fn (Callable): Function taking in a dict of params and returning a boolean
            indicating whether the decorator should be applied or not.
    """
    def __init__(self, decorator, predicate_fn):
        self.decorator = decorator
        self.predicate_fn = predicate_fn

    def _parametrize_test(self, test, generic_cls, device_cls):

        # Leave test as-is and return the appropriate decorator_fn.
        def decorator_fn(params, decorator=self.decorator, predicate_fn=self.predicate_fn):
            if predicate_fn(params):
                return [decorator]
            else:
                return []

        @wraps(test)
        def test_wrapper(*args, **kwargs):
            return test(*args, **kwargs)

        test_name = ''
        yield (test_wrapper, test_name, {}, decorator_fn)


class ProfilingMode(Enum):
    LEGACY = 1
    SIMPLE = 2
    PROFILING = 3

def cppProfilingFlagsToProfilingMode():
    old_prof_exec_state = torch._C._jit_set_profiling_executor(True)
    old_prof_mode_state = torch._C._get_graph_executor_optimize(True)
    torch._C._jit_set_profiling_executor(old_prof_exec_state)
    torch._C._get_graph_executor_optimize(old_prof_mode_state)

    if old_prof_exec_state:
        if old_prof_mode_state:
            return ProfilingMode.PROFILING
        else:
            return ProfilingMode.SIMPLE
    else:
        return ProfilingMode.LEGACY

@contextmanager
def enable_profiling_mode_for_profiling_tests():
    old_prof_exec_state = False
    old_prof_mode_state = False
    if GRAPH_EXECUTOR == ProfilingMode.PROFILING:
        old_prof_exec_state = torch._C._jit_set_profiling_executor(True)
        old_prof_mode_state = torch._C._get_graph_executor_optimize(True)
    try:
        yield
    finally:
        if GRAPH_EXECUTOR == ProfilingMode.PROFILING:
            torch._C._jit_set_profiling_executor(old_prof_exec_state)
            torch._C._get_graph_executor_optimize(old_prof_mode_state)

@contextmanager
def enable_profiling_mode():
    old_prof_exec_state = torch._C._jit_set_profiling_executor(True)
    old_prof_mode_state = torch._C._get_graph_executor_optimize(True)
    try:
        yield
    finally:
        torch._C._jit_set_profiling_executor(old_prof_exec_state)
        torch._C._get_graph_executor_optimize(old_prof_mode_state)

@contextmanager
def num_profiled_runs(num_runs):
    old_num_runs = torch._C._jit_set_num_profiled_runs(num_runs)
    try:
        yield
    finally:
        torch._C._jit_set_num_profiled_runs(old_num_runs)

func_call = torch._C.ScriptFunction.__call__
meth_call = torch._C.ScriptMethod.__call__

def prof_callable(callable, *args, **kwargs):
    if 'profile_and_replay' in kwargs:
        del kwargs['profile_and_replay']
        if GRAPH_EXECUTOR == ProfilingMode.PROFILING:
            with enable_profiling_mode_for_profiling_tests():
                callable(*args, **kwargs)
                return callable(*args, **kwargs)

    return callable(*args, **kwargs)

def prof_func_call(*args, **kwargs):
    return prof_callable(func_call, *args, **kwargs)

def prof_meth_call(*args, **kwargs):
    return prof_callable(meth_call, *args, **kwargs)

torch._C.ScriptFunction.__call__ = prof_func_call  # type: ignore[method-assign]
torch._C.ScriptMethod.__call__ = prof_meth_call  # type: ignore[method-assign]

def _get_test_report_path():
    # allow users to override the test file location. We need this
    # because the distributed tests run the same test file multiple
    # times with different configurations.
    override = os.environ.get('TEST_REPORT_SOURCE_OVERRIDE')
    test_source = override if override is not None else 'python-unittest'
    return os.path.join('test-reports', test_source)

is_running_via_run_test = "run_test.py" in getattr(__main__, "__file__", "")
parser = argparse.ArgumentParser(add_help=not is_running_via_run_test, allow_abbrev=False)
parser.add_argument('--subprocess', action='store_true',
                    help='whether to run each test in a subprocess')
parser.add_argument('--seed', type=int, default=1234)
parser.add_argument('--accept', action='store_true')
parser.add_argument('--jit-executor', '--jit_executor', type=str)
parser.add_argument('--repeat', type=int, default=1)
parser.add_argument('--test-bailouts', '--test_bailouts', action='store_true')
parser.add_argument('--use-pytest', action='store_true')
parser.add_argument('--save-xml', nargs='?', type=str,
                    const=_get_test_report_path(),
                    default=_get_test_report_path() if IS_CI else None)
parser.add_argument('--discover-tests', action='store_true')
parser.add_argument('--log-suffix', type=str, default="")
parser.add_argument('--run-parallel', type=int, default=1)
parser.add_argument('--import-slow-tests', type=str, nargs='?', const=DEFAULT_SLOW_TESTS_FILE)
parser.add_argument('--import-disabled-tests', type=str, nargs='?', const=DEFAULT_DISABLED_TESTS_FILE)
parser.add_argument('--rerun-disabled-tests', action='store_true')
parser.add_argument('--pytest-single-test', type=str, nargs=1)
parser.add_argument('--showlocals', action=argparse.BooleanOptionalAction, default=False)

# Only run when -h or --help flag is active to display both unittest and parser help messages.
def run_unittest_help(argv):
    unittest.main(argv=argv)

if '-h' in sys.argv or '--help' in sys.argv:
    help_thread = threading.Thread(target=run_unittest_help, args=(sys.argv,))
    help_thread.start()
    help_thread.join()

args, remaining = parser.parse_known_args()
if args.jit_executor == 'legacy':
    GRAPH_EXECUTOR = ProfilingMode.LEGACY
elif args.jit_executor == 'profiling':
    GRAPH_EXECUTOR = ProfilingMode.PROFILING
elif args.jit_executor == 'simple':
    GRAPH_EXECUTOR = ProfilingMode.SIMPLE
else:
    # infer flags based on the default settings
    GRAPH_EXECUTOR = cppProfilingFlagsToProfilingMode()

RERUN_DISABLED_TESTS = args.rerun_disabled_tests

SLOW_TESTS_FILE = args.import_slow_tests
DISABLED_TESTS_FILE = args.import_disabled_tests
LOG_SUFFIX = args.log_suffix
RUN_PARALLEL = args.run_parallel
TEST_BAILOUTS = args.test_bailouts
USE_PYTEST = args.use_pytest
PYTEST_SINGLE_TEST = args.pytest_single_test
TEST_DISCOVER = args.discover_tests
TEST_IN_SUBPROCESS = args.subprocess
TEST_SAVE_XML = args.save_xml
REPEAT_COUNT = args.repeat
SEED = args.seed
SHOWLOCALS = args.showlocals
if not getattr(expecttest, "ACCEPT", False):
    expecttest.ACCEPT = args.accept
UNITTEST_ARGS = [sys.argv[0]] + remaining
torch.manual_seed(SEED)

# CI Prefix path used only on CI environment
CI_TEST_PREFIX = str(Path(os.getcwd()))
CI_PT_ROOT = str(Path(os.getcwd()).parent)
CI_FUNCTORCH_ROOT = str(os.path.join(Path(os.getcwd()).parent, "functorch"))

def wait_for_process(p, timeout=None):
    try:
        return p.wait(timeout=timeout)
    except KeyboardInterrupt:
        # Give `p` a chance to handle KeyboardInterrupt. Without this,
        # `pytest` can't print errors it collected so far upon KeyboardInterrupt.
        exit_status = p.wait(timeout=5)
        if exit_status is not None:
            return exit_status
        else:
            p.kill()
            raise
    except subprocess.TimeoutExpired:
        # send SIGINT to give pytest a chance to make xml
        p.send_signal(signal.SIGINT)
        exit_status = None
        try:
            exit_status = p.wait(timeout=5)
        # try to handle the case where p.wait(timeout=5) times out as well as
        # otherwise the wait() call in the finally block can potentially hang
        except subprocess.TimeoutExpired:
            pass
        if exit_status is not None:
            return exit_status
        else:
            p.kill()
        raise
    except:  # noqa: B001,E722, copied from python core library
        p.kill()
        raise
    finally:
        # Always call p.wait() to ensure exit
        p.wait()

def shell(command, cwd=None, env=None, stdout=None, stderr=None, timeout=None):
    sys.stdout.flush()
    sys.stderr.flush()
    # The following cool snippet is copied from Py3 core library subprocess.call
    # only the with
    #   1. `except KeyboardInterrupt` block added for SIGINT handling.
    #   2. In Py2, subprocess.Popen doesn't return a context manager, so we do
    #      `p.wait()` in a `final` block for the code to be portable.
    #
    # https://github.com/python/cpython/blob/71b6c1af727fbe13525fb734568057d78cea33f3/Lib/subprocess.py#L309-L323
    assert not isinstance(command, str), "Command to shell should be a list or tuple of tokens"
    p = subprocess.Popen(command, universal_newlines=True, cwd=cwd, env=env, stdout=stdout, stderr=stderr)
    return wait_for_process(p, timeout=timeout)


def retry_shell(
    command,
    cwd=None,
    env=None,
    stdout=None,
    stderr=None,
    timeout=None,
    retries=1,
    was_rerun=False,
) -> tuple[int, bool]:
    # Returns exicode + whether it was rerun
    assert (
        retries >= 0
    ), f"Expecting non negative number for number of retries, got {retries}"
    try:
        exit_code = shell(
            command, cwd=cwd, env=env, stdout=stdout, stderr=stderr, timeout=timeout
        )
        if exit_code == 0 or retries == 0:
            return exit_code, was_rerun
        print(
            f"Got exit code {exit_code}, retrying (retries left={retries})",
            file=stdout,
            flush=True,
        )
    except subprocess.TimeoutExpired:
        if retries == 0:
            print(
                f"Command took >{timeout // 60}min, returning 124",
                file=stdout,
                flush=True,
            )
            return 124, was_rerun
        print(
            f"Command took >{timeout // 60}min, retrying (retries left={retries})",
            file=stdout,
            flush=True,
        )
    return retry_shell(
        command,
        cwd=cwd,
        env=env,
        stdout=stdout,
        stderr=stderr,
        timeout=timeout,
        retries=retries - 1,
        was_rerun=True,
    )


def discover_test_cases_recursively(suite_or_case):
    if isinstance(suite_or_case, unittest.TestCase):
        return [suite_or_case]
    rc = []
    for element in suite_or_case:
        print(element)
        rc.extend(discover_test_cases_recursively(element))
    return rc

def get_test_names(test_cases):
    return ['.'.join(case.id().split('.')[-2:]) for case in test_cases]

def _print_test_names():
    suite = unittest.TestLoader().loadTestsFromModule(__main__)
    test_cases = discover_test_cases_recursively(suite)
    for name in get_test_names(test_cases):
        print(name)

def chunk_list(lst, nchunks):
    return [lst[i::nchunks] for i in range(nchunks)]

# sanitize filename e.g., distributed/pipeline/sync/skip/test_api.py -> distributed.pipeline.sync.skip.test_api
def sanitize_test_filename(filename):
    # inspect.getfile returns absolute path in some CI jobs, converting it to relative path if needed
    if filename.startswith(CI_TEST_PREFIX):
        filename = filename[len(CI_TEST_PREFIX) + 1:]
    strip_py = re.sub(r'.py$', '', filename)
    return re.sub('/', r'.', strip_py)

def lint_test_case_extension(suite):
    succeed = True
    for test_case_or_suite in suite:
        test_case = test_case_or_suite
        if isinstance(test_case_or_suite, unittest.TestSuite):
            first_test = test_case_or_suite._tests[0] if len(test_case_or_suite._tests) > 0 else None
            if first_test is not None and isinstance(first_test, unittest.TestSuite):
                return succeed and lint_test_case_extension(test_case_or_suite)
            test_case = first_test

        if test_case is not None:
            test_class = test_case.id().split('.', 1)[1].split('.')[0]
            if not isinstance(test_case, TestCase):
                err = "This test class should extend from torch.testing._internal.common_utils.TestCase but it doesn't."
                print(f"{test_class} - failed. {err}")
                succeed = False
    return succeed


def get_report_path(argv=UNITTEST_ARGS, pytest=False):
    test_filename = sanitize_test_filename(argv[0])
    test_report_path = TEST_SAVE_XML + LOG_SUFFIX
    test_report_path = os.path.join(test_report_path, test_filename)
    if pytest:
        test_report_path = test_report_path.replace('python-unittest', 'python-pytest')
        os.makedirs(test_report_path, exist_ok=True)
        test_report_path = os.path.join(test_report_path, f"{test_filename}-{os.urandom(8).hex()}.xml")
        return test_report_path
    os.makedirs(test_report_path, exist_ok=True)
    return test_report_path


def sanitize_pytest_xml(xml_file: str):
    # pytext xml is different from unittext xml, this function makes pytest xml more similar to unittest xml
    # consider somehow modifying the XML logger in conftest to do this instead
    import xml.etree.ElementTree as ET
    tree = ET.parse(xml_file)
    for testcase in tree.iter('testcase'):
        full_classname = testcase.attrib.get("classname")
        if full_classname is None:
            continue
        # The test prefix is optional
        regex_result = re.search(r"^(test\.)?(?P<file>.*)\.(?P<classname>[^\.]*)$", full_classname)
        if regex_result is None:
            continue
        classname = regex_result.group("classname")
        file = regex_result.group("file").replace(".", "/")
        testcase.set("classname", classname)
        testcase.set("file", f"{file}.py")
    tree.write(xml_file)


def get_pytest_test_cases(argv: list[str]) -> list[str]:
    class TestCollectorPlugin:
        def __init__(self) -> None:
            self.tests: list[Any] = []

        def pytest_collection_finish(self, session):
            for item in session.items:
                self.tests.append(session.config.cwd_relative_nodeid(item.nodeid))

    test_collector_plugin = TestCollectorPlugin()
    import pytest
    pytest.main(
        [arg for arg in argv if arg != '-vv'] + ['--collect-only', '-qq', '--use-main-module'],
        plugins=[test_collector_plugin]
    )
    return test_collector_plugin.tests


def run_tests(argv=UNITTEST_ARGS):
    # import test files.
    if SLOW_TESTS_FILE:
        if os.path.exists(SLOW_TESTS_FILE):
            with open(SLOW_TESTS_FILE) as fp:
                global slow_tests_dict
                slow_tests_dict = json.load(fp)
                # use env vars so pytest-xdist subprocesses can still access them
                os.environ['SLOW_TESTS_FILE'] = SLOW_TESTS_FILE
        else:
            warnings.warn(f'slow test file provided but not found: {SLOW_TESTS_FILE}')
    if DISABLED_TESTS_FILE:
        if os.path.exists(DISABLED_TESTS_FILE):
            with open(DISABLED_TESTS_FILE) as fp:
                global disabled_tests_dict
                disabled_tests_dict = json.load(fp)
                os.environ['DISABLED_TESTS_FILE'] = DISABLED_TESTS_FILE
        else:
            warnings.warn(f'disabled test file provided but not found: {DISABLED_TESTS_FILE}')
    # Determine the test launch mechanism
    if TEST_DISCOVER:
        _print_test_names()
        return

    # Before running the tests, lint to check that every test class extends from TestCase
    suite = unittest.TestLoader().loadTestsFromModule(__main__)
    if not lint_test_case_extension(suite):
        sys.exit(1)

    if SHOWLOCALS:
        argv = [
            argv[0],
            *(["--showlocals", "--tb=long", "--color=yes"] if USE_PYTEST else ["--locals"]),
            *argv[1:],
        ]

    if TEST_IN_SUBPROCESS:
        other_args = []
        if DISABLED_TESTS_FILE:
            other_args.append("--import-disabled-tests")
        if SLOW_TESTS_FILE:
            other_args.append("--import-slow-tests")
        if USE_PYTEST:
            other_args.append("--use-pytest")
        if RERUN_DISABLED_TESTS:
            other_args.append("--rerun-disabled-tests")
        if TEST_SAVE_XML:
            other_args += ['--save-xml', args.save_xml]

        test_cases = (
            get_pytest_test_cases(argv) if USE_PYTEST else
            [case.id().split('.', 1)[1] for case in discover_test_cases_recursively(suite)]
        )

        failed_tests = []

        for test_case_full_name in test_cases:

            cmd = (
                [sys.executable] + [argv[0]] + other_args + argv[1:] +
                (["--pytest-single-test"] if USE_PYTEST else []) +
                [test_case_full_name]
            )
            string_cmd = " ".join(cmd)

            timeout = None if RERUN_DISABLED_TESTS else 15 * 60

            exitcode, _ = retry_shell(cmd, timeout=timeout, retries=0 if RERUN_DISABLED_TESTS else 1)

            if exitcode != 0:
                # This is sort of hacky, but add on relevant env variables for distributed tests.
                if 'TestDistBackendWithSpawn' in test_case_full_name:
                    backend = os.environ.get("BACKEND", "")
                    world_size = os.environ.get("WORLD_SIZE", "")
                    env_prefix = f"BACKEND={backend} WORLD_SIZE={world_size}"
                    string_cmd = env_prefix + " " + string_cmd
                # Log the command to reproduce the failure.
                print(f"Test exited with non-zero exitcode {exitcode}. Command to reproduce: {string_cmd}")
                failed_tests.append(test_case_full_name)

            assert len(failed_tests) == 0, "{} unit test(s) failed:\n\t{}".format(
                len(failed_tests), '\n\t'.join(failed_tests))

    elif RUN_PARALLEL > 1:
        test_cases = discover_test_cases_recursively(suite)
        test_batches = chunk_list(get_test_names(test_cases), RUN_PARALLEL)
        processes = []
        for i in range(RUN_PARALLEL):
            command = [sys.executable] + argv + [f'--log-suffix=-shard-{i + 1}'] + test_batches[i]
            processes.append(subprocess.Popen(command, universal_newlines=True))
        failed = False
        for p in processes:
            failed |= wait_for_process(p) != 0
        assert not failed, "Some test shards have failed"
    elif USE_PYTEST:
        pytest_args = argv + ["--use-main-module"]
        test_report_path = ""
        if TEST_SAVE_XML:
            test_report_path = get_report_path(pytest=True)
            print(f'Test results will be stored in {test_report_path}')
            pytest_args.append(f'--junit-xml-reruns={test_report_path}')
        if PYTEST_SINGLE_TEST:
            pytest_args = PYTEST_SINGLE_TEST + pytest_args[1:]

        import pytest
        os.environ["NO_COLOR"] = "1"
        exit_code = pytest.main(args=pytest_args)
        if TEST_SAVE_XML:
            sanitize_pytest_xml(test_report_path)

        if not RERUN_DISABLED_TESTS:
            # exitcode of 5 means no tests were found, which happens since some test configs don't
            # run tests from certain files
            sys.exit(0 if exit_code == 5 else exit_code)
        else:
            # Only record the test report and always return a success code when running under rerun
            # disabled tests mode
            sys.exit(0)
    elif TEST_SAVE_XML is not None:
        # import here so that non-CI doesn't need xmlrunner installed
        import xmlrunner  # type: ignore[import]
        from xmlrunner.result import _XMLTestResult  # type: ignore[import]

        class XMLTestResultVerbose(_XMLTestResult):
            """
            Adding verbosity to test outputs:
            by default test summary prints 'skip',
            but we want to also print the skip reason.
            GH issue: https://github.com/pytorch/pytorch/issues/69014

            This works with unittest_xml_reporting<=3.2.0,>=2.0.0
            (3.2.0 is latest at the moment)
            """
            def __init__(self, *args, **kwargs):
                super().__init__(*args, **kwargs)

            def addSkip(self, test, reason):
                super().addSkip(test, reason)
                for c in self.callback.__closure__:
                    if isinstance(c.cell_contents, str) and c.cell_contents == 'skip':
                        # this message is printed in test summary;
                        # it stands for `verbose_str` captured in the closure
                        c.cell_contents = f"skip: {reason}"

            def printErrors(self) -> None:
                super().printErrors()
                self.printErrorList("XPASS", self.unexpectedSuccesses)
        test_report_path = get_report_path()
        verbose = '--verbose' in argv or '-v' in argv
        if verbose:
            print(f'Test results will be stored in {test_report_path}')
        unittest.main(argv=argv, testRunner=xmlrunner.XMLTestRunner(
            output=test_report_path,
            verbosity=2 if verbose else 1,
            resultclass=XMLTestResultVerbose))
    elif REPEAT_COUNT > 1:
        for _ in range(REPEAT_COUNT):
            if not unittest.main(exit=False, argv=argv).result.wasSuccessful():
                sys.exit(-1)
    else:
        unittest.main(argv=argv)

IS_LINUX = sys.platform == "linux"
IS_WINDOWS = sys.platform == "win32"
IS_MACOS = sys.platform == "darwin"
IS_PPC = platform.machine() == "ppc64le"
IS_X86 = platform.machine() in ('x86_64', 'i386')
IS_ARM64 = platform.machine() in ('arm64', 'aarch64')
IS_S390X = platform.machine() == "s390x"

def is_avx512_vnni_supported():
    if sys.platform != 'linux':
        return False
    with open("/proc/cpuinfo", encoding="ascii") as f:
        lines = f.read()
    return "vnni" in lines

IS_AVX512_VNNI_SUPPORTED = is_avx512_vnni_supported()

if IS_WINDOWS:
    @contextmanager
    def TemporaryFileName(*args, **kwargs):
        # Ideally we would like to not have to manually delete the file, but NamedTemporaryFile
        # opens the file, and it cannot be opened multiple times in Windows. To support Windows,
        # close the file after creation and try to remove it manually
        if 'delete' in kwargs:
            if kwargs['delete'] is not False:
                raise UserWarning("only TemporaryFileName with delete=False is supported on Windows.")
        else:
            kwargs['delete'] = False
        f = tempfile.NamedTemporaryFile(*args, **kwargs)
        try:
            f.close()
            yield f.name
        finally:
            os.unlink(f.name)
else:
    @contextmanager  # noqa: T484
    def TemporaryFileName(*args, **kwargs):
        with tempfile.NamedTemporaryFile(*args, **kwargs) as f:
            yield f.name

if IS_WINDOWS:
    @contextmanager
    def TemporaryDirectoryName(suffix=None):
        # On Windows the directory created by TemporaryDirectory is likely to be removed prematurely,
        # so we first create the directory using mkdtemp and then remove it manually
        try:
            dir_name = tempfile.mkdtemp(suffix=suffix)
            yield dir_name
        finally:
            shutil.rmtree(dir_name)
else:
    @contextmanager  # noqa: T484
    def TemporaryDirectoryName(suffix=None):
        with tempfile.TemporaryDirectory(suffix=suffix) as d:
            yield d


def is_privateuse1_backend_available():
    privateuse1_backend_name = torch._C._get_privateuse1_backend_name()
    privateuse1_backend_module = getattr(torch, privateuse1_backend_name, None)
    return (is_available := getattr(privateuse1_backend_module, "is_available", None)) and is_available()


IS_FILESYSTEM_UTF8_ENCODING = sys.getfilesystemencoding() == 'utf-8'

TEST_NUMPY = _check_module_exists('numpy')
TEST_FAIRSEQ = _check_module_exists('fairseq')
TEST_SCIPY = _check_module_exists('scipy')
TEST_MKL = torch.backends.mkl.is_available()
TEST_ACL = torch.backends.mkldnn.is_available() and torch.ops.mkldnn._is_mkldnn_acl_supported()
TEST_MPS = torch.backends.mps.is_available()
MACOS_VERSION = float('.'.join(platform.mac_ver()[0].split('.')[:2]) or -1)
TEST_XPU = torch.xpu.is_available()
TEST_HPU = True if (hasattr(torch, "hpu") and torch.hpu.is_available()) else False
TEST_CUDA = torch.cuda.is_available()
custom_device_mod = getattr(torch, torch._C._get_privateuse1_backend_name(), None)
TEST_PRIVATEUSE1 = is_privateuse1_backend_available()
TEST_PRIVATEUSE1_DEVICE_TYPE = torch._C._get_privateuse1_backend_name()
TEST_NUMBA = _check_module_exists('numba')
TEST_TRANSFORMERS = _check_module_exists('transformers')
TEST_DILL = _check_module_exists('dill')

TEST_LIBROSA = _check_module_exists('librosa') and not IS_ARM64

TEST_OPT_EINSUM = _check_module_exists('opt_einsum')

TEST_Z3 = _check_module_exists('z3')

def split_if_not_empty(x: str):
    return x.split(",") if len(x) != 0 else []

NOTEST_CPU = "cpu" in split_if_not_empty(os.getenv('PYTORCH_TESTING_DEVICE_EXCEPT_FOR', ''))

skipIfNoDill = unittest.skipIf(not TEST_DILL, "no dill")


# Python 2.7 doesn't have spawn
NO_MULTIPROCESSING_SPAWN: bool = TestEnvironment.def_flag(
    "NO_MULTIPROCESSING_SPAWN",
    env_var="NO_MULTIPROCESSING_SPAWN",
)
TEST_WITH_ASAN: bool = TestEnvironment.def_flag(
    "TEST_WITH_ASAN",
    env_var="PYTORCH_TEST_WITH_ASAN",
)
TEST_WITH_DEV_DBG_ASAN: bool = TestEnvironment.def_flag(
    "TEST_WITH_DEV_DBG_ASAN",
    env_var="PYTORCH_TEST_WITH_DEV_DBG_ASAN",
)
TEST_WITH_TSAN: bool = TestEnvironment.def_flag(
    "TEST_WITH_TSAN",
    env_var="PYTORCH_TEST_WITH_TSAN",
)
TEST_WITH_UBSAN: bool = TestEnvironment.def_flag(
    "TEST_WITH_UBSAN",
    env_var="PYTORCH_TEST_WITH_UBSAN",
)
TEST_WITH_ROCM: bool = TestEnvironment.def_flag(
    "TEST_WITH_ROCM",
    env_var="PYTORCH_TEST_WITH_ROCM",
)

# TODO: Remove PYTORCH_MIOPEN_SUGGEST_NHWC once ROCm officially supports NHWC in MIOpen
# See #64427
TEST_WITH_MIOPEN_SUGGEST_NHWC = os.getenv('PYTORCH_MIOPEN_SUGGEST_NHWC', '0') == '1'
# Enables tests that are slow to run (disabled by default)
TEST_WITH_SLOW: bool = TestEnvironment.def_flag(
    "TEST_WITH_SLOW",
    env_var="PYTORCH_TEST_WITH_SLOW",
)

# Disables non-slow tests (these tests enabled by default)
# This is usually used in conjunction with TEST_WITH_SLOW to
# run *only* slow tests.  (I could have done an enum, but
# it felt a little awkward.
TEST_SKIP_FAST: bool = TestEnvironment.def_flag(
    "TEST_SKIP_FAST",
    env_var="PYTORCH_TEST_SKIP_FAST",
)

# Enables crossref tests, in addition to standard tests which
# are being run.  crossref tests work by installing a torch
# function mode that runs extra compute alongside the regular
# computation that happens with the test.  After both computations
# are done, we cross-reference them (thus the name) to check for
# correction, before throwing out the extra compute and proceeding
# as we had before.  By default, we don't run these tests.
TEST_WITH_CROSSREF: bool = TestEnvironment.def_flag(
    "TEST_WITH_CROSSREF",
    env_var="PYTORCH_TEST_WITH_CROSSREF",
)

TEST_SKIP_CUDAGRAPH: bool = TestEnvironment.def_flag(
    "TEST_SKIP_CUDAGRAPH",
    env_var="PYTORCH_TEST_SKIP_CUDAGRAPH",
)
TEST_CUDA_GRAPH = TEST_CUDA and (not TEST_SKIP_CUDAGRAPH) and (
    (torch.version.cuda and int(torch.version.cuda.split(".")[0]) >= 11) or
    (torch.version.hip and float(".".join(torch.version.hip.split(".")[0:2])) >= 5.3)
)

TEST_CUDA_CUDSS = TEST_CUDA and (torch.version.cuda and int(torch.version.cuda.split(".")[0]) >= 12)

def allocator_option_enabled_fn(allocator_config, _, option):
    if allocator_config is None:
        return False
    allocator_config = allocator_config.split(',') if ',' in allocator_config else [allocator_config]
    mapping = dict([var.split(':') for var in allocator_config])

    if option in mapping and mapping[option] == 'True':
        return True
    else:
        return False

EXPANDABLE_SEGMENTS: bool = TestEnvironment.def_flag(
    "EXPANDABLE_SEGMENTS",
    env_var="PYTORCH_CUDA_ALLOC_CONF",
    enabled_fn=functools.partial(allocator_option_enabled_fn, option='expandable_segments'),
)

if TEST_CUDA and 'NUM_PARALLEL_PROCS' in os.environ:
    num_procs = int(os.getenv("NUM_PARALLEL_PROCS", "2"))
    gb_available = torch.cuda.mem_get_info()[1] / 2 ** 30
    # other libraries take up about a little under 1 GB of space per process
    torch.cuda.set_per_process_memory_fraction(round((gb_available - num_procs * .85) / gb_available / num_procs, 2))

requires_cuda = unittest.skipUnless(torch.cuda.is_available(), "Requires CUDA")

def skipIfCrossRef(fn):
    @wraps(fn)
    def wrapper(*args, **kwargs):
        if TEST_WITH_CROSSREF:
            raise unittest.SkipTest("test doesn't currently with crossref")
        else:
            fn(*args, **kwargs)
    return wrapper

class CrossRefMode(torch.overrides.TorchFunctionMode):
    def __torch_function__(self, func, types, args=(), kwargs=None):
        kwargs = kwargs or {}
        r = func(*args, **kwargs)
        return r

# Run PyTorch tests with TorchDynamo
TEST_WITH_TORCHINDUCTOR: bool = TestEnvironment.def_flag(
    "TEST_WITH_TORCHINDUCTOR",
    env_var="PYTORCH_TEST_WITH_INDUCTOR",
)
# AOT_EAGER not tested in ci, useful for debugging
TEST_WITH_AOT_EAGER: bool = TestEnvironment.def_flag(
    "TEST_WITH_AOT_EAGER",
    env_var="PYTORCH_TEST_WITH_AOT_EAGER",
)
TEST_WITH_SUBCLASSES: bool = TestEnvironment.def_flag(
    "TEST_WITH_SUBCLASSES",
    env_var="PYTORCH_TEST_WITH_SUBCLASSES",
)
TEST_WITH_TORCHDYNAMO: bool = TestEnvironment.def_flag(
    "TEST_WITH_TORCHDYNAMO",
    env_var="PYTORCH_TEST_WITH_DYNAMO",
    implied_by_fn=lambda: TEST_WITH_TORCHINDUCTOR or TEST_WITH_AOT_EAGER or TEST_WITH_SUBCLASSES
)

if TEST_WITH_TORCHDYNAMO:
    import torch._dynamo
    # Do not spend time on helper functions that are called with different inputs
    torch._dynamo.config.accumulated_recompile_limit = 64
    # Do not log compilation metrics from unit tests
    torch._dynamo.config.log_compilation_metrics = False
    # Silence 3.13.0 guard performance warnings
    torch._dynamo.config.issue_3_13_0_warning = False
    if TEST_WITH_TORCHINDUCTOR:
        import torch._inductor.config
        torch._inductor.config.fallback_random = True


# seems like this is only used in test/torch_np
def xpassIfTorchDynamo_np(func):
    # numpy 2.0+ is causing issues
    if TEST_WITH_TORCHDYNAMO and np.__version__[0] == '2':
        return unittest.skip("skipping numpy 2.0+ dynamo-wrapped test")(func)
    return func if TEST_WITH_TORCHDYNAMO else unittest.expectedFailure(func)


def xfailIfACL(func):
    return unittest.expectedFailure(func) if TEST_ACL else func


def xfailIfTorchDynamo(func):
    return unittest.expectedFailure(func) if TEST_WITH_TORCHDYNAMO else func


def xfailIfPy312Plus(func):
    return unittest.expectedFailure(func) if sys.version_info >= (3, 12) else func


def xfailIfLinux(func):
    return unittest.expectedFailure(func) if IS_LINUX and not TEST_WITH_ROCM and not IS_FBCODE else func


def skipIfTorchDynamo(msg="test doesn't currently work with dynamo"):
    """
    Usage:
    @skipIfTorchDynamo(msg)
    def test_blah(self):
        ...
    """
    assert isinstance(msg, str), "Are you using skipIfTorchDynamo correctly?"

    def decorator(fn):
        if not isinstance(fn, type):
            @wraps(fn)
            def wrapper(*args, **kwargs):
                if TEST_WITH_TORCHDYNAMO or TEST_WITH_SUBCLASSES:
                    raise unittest.SkipTest(msg)
                else:
                    fn(*args, **kwargs)
            return wrapper

        assert isinstance(fn, type)
        if TEST_WITH_TORCHDYNAMO:
            fn.__unittest_skip__ = True  # type: ignore[attr-defined]
            fn.__unittest_skip_why__ = msg  # type: ignore[attr-defined]

        return fn

    return decorator

def skipIfTorchInductor(msg="test doesn't currently work with torchinductor",
                        condition=TEST_WITH_TORCHINDUCTOR):
    def decorator(fn):
        if not isinstance(fn, type):
            @wraps(fn)
            def wrapper(*args, **kwargs):
                if condition:
                    raise unittest.SkipTest(msg)
                else:
                    fn(*args, **kwargs)
            return wrapper

        assert isinstance(fn, type)
        if condition:
            fn.__unittest_skip__ = True  # type: ignore[attr-defined]
            fn.__unittest_skip_why__ = msg  # type: ignore[attr-defined]

        return fn

    return decorator

def skipIfTorchSubclasses(msg="test doesn't currently work with subclasses", condition=TEST_WITH_SUBCLASSES):
    def decorator(fn):
        if not isinstance(fn, type):
            @wraps(fn)
            def wrapper(*args, **kwargs):
                if TEST_WITH_SUBCLASSES:
                    raise unittest.SkipTest(msg)
                else:
                    fn(*args, **kwargs)
            return wrapper

        assert isinstance(fn, type)
        if TEST_WITH_SUBCLASSES:
            fn.__unittest_skip__ = True  # type: ignore[attr-defined]
            fn.__unittest_skip_why__ = msg  # type: ignore[attr-defined]

        return fn

    return decorator

def serialTest(condition=True):
    """
    Decorator for running tests serially.  Requires pytest
    """
    def decorator(fn):
        if has_pytest and condition:
            return pytest.mark.serial(fn)
        return fn
    return decorator

def unMarkDynamoStrictTest(cls=None):
    def decorator(cls):
        cls.dynamo_strict = False
        return cls

    if cls is None:
        return decorator
    else:
        return decorator(cls)


def markDynamoStrictTest(cls_or_func=None, nopython=False):
    """
    Marks the test as 'strict'. In strict mode, we reset before and after the
    test, and run without suppress errors.

    Args:
    - nopython: if we should run torch._dynamo.optimize with nopython={True/False}.
    """
    def decorator(cls_or_func):
        if inspect.isclass(cls_or_func):
            cls_or_func.dynamo_strict = True
            cls_or_func.dynamo_strict_nopython = nopython
            return cls_or_func

        fn = cls_or_func

        @wraps(fn)
        def wrapper(*args, **kwargs):
            torch._dynamo.reset()
            with unittest.mock.patch("torch._dynamo.config.suppress_errors", False):
                fn(*args, **kwargs)
            torch._dynamo.reset()
        return wrapper

    if cls_or_func is None:
        return decorator
    else:
        return decorator(cls_or_func)


def skipRocmIfTorchInductor(msg="test doesn't currently work with torchinductor on the ROCm stack"):
    return skipIfTorchInductor(msg=msg, condition=TEST_WITH_ROCM and TEST_WITH_TORCHINDUCTOR)

def skipIfLegacyJitExecutor(msg="test doesn't currently work with legacy JIT executor"):
    def decorator(fn):
        if not isinstance(fn, type):
            @wraps(fn)
            def wrapper(*args, **kwargs):
                if GRAPH_EXECUTOR == ProfilingMode.LEGACY:
                    raise unittest.SkipTest(msg)
                else:
                    fn(*args, **kwargs)
            return wrapper

        assert isinstance(fn, type)
        if GRAPH_EXECUTOR == ProfilingMode.LEGACY:
            fn.__unittest_skip__ = True  # type: ignore[attr-defined]
            fn.__unittest_skip_why__ = msg  # type: ignore[attr-defined]

        return fn


    return decorator


# Run PyTorch tests with translation validation on.
TEST_WITH_TV = os.getenv('PYTORCH_TEST_WITH_TV') == '1'

if TEST_WITH_TV:
    torch.fx.experimental._config.translation_validation = True

# Some tests take too long when dynamic_shapes is combined with
# translation_validation. Whenever that happens, we solve that by
# disabling translation_validation.
def disable_translation_validation_if_dynamic_shapes(fn):
    @functools.wraps(fn)
    def wrapper(*args, **kwargs):
        if torch._dynamo.config.dynamic_shapes:
            # Turning TV off due to high latency on dynamic shapes.
            torch.fx.experimental._config.translation_validation = False
        return fn(*args, **kwargs)
    return wrapper


# Determine whether to enable cuda memory leak check.
# CUDA mem leak check is expensive and thus we don't want to execute it on every
# test case / configuration.
# If this is True then CUDA memory leak checks are skipped. If this is false
#   then CUDA memory leak checks are performed.
# See: https://github.com/pytorch/pytorch/pull/59402#issuecomment-858811135
TEST_CUDA_MEM_LEAK_CHECK: bool = TestEnvironment.def_flag(
    "TEST_CUDA_MEM_LEAK_CHECK",
    env_var="PYTORCH_TEST_CUDA_MEM_LEAK_CHECK",
)


# Dict of NumPy dtype -> torch dtype (when the correspondence exists)
numpy_to_torch_dtype_dict = {
    np.bool_      : torch.bool,
    np.uint8      : torch.uint8,
    np.uint16     : torch.uint16,
    np.uint32     : torch.uint32,
    np.uint64     : torch.uint64,
    np.int8       : torch.int8,
    np.int16      : torch.int16,
    np.int32      : torch.int32,
    np.int64      : torch.int64,
    np.float16    : torch.float16,
    np.float32    : torch.float32,
    np.float64    : torch.float64,
    np.complex64  : torch.complex64,
    np.complex128 : torch.complex128
}


# numpy dtypes like np.float64 are not instances, but rather classes. This leads to rather absurd cases like
# np.float64 != np.dtype("float64") but np.float64 == np.dtype("float64").type.
# Especially when checking against a reference we can't be sure which variant we get, so we simply try both.
def numpy_to_torch_dtype(np_dtype):
    try:
        return numpy_to_torch_dtype_dict[np_dtype]
    except KeyError:
        return numpy_to_torch_dtype_dict[np_dtype.type]


def has_corresponding_torch_dtype(np_dtype):
    try:
        numpy_to_torch_dtype(np_dtype)
        return True
    except KeyError:
        return False


if IS_WINDOWS:
    # Size of `np.intc` is platform defined.
    # It is returned by functions like `bitwise_not`.
    # On Windows `int` is 32-bit
    # https://docs.microsoft.com/en-us/cpp/cpp/data-type-ranges?view=msvc-160
    numpy_to_torch_dtype_dict[np.intc] = torch.int

# Dict of torch dtype -> NumPy dtype
torch_to_numpy_dtype_dict = {value : key for (key, value) in numpy_to_torch_dtype_dict.items()}
torch_to_numpy_dtype_dict.update({
    torch.bfloat16: np.float32,
    torch.complex32: np.complex64
})

def skipIfNNModuleInlined(
    msg="test doesn't currently work with nn module inlining",
    condition=torch._dynamo.config.inline_inbuilt_nn_modules,
):
    def decorator(fn):
        if not isinstance(fn, type):

            @wraps(fn)
            def wrapper(*args, **kwargs):
                if condition:
                    raise unittest.SkipTest(msg)
                else:
                    fn(*args, **kwargs)

            return wrapper

        assert isinstance(fn, type)
        if condition:
            fn.__unittest_skip__ = True  # type: ignore[attr-defined]
            fn.__unittest_skip_why__ = msg  # type: ignore[attr-defined]

        return fn

    return decorator

def skipIfRocm(func=None, *, msg="test doesn't currently work on the ROCm stack"):
    def dec_fn(fn):
        reason = f"skipIfRocm: {msg}"

        @wraps(fn)
        def wrapper(*args, **kwargs):
            if TEST_WITH_ROCM:
                raise unittest.SkipTest(reason)
            else:
                return fn(*args, **kwargs)
        return wrapper
    if func:
        return dec_fn(func)
    return dec_fn

def skipIfRocmArch(arch: tuple[str, ...]):
    def dec_fn(fn):
        @wraps(fn)
        def wrap_fn(self, *args, **kwargs):
            if TEST_WITH_ROCM:
                prop = torch.cuda.get_device_properties(0)
                if prop.gcnArchName.split(":")[0] in arch:
                    reason = f"skipIfRocm: test skipped on {arch}"
                    raise unittest.SkipTest(reason)
            return fn(self, *args, **kwargs)
        return wrap_fn
    return dec_fn

def runOnRocm(fn):
    @wraps(fn)
    def wrapper(*args, **kwargs):
        if TEST_WITH_ROCM:
            fn(*args, **kwargs)
        else:
            raise unittest.SkipTest("test currently only works on the ROCm stack")
    return wrapper

def runOnRocmArch(arch: tuple[str, ...]):
    def dec_fn(fn):
        @wraps(fn)
        def wrap_fn(self, *args, **kwargs):
            if TEST_WITH_ROCM:
                prop = torch.cuda.get_device_properties(0)
                if prop.gcnArchName.split(":")[0] not in arch:
                    reason = f"skipIfRocm: test only runs on {arch}"
                    raise unittest.SkipTest(reason)
            return fn(self, *args, **kwargs)
        return wrap_fn
    return dec_fn

def xfailIfS390X(func):
    return unittest.expectedFailure(func) if IS_S390X else func

def skipIfXpu(func=None, *, msg="test doesn't currently work on the XPU stack"):
    def dec_fn(fn):
        reason = f"skipIfXpu: {msg}"

        @wraps(fn)
        def wrapper(*args, **kwargs):
            if TEST_XPU:
                raise unittest.SkipTest(reason)
            else:
                return fn(*args, **kwargs)
        return wrapper
    if func:
        return dec_fn(func)
    return dec_fn

def skipIfMPS(fn):
    @wraps(fn)
    def wrapper(*args, **kwargs):
        if TEST_MPS:
            raise unittest.SkipTest("test doesn't currently work with MPS")
        else:
            fn(*args, **kwargs)
    return wrapper


def skipIfMPSOnMacOS13(fn):
    @wraps(fn)
    def wrapper(*args, **kwargs):
        if TEST_MPS and int(MACOS_VERSION) == 13:
            raise unittest.SkipTest("Test crashes MPSGraph on MacOS13")
        else:
            fn(*args, **kwargs)
    return wrapper


def skipIfHpu(fn):
    @wraps(fn)
    def wrapper(*args, **kwargs):
        if TEST_HPU:
            raise unittest.SkipTest("test doesn't currently work with HPU")
        else:
            fn(*args, **kwargs)
    return wrapper

# Skips a test on CUDA if ROCm is available and its version is lower than requested.
def skipIfRocmVersionLessThan(version=None):
    def dec_fn(fn):
        @wraps(fn)
        def wrap_fn(self, *args, **kwargs):
            if TEST_WITH_ROCM:
                rocm_version = str(torch.version.hip)
                rocm_version = rocm_version.split("-")[0]    # ignore git sha
                rocm_version_tuple = tuple(int(x) for x in rocm_version.split("."))
                if rocm_version_tuple is None or version is None or rocm_version_tuple < tuple(version):
                    reason = f"ROCm {rocm_version_tuple} is available but {version} required"
                    raise unittest.SkipTest(reason)
            return fn(self, *args, **kwargs)
        return wrap_fn
    return dec_fn

def skipIfNotMiopenSuggestNHWC(fn):
    @wraps(fn)
    def wrapper(*args, **kwargs):
        if not TEST_WITH_MIOPEN_SUGGEST_NHWC:
            raise unittest.SkipTest("test doesn't currently work without MIOpen NHWC activation")
        else:
            fn(*args, **kwargs)
    return wrapper

def skipIfWindows(func=None, *, msg="test doesn't currently work on the Windows stack"):
    def dec_fn(fn):
        reason = f"skipIfWindows: {msg}"

        @wraps(fn)
        def wrapper(*args, **kwargs):
            if IS_WINDOWS:  # noqa: F821
                raise unittest.SkipTest(reason)
            else:
                return fn(*args, **kwargs)
        return wrapper
    if func:
        return dec_fn(func)
    return dec_fn

# Reverts the linalg backend back to default to make sure potential failures in one
# test do not affect other tests
def setLinalgBackendsToDefaultFinally(fn):
    @wraps(fn)
    def _fn(*args, **kwargs):
        _preferred_backend = torch.backends.cuda.preferred_linalg_library()
        try:
            fn(*args, **kwargs)
        finally:
            torch.backends.cuda.preferred_linalg_library(_preferred_backend)
    return _fn


# Reverts the blas backend back to default to make sure potential failures in one
# test do not affect other tests
def setBlasBackendsToDefaultFinally(fn):
    @wraps(fn)
    def _fn(*args, **kwargs):
        _preferred_backend = torch.backends.cuda.preferred_blas_library()
        try:
            fn(*args, **kwargs)
        finally:
            torch.backends.cuda.preferred_blas_library(_preferred_backend)
    return _fn


# Context manager for setting deterministic flag and automatically
# resetting it to its original value
class DeterministicGuard:
    def __init__(self, deterministic, *, warn_only=False, fill_uninitialized_memory=True):
        self.deterministic = deterministic
        self.warn_only = warn_only
        self.fill_uninitialized_memory = fill_uninitialized_memory

    def __enter__(self):
        self.deterministic_restore = torch.are_deterministic_algorithms_enabled()
        self.warn_only_restore = torch.is_deterministic_algorithms_warn_only_enabled()
        self.fill_uninitialized_memory_restore = torch.utils.deterministic.fill_uninitialized_memory  # type: ignore[attr-defined]
        torch.use_deterministic_algorithms(
            self.deterministic,
            warn_only=self.warn_only)
        torch.utils.deterministic.fill_uninitialized_memory = self.fill_uninitialized_memory  # type: ignore[attr-defined]

    def __exit__(self, exception_type, exception_value, traceback):
        torch.use_deterministic_algorithms(
            self.deterministic_restore,
            warn_only=self.warn_only_restore)
        torch.utils.deterministic.fill_uninitialized_memory = self.fill_uninitialized_memory_restore  # type: ignore[attr-defined]

class AlwaysWarnTypedStorageRemoval:
    def __init__(self, always_warn):
        assert isinstance(always_warn, bool)
        self.always_warn = always_warn

    def __enter__(self):
        self.always_warn_restore = torch.storage._get_always_warn_typed_storage_removal()
        torch.storage._set_always_warn_typed_storage_removal(self.always_warn)

    def __exit__(self, exception_type, exception_value, traceback):
        torch.storage._set_always_warn_typed_storage_removal(self.always_warn_restore)

# Context manager for setting cuda sync debug mode and reset it
# to original value
# we are not exposing it to the core because sync debug mode is
# global and thus not thread safe
class CudaSyncGuard:
    def __init__(self, sync_debug_mode):
        self.mode = sync_debug_mode

    def __enter__(self):
        self.debug_mode_restore = torch.cuda.get_sync_debug_mode()
        torch.cuda.set_sync_debug_mode(self.mode)

    def __exit__(self, exception_type, exception_value, traceback):
        torch.cuda.set_sync_debug_mode(self.debug_mode_restore)

# Context manager for setting torch.__future__.set_swap_module_params_on_conversion
# and automatically resetting it to its original value
class SwapTensorsGuard:
    def __init__(self, use_swap_tensors):
        self.use_swap_tensors = use_swap_tensors

    def __enter__(self):
        self.swap_tensors_restore = torch.__future__.get_swap_module_params_on_conversion()
        if self.use_swap_tensors is not None:
            torch.__future__.set_swap_module_params_on_conversion(self.use_swap_tensors)

    def __exit__(self, exception_type, exception_value, traceback):
        torch.__future__.set_swap_module_params_on_conversion(self.swap_tensors_restore)

# This decorator can be used for API tests that call
# torch.use_deterministic_algorithms().  When the test is finished, it will
# restore the previous deterministic flag setting.
#
# If CUDA >= 10.2, this will set the environment variable
# CUBLAS_WORKSPACE_CONFIG=:4096:8 so that the error associated with that
# setting is not thrown during the test unless the test changes that variable
# on purpose. The previous CUBLAS_WORKSPACE_CONFIG setting will also be
# restored once the test is finished.
#
# Note that if a test requires CUDA to actually register the changed
# CUBLAS_WORKSPACE_CONFIG variable, a new subprocess must be created, because
# CUDA only checks the variable when the runtime initializes. Tests can be
# run inside a subprocess like so:
#
#   import subprocess, sys, os
#   script = '''
#   # Test code should go here
#   '''
#   try:
#       subprocess.check_output(
#           [sys.executable, '-c', script],
#           stderr=subprocess.STDOUT,
#           cwd=os.path.dirname(os.path.realpath(__file__)),
#           env=os.environ.copy())
#   except subprocess.CalledProcessError as e:
#       error_message = e.output.decode('utf-8')
#       # Handle exceptions raised by the subprocess here
#
def wrapDeterministicFlagAPITest(fn):
    @wraps(fn)
    def wrapper(*args, **kwargs):
        with DeterministicGuard(
                torch.are_deterministic_algorithms_enabled(),
                warn_only=torch.is_deterministic_algorithms_warn_only_enabled()):
            class CuBLASConfigGuard:
                cublas_var_name = 'CUBLAS_WORKSPACE_CONFIG'

                def __enter__(self):
                    self.is_cuda10_2_or_higher = (
                        (torch.version.cuda is not None)
                        and ([int(x) for x in torch.version.cuda.split(".")] >= [10, 2]))
                    if self.is_cuda10_2_or_higher:
                        self.cublas_config_restore = os.environ.get(self.cublas_var_name)
                        os.environ[self.cublas_var_name] = ':4096:8'

                def __exit__(self, exception_type, exception_value, traceback):
                    if self.is_cuda10_2_or_higher:
                        cur_cublas_config = os.environ.get(self.cublas_var_name)
                        if self.cublas_config_restore is None:
                            if cur_cublas_config is not None:
                                del os.environ[self.cublas_var_name]
                        else:
                            os.environ[self.cublas_var_name] = self.cublas_config_restore
            with CuBLASConfigGuard():
                fn(*args, **kwargs)
    return wrapper

# This decorator can be used for API tests that want to safely call
# torch.__future__.set_swap_module_params_on_conversion.  `swap` can be set to
# True, False or None where None indicates that the context manager does not
# set the flag. When the test is finished, it will restore the previous swap
# flag setting.
def wrapSwapTensorsTest(swap=None):
    def dec_fn(fn):
        @wraps(fn)
        def wrapper(*args, **kwargs):
            with SwapTensorsGuard(swap):
                fn(*args, **kwargs)
        return wrapper
    return dec_fn

# test parametrizer for swapping
class swap(_TestParametrizer):
    def __init__(self, swap_values):
        super().__init__()
        self.swap_values = swap_values

    def _parametrize_test(self, test, generic_cls, device_cls):
        for swap in self.swap_values:
            yield wrapSwapTensorsTest(swap)(test), f'swap_{swap}', {}, lambda _: []

def skipIfCompiledWithoutNumpy(fn):
    # Even if the numpy module is present, if `USE_NUMPY=0` is used during the
    # build, numpy tests will fail
    numpy_support = TEST_NUMPY
    if numpy_support:
        try:
            # The numpy module is present, verify that PyTorch is compiled with
            # numpy support
            torch.from_numpy(np.array([2, 2]))
        except RuntimeError:
            numpy_support = False

    @wraps(fn)
    def wrapper(*args, **kwargs):
        if not numpy_support:
            raise unittest.SkipTest("PyTorch was compiled without numpy support")
        else:
            fn(*args, **kwargs)
    return wrapper

def _test_function(fn, device):
    def run_test_function(self):
        return fn(self, device)
    return run_test_function

def skipIfNoXNNPACK(fn):
    @wraps(fn)
    def wrapper(*args, **kwargs):
        if not torch.backends.xnnpack.enabled:  # type: ignore[attr-defined]
            raise unittest.SkipTest('XNNPACK must be enabled for these tests. Please build with USE_XNNPACK=1.')
        else:
            fn(*args, **kwargs)
    return wrapper

def skipIfNoLapack(fn):
    @wraps(fn)
    def wrapper(*args, **kwargs):
        if not torch._C.has_lapack:
            raise unittest.SkipTest('PyTorch compiled without Lapack')
        else:
            fn(*args, **kwargs)
    return wrapper

def skipIfNotRegistered(op_name, message):
    """Wraps the decorator to hide the import of the `core`.

    Args:
        op_name: Check if this op is registered in `core._REGISTERED_OPERATORS`.
        message: message to fail with.

    Usage:
        @skipIfNotRegistered('MyOp', 'MyOp is not linked!')
            This will check if 'MyOp' is in the caffe2.python.core
    """
    return unittest.skip("Pytorch is compiled without Caffe2")

def skipIfNoSciPy(fn):
    @wraps(fn)
    def wrapper(*args, **kwargs):
        if not TEST_SCIPY:
            raise unittest.SkipTest("test require SciPy, but SciPy not found")
        else:
            fn(*args, **kwargs)
    return wrapper

def skip_if_pytest(fn):
    @wraps(fn)
    def wrapped(*args, **kwargs):
        if "PYTEST_CURRENT_TEST" in os.environ:
            raise unittest.SkipTest("does not work under pytest")
        return fn(*args, **kwargs)

    return wrapped

def skipIfNoXPU(fn):
    @wraps(fn)
    def wrapper(*args, **kwargs):
        if not TEST_XPU:
            raise unittest.SkipTest("test required PyTorched compiled with XPU")
        else:
            fn(*args, **kwargs)
    return wrapper

def slowTest(fn):
    @wraps(fn)
    def wrapper(*args, **kwargs):
        if not TEST_WITH_SLOW:
            raise unittest.SkipTest("test is slow; run with PYTORCH_TEST_WITH_SLOW to enable test")
        else:
            fn(*args, **kwargs)
    wrapper.__dict__['slow_test'] = True
    return wrapper


def slowTestIf(condition):
    return slowTest if condition else lambda fn: fn


def skipCUDAMemoryLeakCheckIf(condition):
    def dec(fn):
        if getattr(fn, '_do_cuda_memory_leak_check', True):  # if current True
            fn._do_cuda_memory_leak_check = not condition
        return fn
    return dec

def skipCUDANonDefaultStreamIf(condition):
    def dec(fn):
        if getattr(fn, '_do_cuda_non_default_stream', True):  # if current True
            fn._do_cuda_non_default_stream = not condition
        return fn
    return dec

def suppress_warnings(fn):
    @wraps(fn)
    def wrapper(*args, **kwargs):
        with warnings.catch_warnings():
            warnings.simplefilter("ignore")
            fn(*args, **kwargs)
    return wrapper


def to_gpu(obj, type_map=None):
    if type_map is None:
        type_map = {}
    if isinstance(obj, torch.Tensor):
        assert obj.is_leaf
        t = type_map.get(obj.dtype, obj.dtype)
        with torch.no_grad():
            res = obj.clone().to(dtype=t, device="cuda")
            res.requires_grad = obj.requires_grad
        return res
    elif torch.is_storage(obj):
        return obj.new().resize_(obj.size()).copy_(obj)  # type: ignore[attr-defined, union-attr]
    elif isinstance(obj, list):
        return [to_gpu(o, type_map) for o in obj]
    elif isinstance(obj, tuple):
        return tuple(to_gpu(o, type_map) for o in obj)
    else:
        return deepcopy(obj)


def get_function_arglist(func):
    return inspect.getfullargspec(func).args


def set_rng_seed(seed):
    torch.manual_seed(seed)
    random.seed(seed)
    if TEST_NUMPY:
        np.random.seed(seed)


@contextlib.contextmanager
def set_default_dtype(dtype):
    saved_dtype = torch.get_default_dtype()
    torch.set_default_dtype(dtype)
    try:
        yield
    finally:
        torch.set_default_dtype(saved_dtype)

@contextlib.contextmanager
def set_default_tensor_type(tensor_type):
    saved_tensor_type = torch.tensor([]).type()
    torch.set_default_tensor_type(tensor_type)
    try:
        yield
    finally:
        torch.set_default_tensor_type(saved_tensor_type)

def iter_indices(tensor):
    if tensor.dim() == 0:
        return range(0)
    if tensor.dim() == 1:
        return range(tensor.size(0))
    return product(*(range(s) for s in tensor.size()))


def is_iterable(obj):
    try:
        iter(obj)
        return True
    except TypeError:
        return False


def is_iterable_of_tensors(iterable, include_empty=False):
    """ Returns True if iterable is an iterable of tensors and False o.w.

        If the iterable is empty, the return value is :attr:`include_empty`
    """
    # Tensor itself is iterable so we check this first
    if isinstance(iterable, torch.Tensor):
        return False

    try:
        if len(iterable) == 0:
            return include_empty

        for t in iter(iterable):
            if not isinstance(t, torch.Tensor):
                return False

    except TypeError:
        return False

    return True


class CudaNonDefaultStream:
    def __enter__(self):
        # Before starting CUDA test save currently active streams on all
        # CUDA devices and set new non default streams to all CUDA devices
        # to ensure CUDA tests do not use default stream by mistake.
        beforeDevice = torch.cuda.current_device()
        self.beforeStreams = []
        for d in range(torch.cuda.device_count()):
            self.beforeStreams.append(torch.cuda.current_stream(d))
            deviceStream = torch.cuda.Stream(device=d)
            self.beforeStreams[-1].synchronize()
            torch._C._cuda_setStream(stream_id=deviceStream.stream_id,
                                     device_index=deviceStream.device_index,
                                     device_type=deviceStream.device_type)
        torch._C._cuda_setDevice(beforeDevice)

    def __exit__(self, exec_type, exec_value, traceback):
        # After completing CUDA test load previously active streams on all
        # CUDA devices.
        beforeDevice = torch.cuda.current_device()
        for d in range(torch.cuda.device_count()):
            torch._C._cuda_setStream(stream_id=self.beforeStreams[d].stream_id,
                                     device_index=self.beforeStreams[d].device_index,
                                     device_type=self.beforeStreams[d].device_type)
        torch._C._cuda_setDevice(beforeDevice)

class CudaMemoryLeakCheck:
    def __init__(self, testcase, name=None):
        self.name = testcase.id() if name is None else name
        self.testcase = testcase

        # initialize context & RNG to prevent false positive detections
        # when the test is the first to initialize those
        from torch.testing._internal.common_cuda import initialize_cuda_context_rng
        initialize_cuda_context_rng()

    # Stores CUDA memory data provided by PyTorch's caching allocator and
    #   the CUDA driver.
    #
    # NOTE: The undocumented torch.cuda.mem_get_info() returns
    #   (#free bytes, #total bytes available) on the GPU
    def __enter__(self):
        self.caching_allocator_befores = []
        self.driver_befores = []

        # Performs a gc if required (required if any CUDA memory is held)
        num_devices = torch.cuda.device_count()
        for i in range(num_devices):
            caching_allocator_mem_allocated = torch.cuda.memory_allocated(i)
            # NOTE: gc is based exclusively on caching allocator memory
            #   because the driver will always have some bytes in use (context size?)
            if caching_allocator_mem_allocated > 0:
                gc.collect()
                torch._C._cuda_clearCublasWorkspaces()
                torch.cuda.empty_cache()
                break

        # Acquires caching allocator and driver statistics before the test is run
        for i in range(num_devices):
            self.caching_allocator_befores.append(torch.cuda.memory_allocated(i))
            bytes_free, bytes_total = torch.cuda.mem_get_info(i)
            driver_mem_allocated = bytes_total - bytes_free
            self.driver_befores.append(driver_mem_allocated)

    def __exit__(self, exec_type, exec_value, traceback):
        # Don't check for leaks if an exception was thrown
        if exec_type is not None:
            return

        # Compares caching allocator before/after statistics
        # An increase in allocated memory is a discrepancy indicating a possible
        #   memory leak
        discrepancy_detected = False
        num_devices = torch.cuda.device_count()
        for i in range(num_devices):
            # avoid counting cublasWorkspace allocations
            torch._C._cuda_clearCublasWorkspaces()
            caching_allocator_mem_allocated = torch.cuda.memory_allocated(i)

            if caching_allocator_mem_allocated > self.caching_allocator_befores[i]:
                discrepancy_detected = True
                break

        # Short-circuits if no discrepancy detected
        if not discrepancy_detected:
            return

        # Validates the discrepancy persists after garbage collection and
        #   is confirmed by the driver API

        # NOTE: driver API iscrepancies alone are ignored because with the jiterator
        #   some tests may permanently increase the CUDA context size and
        #   that will appear as a driver memory leak but is the expected behavior.

        # GCs and clears the cache
        gc.collect()
        torch.cuda.empty_cache()

        for i in range(num_devices):

            discrepancy_detected = True

            # Query memory multiple items to ensure leak was not transient
            for _ in range(3):
                caching_allocator_mem_allocated = torch.cuda.memory_allocated(i)
                bytes_free, bytes_total = torch.cuda.mem_get_info(i)
                driver_mem_allocated = bytes_total - bytes_free

                caching_allocator_discrepancy = False
                driver_discrepancy = False

                if caching_allocator_mem_allocated > self.caching_allocator_befores[i]:
                    caching_allocator_discrepancy = True

                if driver_mem_allocated > self.driver_befores[i]:
                    driver_discrepancy = True

                if not (caching_allocator_discrepancy or driver_discrepancy):
                    # Leak was false positive, exit loop
                    discrepancy_detected = False
                    break

            if not discrepancy_detected:
                continue

            if caching_allocator_discrepancy and not driver_discrepancy:  # type: ignore[possibly-undefined]
                # Just raises a warning if the leak is not validated by the
                #   driver API
                # NOTE: this may be a problem with how the caching allocator collects its
                #   statistics or a leak too small to trigger the allocation of an
                #   additional block of memory by the CUDA driver
                msg = ("CUDA caching allocator reports a memory leak not "  # type: ignore[possibly-undefined]
                       f"verified by the driver API in {self.name}! "
                       f"Caching allocator allocated memory was {self.caching_allocator_befores[i]} "
                       f"and is now reported as {caching_allocator_mem_allocated} "
                       f"on device {i}. "
                       f"CUDA driver allocated memory was {self.driver_befores[i]} and is now {driver_mem_allocated}.")
                warnings.warn(msg)
            elif caching_allocator_discrepancy and driver_discrepancy:
                # A caching allocator discrepancy validated by the driver API is a
                #   failure (except on ROCm, see below)
                msg = (f"CUDA driver API confirmed a leak in {self.name}! "  # type: ignore[possibly-undefined]
                       f"Caching allocator allocated memory was {self.caching_allocator_befores[i]} "
                       f"and is now reported as {caching_allocator_mem_allocated} "
                       f"on device {i}. "
                       f"CUDA driver allocated memory was {self.driver_befores[i]} and is now {driver_mem_allocated}.")

                raise RuntimeError(msg)

@contextmanager
def skip_exception_type(exc_type):
    try:
        yield
    except exc_type as e:
        raise unittest.SkipTest(f"not implemented: {e}") from e

@contextmanager
def print_repro_on_failure(repro_parts):
    try:
        yield
    except unittest.SkipTest:
        raise
    except Exception as e:
        # Get the index of the sample input that failed the test if possible.
        sample_isolation_prefix = ""
        tracked_input = getattr(e, "_tracked_input", None)
        if tracked_input is not None:
            sample_isolation_prefix = f"PYTORCH_OPINFO_SAMPLE_INPUT_INDEX={tracked_input.index}"

        repro_str = " ".join(filter(None, (sample_isolation_prefix, *repro_parts)))

        open_source_signpost(
            subsystem="test_repros",
            name="test_failure",
            parameters=json.dumps(
                {
                    "repro": " ".join(filter(None, (sample_isolation_prefix, *repro_parts))),
                }
            ),
        )

        repro_msg = f"""
To execute this test, run the following from the base repo dir:
    {repro_str}

This message can be suppressed by setting PYTORCH_PRINT_REPRO_ON_FAILURE=0"""

        # NB: Hacking the exception args is the cleanest way I've found to append
        # failure reproduction info without poisoning the stack trace.
        if len(e.args) >= 1:
            e.args = (f"{e.args[0]}\n{repro_msg}", *e.args[1:])
        raise

#  "min_satisfying_examples" setting has been deprecated in hypothesis
#  3.56.0 and removed in hypothesis 4.x
try:
    import hypothesis

    def settings(*args, **kwargs):
        if 'min_satisfying_examples' in kwargs and hypothesis.version.__version_info__ >= (3, 56, 0):
            kwargs.pop('min_satisfying_examples')
        return hypothesis.settings(*args, **kwargs)


    hypothesis.settings.register_profile(
        "pytorch_ci",
        settings(
            derandomize=True,
            suppress_health_check=[hypothesis.HealthCheck.too_slow],
            database=None,
            max_examples=50,
            verbosity=hypothesis.Verbosity.normal))
    hypothesis.settings.register_profile(
        "dev",
        settings(
            suppress_health_check=[hypothesis.HealthCheck.too_slow],
            database=None,
            max_examples=10,
            verbosity=hypothesis.Verbosity.normal))
    hypothesis.settings.register_profile(
        "debug",
        settings(
            suppress_health_check=[hypothesis.HealthCheck.too_slow],
            database=None,
            max_examples=1000,
            verbosity=hypothesis.Verbosity.verbose))

    hypothesis.settings.load_profile(
        "pytorch_ci" if IS_CI else os.getenv('PYTORCH_HYPOTHESIS_PROFILE', 'dev')
    )
except ImportError:
    warnings.warn('Fail to import hypothesis in common_utils, tests are not derandomized', ImportWarning)

# Used in check_if_enable to see if a test method should be disabled by an issue,
# sanitizes a test method name from appended suffixes by @dtypes parametrization.
# e.g., an issue with title "DISABLED test_bitwise_ops (__main__.TestBinaryUfuncs)" should
# disabled ALL parametrized test_bitwise_ops tests, such test_bitwise_ops_cuda_int32
def remove_device_and_dtype_suffixes(test_name: str) -> str:
    # import statement is localized to avoid circular dependency issues with common_device_type.py
    from torch.testing._internal.common_device_type import get_device_type_test_bases
    device_suffixes = [x.device_type for x in get_device_type_test_bases()]
    dtype_suffixes = [str(dt)[len("torch."):] for dt in get_all_dtypes()]

    test_name_chunks = test_name.split("_")
    if len(test_name_chunks) > 0 and test_name_chunks[-1] in dtype_suffixes:
        if len(test_name_chunks) > 1 and test_name_chunks[-2] in device_suffixes:
            return "_".join(test_name_chunks[0:-2])
        return "_".join(test_name_chunks[0:-1])
    return test_name


def check_if_enable(test: unittest.TestCase):
    classname = str(test.__class__).split("'")[1].split(".")[-1]
    sanitized_testname = remove_device_and_dtype_suffixes(test._testMethodName)

    def matches_test(target: str):
        target_test_parts = target.split()
        if len(target_test_parts) < 2:
            # poorly formed target test name
            return False
        target_testname = target_test_parts[0]
        target_classname = target_test_parts[1][1:-1].split(".")[-1]
        # if test method name or its sanitized version exactly matches the disabled
        # test method name AND allow non-parametrized suite names to disable
        # parametrized ones (TestSuite disables TestSuiteCPU)
        return classname.startswith(target_classname) and (target_testname in (test._testMethodName, sanitized_testname))

    if any(matches_test(x) for x in slow_tests_dict.keys()):
        getattr(test, test._testMethodName).__dict__['slow_test'] = True
        if not TEST_WITH_SLOW:
            raise unittest.SkipTest("test is slow; run with PYTORCH_TEST_WITH_SLOW to enable test")

    if not IS_SANDCASTLE:
        should_skip = False
        skip_msg = ""

        for disabled_test, (issue_url, platforms) in disabled_tests_dict.items():
            if matches_test(disabled_test):
                platform_to_conditional: dict = {
                    "mac": IS_MACOS,
                    "macos": IS_MACOS,
                    "win": IS_WINDOWS,
                    "windows": IS_WINDOWS,
                    "linux": IS_LINUX,
                    "rocm": TEST_WITH_ROCM,
                    "xpu": TEST_XPU,
                    "asan": TEST_WITH_ASAN,
                    "dynamo": TEST_WITH_TORCHDYNAMO,
                    "dynamo_wrapped": TEST_WITH_TORCHDYNAMO,
                    "inductor": TEST_WITH_TORCHINDUCTOR,
                    "slow": TEST_WITH_SLOW,
                    "subclasses_wrapped": TEST_WITH_SUBCLASSES,
                    "aot_eager_wrapped": TEST_WITH_AOT_EAGER,
                }

                invalid_platforms = list(filter(lambda p: p not in platform_to_conditional, platforms))
                if len(invalid_platforms) > 0:
                    invalid_plats_str = ", ".join(invalid_platforms)
                    valid_plats = ", ".join(platform_to_conditional.keys())

                    print(f"Test {disabled_test} is disabled for some unrecognized ",
                          f"platforms: [{invalid_plats_str}]. Please edit issue {issue_url} to fix the platforms ",
                          'assigned to this flaky test, changing "Platforms: ..." to a comma separated ',
                          f"subset of the following (or leave it blank to match all platforms): {valid_plats}")

                    # Sanitize the platforms list so that we continue to disable the test for any valid platforms given
                    platforms = list(filter(lambda p: p in platform_to_conditional, platforms))

                if platforms == [] or any(platform_to_conditional[platform] for platform in platforms):
                    should_skip = True
                    skip_msg = f"Test is disabled because an issue exists disabling it: {issue_url}" \
                        f" for {'all' if platforms == [] else ''}platform(s) {', '.join(platforms)}. " \
                        "If you're seeing this on your local machine and would like to enable this test, " \
                        "please make sure CI is not set and you are not using the flag --import-disabled-tests."
                    break

        if should_skip and not RERUN_DISABLED_TESTS:
            # Skip the disabled test when not running under --rerun-disabled-tests verification mode
            raise unittest.SkipTest(skip_msg)

        if not should_skip and RERUN_DISABLED_TESTS:
            skip_msg = "Test is enabled but --rerun-disabled-tests verification mode is set, so only" \
                " disabled tests are run"
            raise unittest.SkipTest(skip_msg)

    if TEST_SKIP_FAST:
        if hasattr(test, test._testMethodName) and not getattr(test, test._testMethodName).__dict__.get('slow_test', False):
            raise unittest.SkipTest("test is fast; we disabled it with PYTORCH_TEST_SKIP_FAST")


# `TestCase.assertEqual` is very permissive and coerced the inputs into a format that could be compared. This is very
# convenient when writing tests, but not so much while reviewing them. By default, the comparison `Pair` framework of
# `torch.testing._comparison.are_equal`, used for example by the public testing function
# `torch.testing.assert_close`, is more strict. In order to use the same framework and thus reduce the divergence
# between internal and external comparison logic as much as possible, we define some "relaxed" pairs here. They only
# change the supported inputs, but the comparison logic is the same.
# TODO: Revisit the relaxed pairs and check how much work it is to fix the tests that would fail without the relaxation.

class RelaxedBooleanPair(BooleanPair):
    """Pair for boolean-like inputs.

    In contrast to the builtin :class:`BooleanPair`, this class also supports one input being a number or a single
    element tensor-like.
    """
    _supported_number_types = NumberPair(0, 0)._supported_types

    def _process_inputs(self, actual, expected, *, id):
        # We require only one of the inputs of the inputs to be a boolean and the other can also be a boolean, a
        # number, or a single element tensor or array, whereas in default BooleanPair both inputs have to be booleans.
        tensor_or_array_types: tuple[type, ...] = (torch.Tensor, np.ndarray)
        other_supported_types = (*self._supported_types, *self._supported_number_types, *tensor_or_array_types)
        if not (
            (isinstance(actual, self._supported_types) and isinstance(expected, other_supported_types))
            or (isinstance(expected, self._supported_types) and isinstance(actual, other_supported_types))
        ):
            self._inputs_not_supported()

        return [self._to_bool(input, id=id) for input in (actual, expected)]

    def _to_bool(self, bool_like, *, id):
        if isinstance(bool_like, np.number):
            return bool(bool_like.item())
        elif type(bool_like) in self._supported_number_types:
            return bool(bool_like)
        elif isinstance(bool_like, (torch.Tensor, np.ndarray)):
            numel = bool_like.numel() if isinstance(bool_like, torch.Tensor) else bool_like.size
            if numel > 1:
                self._fail(
                    ValueError,
                    f"Only single element tensor-likes can be compared against a boolean. "
                    f"Got {numel} elements instead.",
                    id=id
                )

            return bool(bool_like.item())
        else:
            return super()._to_bool(bool_like, id=id)


class RelaxedNumberPair(NumberPair):
    """Pair for number-like inputs.

    In contrast to the builtin :class:`NumberPair`, this class also supports one input being a single element
    tensor-like or a :class:`enum.Enum`. (D)Type checks are disabled, meaning comparing 1 to 1.0 succeeds even when
    ``check_dtype=True`` is passed.

    In addition, this class uses looser default tolerances for :class:`float` and :class:`complex` inputs. Also
    supports overriding the absolute and relative tolerance through the ``@precisionOverride`` and
    ``@toleranceOverride`` decorators.
    """
    _TYPE_TO_DTYPE = {
        int: torch.int64,
        float: torch.float32,
        complex: torch.complex64,
    }

    def __init__(
            self, actual, expected, *, rtol_override=0.0, atol_override=0.0, check_dtype=None, **other_parameters
    ) -> None:
        super().__init__(actual, expected, check_dtype=False, **other_parameters)
        self.rtol = max(self.rtol, rtol_override)
        self.atol = max(self.atol, atol_override)

    def _process_inputs(self, actual, expected, *, id):
        # We require only one of the inputs of the inputs to be a number and the other can also be a number or a single
        # element tensor or array, whereas in default NumberPair both inputs have to be numbers.
        tensor_or_array_types: tuple[type, ...] = (torch.Tensor, np.ndarray)
        other_supported_types = (*self._supported_types, *tensor_or_array_types)
        if not (
                (isinstance(actual, self._supported_types) and isinstance(expected, other_supported_types))
                or (isinstance(expected, self._supported_types) and isinstance(actual, other_supported_types))
        ):
            self._inputs_not_supported()

        return [self._to_number(input, id=id) for input in (actual, expected)]

    def _to_number(self, number_like, *, id):
        if isinstance(number_like, (torch.Tensor, np.ndarray)):
            numel = number_like.numel() if isinstance(number_like, torch.Tensor) else number_like.size
            if numel > 1:
                self._fail(
                    ValueError,
                    f"Only single element tensor-likes can be compared against a number. "
                    f"Got {numel} elements instead.",
                    id=id
                )
            number = number_like.item()
            if isinstance(number, bool):
                number = int(number)

            return number
        elif isinstance(number_like, Enum):
            return int(number_like)  # type: ignore[call-overload]
        else:
            return super()._to_number(number_like, id=id)


class TensorOrArrayPair(TensorLikePair):
    """Pair for tensor-like inputs.

    On the one hand this class is stricter than the builtin :class:`TensorLikePair` since it only allows instances of
    :class:`torch.Tensor` and :class:`numpy.ndarray` rather than allowing any tensor-like than can be converted into a
    tensor. On the other hand this class is looser since it converts all inputs into tensors with no regard of their
    relationship, e.g. comparing a :class:`torch.Tensor` to :class:`numpy.ndarray` is fine.

    In addition, this class supports overriding the absolute and relative tolerance through the ``@precisionOverride``
    and ``@toleranceOverride`` decorators.
    """
    def __init__(self, actual, expected, *, rtol_override=0.0, atol_override=0.0, **other_parameters):
        super().__init__(actual, expected, **other_parameters)
        self.rtol = max(self.rtol, rtol_override)
        self.atol = max(self.atol, atol_override)

    def _process_inputs(self, actual, expected, *, id, allow_subclasses):
        self._check_inputs_isinstance(actual, expected, cls=(torch.Tensor, np.ndarray))

        actual, expected = (self._to_tensor(input) for input in (actual, expected))
        for tensor in (actual, expected):
            self._check_supported(tensor, id=id)
        return actual, expected


class TypedStoragePair(TensorLikePair):
    """Pair for :class:`torch.storage.TypedStorage` inputs."""
    def __init__(self, actual, expected, *, rtol_override=0.0, atol_override=0.0, **other_parameters):
        self._check_inputs_isinstance(actual, expected, cls=torch.storage.TypedStorage)
        super().__init__(actual, expected, **other_parameters)
        self.rtol = max(self.rtol, rtol_override)
        self.atol = max(self.atol, atol_override)

    def _to_tensor(self, typed_storage):
        return torch.tensor(
            typed_storage._untyped_storage,
            dtype={
                torch.quint8: torch.uint8,
                torch.quint4x2: torch.uint8,
                torch.quint2x4: torch.uint8,
                torch.qint32: torch.int32,
                torch.qint8: torch.int8
            }.get(typed_storage.dtype, typed_storage.dtype),
            device=typed_storage.device,
        )


class UnittestPair(Pair):
    """Fallback ABC pair that handles non-numeric inputs.

    To avoid recreating the mismatch messages of :meth:`unittest.TestCase.assertEqual`, this pair simply wraps it in
    order to use it with the :class:`Pair` "framework" from :func:`are_equal`.

    Define the :attr:`UnittestPair.CLS` in a subclass to indicate which class(es) of the inputs the pair should support.
    """
    CLS: Union[type, tuple[type, ...]]
    TYPE_NAME: Optional[str] = None

    def __init__(self, actual, expected, **other_parameters):
        self._check_inputs_isinstance(actual, expected, cls=self.CLS)
        super().__init__(actual, expected, **other_parameters)

    def compare(self):
        test_case = unittest.TestCase()

        try:
            return test_case.assertEqual(self.actual, self.expected)
        except test_case.failureException as error:
            msg = str(error)

        type_name = self.TYPE_NAME or (self.CLS if isinstance(self.CLS, type) else self.CLS[0]).__name__
        self._fail(AssertionError, f"{type_name.title()} comparison failed: {msg}")


class StringPair(UnittestPair):
    CLS = (str, bytes)
    TYPE_NAME = "string"


class SetPair(UnittestPair):
    CLS = set


class TypePair(UnittestPair):
    CLS = type


class ObjectPair(UnittestPair):
    CLS = object


# This implements a variant of assertRaises/assertRaisesRegex where we first test
# if the exception is NotImplementedError, and if so just skip the test instead
# of failing it.
#
# This is implemented by inheriting from the (private) implementation of
# assertRaises from unittest.case, and slightly tweaking it for this new
# behavior.  The year is 2021: this private class hierarchy hasn't changed since
# 2010, seems low risk to inherit from.
class AssertRaisesContextIgnoreNotImplementedError(unittest.case._AssertRaisesContext):
    def __exit__(self, exc_type, exc_value, tb):
        if exc_type is not None and issubclass(exc_type, NotImplementedError):
            self.test_case.skipTest(f"not_implemented: {exc_value}")  # type: ignore[attr-defined]
        return super().__exit__(exc_type, exc_value, tb)


@contextmanager
def set_warn_always_context(new_val: bool):
    old_val = torch.is_warn_always_enabled()
    torch.set_warn_always(new_val)
    try:
        yield
    finally:
        torch.set_warn_always(old_val)


class NoTest:
    # causes pytest to not recognize this class as a test
    __test__ = False


class TestCase(expecttest.TestCase):
    # NOTE: "precision" lets classes and generated tests set minimum
    # atol values when comparing tensors. Used by @precisionOverride and @toleranceOverride, for
    # example.
    # NOTE: "rel_tol" lets classes and generated tests set minimum
    # rtol values when comparing tensors. Used by @toleranceOverride, for example.
    _precision: float = 0
    _rel_tol: float = 0

    # Toggles whether to assert that `torch.get_default_dtype()` returns
    # `torch.float` when `setUp` and `tearDown` are called.
    _default_dtype_check_enabled: bool = False

    # Always use difflib to print diffs on multi line equality.
    # Undocumented feature in unittest
    _diffThreshold = sys.maxsize
    maxDiff = None

    # checker to early terminate test suite if unrecoverable failure occurs.
    def _should_stop_test_suite(self):
        if torch.cuda.is_initialized():
            # CUDA device side error will cause subsequence test cases to fail.
            # stop entire test suite if catches RuntimeError during torch.cuda.synchronize().
            try:
                torch.cuda.synchronize()
            except RuntimeError as rte:
                print("TEST SUITE EARLY TERMINATION due to torch.cuda.synchronize() failure", file=sys.stderr)
                print(str(rte), file=sys.stderr)
                return True
            return False
        else:
            return False

    @property
    def precision(self) -> float:
        return self._precision

    @precision.setter
    def precision(self, prec: float) -> None:
        self._precision = prec

    @property
    def rel_tol(self) -> float:
        return self._rel_tol

    @rel_tol.setter
    def rel_tol(self, prec: float) -> None:
        self._rel_tol = prec

    _do_cuda_memory_leak_check = False
    _do_cuda_non_default_stream = False

    # When True, if a test case raises a NotImplementedError, instead of failing
    # the test, skip it instead.
    _ignore_not_implemented_error = False

    def __init__(self, method_name='runTest', methodName='runTest'):
        # methodName is the correct naming in unittest and testslide uses keyword arguments.
        # So we need to use both to 1) not break BC and, 2) support testslide.
        if methodName != "runTest":
            method_name = methodName
        super().__init__(method_name)

        test_method = getattr(self, method_name, None)
        if test_method is not None:
            # Wraps the tested method if we should do CUDA memory check.
            if TEST_CUDA_MEM_LEAK_CHECK:
                self._do_cuda_memory_leak_check &= getattr(test_method, '_do_cuda_memory_leak_check', True)
                # FIXME: figure out the flaky -1024 anti-leaks on windows. See #8044
                if self._do_cuda_memory_leak_check and not IS_WINDOWS:
                    self.wrap_with_cuda_policy(method_name, self.assertLeaksNoCudaTensors)

            # Wraps the tested method if we should enforce non default CUDA stream.
            self._do_cuda_non_default_stream &= getattr(test_method, '_do_cuda_non_default_stream', True)
            if self._do_cuda_non_default_stream and not IS_WINDOWS:
                self.wrap_with_cuda_policy(method_name, self.enforceNonDefaultStream)

            if self._ignore_not_implemented_error:
                self.wrap_with_policy(method_name, lambda: skip_exception_type(NotImplementedError))

            if PRINT_REPRO_ON_FAILURE:
                try:
                    def _get_rel_test_path(abs_test_path):
                        # Attempt to get relative path based on the "test" dir.
                        # In CI, the working dir is not guaranteed to be the base repo dir so
                        # we can't just compute relative path from that.
                        parts = Path(abs_test_path).parts
                        for i, part in enumerate(parts):
                            if part == "test":
                                base_dir = os.path.join(*parts[:i]) if i > 0 else ''
                                return os.path.relpath(abs_test_path, start=base_dir)

                        # Can't determine containing dir; just return the test filename.
                        # The path isn't strictly correct but it's arguably better than nothing.
                        return os.path.split(abs_test_path)[1]

                    # NB: In Python 3.8, the getfile() call will return a path relative
                    # to the working directory, so convert that to absolute.
                    abs_test_path = os.path.abspath(inspect.getfile(type(self)))
                    test_filename = _get_rel_test_path(abs_test_path)
                    class_name = type(self).__name__
                    test_run_cmd = f"python {test_filename} {class_name}.{method_name}"
                    env_var_prefix = TestEnvironment.repro_env_var_prefix()
                    repro_parts = [env_var_prefix, test_run_cmd]
                    self.wrap_with_policy(
                        method_name,
                        lambda repro_parts=repro_parts: print_repro_on_failure(repro_parts))
                except Exception as e:
                    # Don't fail entirely if we can't get the test filename
                    log.info("could not print repro string", extra=str(e))  # type: ignore[arg-type]

    def assertLeaksNoCudaTensors(self, name=None):
        name = self.id() if name is None else name
        return CudaMemoryLeakCheck(self, name)

    def enforceNonDefaultStream(self):
        return CudaNonDefaultStream()

    def _remove_ansi_escape(self, input):
        # 7-bit C1 ANSI sequences
        ansi_escape = re.compile(r'''
            \x1B  # ESC
            (?:   # 7-bit C1 Fe (except CSI)
                [@-Z\\-_]
            |     # or [ for CSI, followed by a control sequence
                \[
                [0-?]*  # Parameter bytes
                [ -/]*  # Intermediate bytes
                [@-~]   # Final byte
            )
        ''', re.VERBOSE)
        return ansi_escape.sub('', input)

    def remove_comment_lines(self, input_string):
        lines = input_string.split('\n')
        filtered_lines = [line for line in lines if not line.strip().startswith('#')]
        return '\n'.join(filtered_lines)

    def remove_empty_lines(self, input_string):
        lines = input_string.split('\n')
        filtered_lines = [line for line in lines if not line.strip() == '']
        return '\n'.join(filtered_lines)

    # ignore comments will ignore lines that starts with # after being stripped
    def assertExpectedInline(self, actual, expect, skip=0, ignore_comments=False, ignore_empty_lines=False):
        actual = actual if isinstance(actual, str) else str(actual)
        actual = self._remove_ansi_escape(actual)
        expect = self._remove_ansi_escape(expect)
        if ignore_comments:
            actual = self.remove_comment_lines(actual)
            expect = self.remove_comment_lines(expect)

        if ignore_empty_lines:
            actual = self.remove_empty_lines(actual)
            expect = self.remove_empty_lines(expect)

        return super().assertExpectedInline(actual if isinstance(actual, str) else str(actual), expect, skip + 1)

    # Munges exceptions that internally contain stack traces, using munge_exc
    def assertExpectedInlineMunged(
        self, exc_type, callable, expect, *, suppress_suffix=True
    ):
        try:
            callable()
        except exc_type as e:
            self.assertExpectedInline(
                munge_exc(e, suppress_suffix=suppress_suffix, skip=1), expect, skip=1
            )
            return
        self.fail(msg="Did not raise when expected to")

    def assertLogs(self, logger=None, level=None):
        if logger is None:
            logger = logging.getLogger("torch")
        return super().assertLogs(logger, level)

    def assertNoLogs(self, logger=None, level=None):
        if logger is None:
            logger = logging.getLogger("torch")
        return super().assertNoLogs(logger, level)

    def wrap_with_cuda_policy(self, method_name, policy):
        test_method = getattr(self, method_name)
        # the import below may initialize CUDA context, so we do it only if
        # self._do_cuda_memory_leak_check or self._do_cuda_non_default_stream
        # is True.
        # TODO: sure looks like we unconditionally initialize the context here
        # -- ezyang
        from torch.testing._internal.common_cuda import TEST_CUDA
        fullname = self.id().lower()  # class_name.method_name
        if TEST_CUDA and ('gpu' in fullname or 'cuda' in fullname):
            setattr(self, method_name, self.wrap_method_with_policy(test_method, policy))

    def wrap_with_policy(self, method_name, policy):
        test_method = getattr(self, method_name)
        setattr(self, method_name, self.wrap_method_with_policy(test_method, policy))

    # A policy is a zero-argument function that returns a context manager.
    # We don't take the context manager directly as it may be necessary to
    # construct it once per test method
    def wrap_method_with_policy(self, method, policy):
        # Assumes that `method` is the tested function in `self`.
        # NOTE: Python Exceptions (e.g., unittest.Skip) keeps objects in scope
        #       alive, so this cannot be done in setUp and tearDown because
        #       tearDown is run unconditionally no matter whether the test
        #       passes or not. For the same reason, we can't wrap the `method`
        #       call in try-finally and always do the check.
        @wraps(method)
        def wrapper(self, *args, **kwargs):
            with policy():
                method(*args, **kwargs)
        return types.MethodType(wrapper, self)

    def wrap_with_cuda_memory_check(self, method):
        return self.wrap_method_with_policy(method, self.assertLeaksNoCudaTensors)

    def _run_custom(self, result=None):
        using_unittest = isinstance(result, unittest.TestResult)

        super_run = super().run
        test_cls = super_run.__self__  # type: ignore[attr-defined]

        # Are we compiling?
        compiled = TEST_WITH_TORCHDYNAMO or TEST_WITH_TORCHINDUCTOR
        # Is the class strict and compiling?
        strict_default = False
        should_reset_dynamo = False

        # We disable size_asserts for test_ops since some tests fail
        # due to mismatch of strides returned from eager v.s. meta kernels
        # Only some of the ops has this problem, but since tests in
        # test_op.py are parametrized, it's hard to do this specifically
        # for the affected ops.
        # It's not a big deal since these problems are captured by
        # test_torchinductor_opinfo.py as well.
        should_disable_size_asserts = False
        if compiled:
            try:
                path = inspect.getfile(type(test_cls))
                full_path = os.path.abspath(path)
                match = re.match(r".*/test/(.*).py", full_path)
                if match is not None:
                    filename = match.group(1)
                    if TEST_WITH_TORCHINDUCTOR:
                        from .dynamo_test_failures import FIXME_inductor_non_strict
                        strict_default = filename not in FIXME_inductor_non_strict
                        should_reset_dynamo = True

                        if filename == "test_ops":
                            should_disable_size_asserts = True
                    else:
                        strict_default = True
            # inspect.getfile can fail with these
            except (OSError, TypeError):
                pass
            if "STRICT_DEFAULT" in os.environ:
                if os.environ["STRICT_DEFAULT"] == "1":
                    strict_default = True

        strict_mode = False
        if compiled:
            test_method = getattr(self, self._testMethodName)
            if hasattr(test_method, "dynamo_strict"):
                strict_mode = test_method.dynamo_strict
            elif hasattr(test_cls, "dynamo_strict"):
                strict_mode = test_cls.dynamo_strict
            else:
                strict_mode = strict_default
        nopython = getattr(test_cls, "dynamo_strict_nopython", False) and compiled

        if strict_mode or should_reset_dynamo:
            torch._dynamo.reset()

        torch.compiler.set_stance("default")

        # TODO: Remove this; this is grandfathered in because we suppressed errors
        # on test suite previously
        # When strict mode is False, suppress_errors is True
        if compiled:
            suppress_errors = not strict_mode
        else:
            suppress_errors = torch._dynamo.config.suppress_errors
<<<<<<< HEAD
        with unittest.mock.patch("torch._dynamo.config.suppress_errors", suppress_errors):
            if TEST_WITH_TORCHINDUCTOR:
                super_run = torch._dynamo.optimize("inductor")(super_run)
            elif TEST_WITH_AOT_EAGER:
                # override_backend = "aot_eager_decomp_partition"
=======

        maybe_disable_size_asserts = (
            torch._inductor.config.patch(size_asserts=False)
            if should_disable_size_asserts
            else contextlib.nullcontext()
        )

        with unittest.mock.patch("torch._dynamo.config.suppress_errors", suppress_errors), maybe_disable_size_asserts:
            if TEST_WITH_AOT_EAGER:
>>>>>>> 73559e3a
                super_run = torch._dynamo.optimize("aot_eager_decomp_partition")(super_run)
            elif TEST_WITH_SUBCLASSES:
                # override_backend = "test_subclasses"
                super_run = torch._dynamo.optimize("test_subclasses")(super_run)
            elif TEST_WITH_TORCHDYNAMO:
                # Assume eager-generated GraphModules will not error out.
                # If we do, this is probably a Dynamo bug!
                super_run = torch._dynamo.optimize("eager_noexcept", nopython=nopython)(super_run)

            key = f"{self.__class__.__name__}.{self._testMethodName}"

            def expect_failure(f, file_name):
                @wraps(f)
                def wrapper(*args, **kwargs):
                    try:
                        f(*args, **kwargs)
                    except BaseException as e:
                        self.skipTest(e)
                    raise RuntimeError(f"Unexpected success, please remove `{file_name}`")
                return wrapper

            if TEST_WITH_TORCHINDUCTOR:
                subdir = "test/inductor_expected_failures"
                from .dynamo_test_failures import inductor_expected_failures as expected_failures
            elif TEST_WITH_SUBCLASSES:
                subdir = "test/subclasses_expected_failures"
                from .dynamo_test_failures import subclasses_expected_failures as expected_failures
            else:
                subdir = "test/dynamo_expected_failures"
                from .dynamo_test_failures import dynamo_expected_failures as expected_failures

            if key in expected_failures:
                method = getattr(self, self._testMethodName)
                file_name = os.path.join(subdir, key)
                setattr(self, self._testMethodName, expect_failure(method, file_name))

            def ignore_failure(f, file_name):
                @wraps(f)
                def wrapper(*args, **kwargs):
                    try:
                        f(*args, **kwargs)
                    except BaseException as e:
                        self.skipTest(e)
                    method = getattr(self, self._testMethodName)
                    if getattr(method, "__unittest_expecting_failure__", False):
                        self.skipTest("unexpected success")
                    else:
                        self.skipTest(f"This test passed, maybe we can remove `{file_name}`")
                return wrapper

            if TEST_WITH_TORCHINDUCTOR:
                subdir = "test/inductor_skips"
                from .dynamo_test_failures import inductor_skips as skips
            elif TEST_WITH_SUBCLASSES:
                subdir = "test/subclasses_skips"
                from .dynamo_test_failures import subclasses_skips as skips
            else:
                subdir = "test/dynamo_skips"
                from .dynamo_test_failures import dynamo_skips as skips

            if key in skips:
                method = getattr(self, self._testMethodName)
                file_name = os.path.join(subdir, key)
                setattr(self, self._testMethodName, ignore_failure(method, file_name))

            # with torch._dynamo.eval_frame.dynamo_override_backend(override_backend):
            super_run(result=result)

        if strict_mode or should_reset_dynamo:
            torch._dynamo.reset()

        # Early terminate test if necessary.  If using pytest, use the -x flag instead
        if using_unittest and self._should_stop_test_suite():
            if result.wasSuccessful():
                case = TestCase()
                if TEST_SAVE_XML is not None:
                    # This is a big hacky, XMLRunner modifies expected type from TestCase to TestInfo
                    # Create dummy TestInfo to record results correctly
                    from xmlrunner.result import _TestInfo  # type: ignore[import]
                    case = _TestInfo(result, case)
                    case.output = _TestInfo.ERROR  # type: ignore[attr-defined]
                    case.elapsed_time = 0.0  # type: ignore[attr-defined]
                    case.test_description = "TestSuiteEarlyFailure"  # type: ignore[attr-defined]
                # This shouldn't really happen, but if does add fake failure
                # For more details see https://github.com/pytorch/pytorch/issues/71973
                result.failures.append((case, "TestSuite execution was aborted early"))
                assert result.wasSuccessful() is False
            result.stop()


    def run(self, result=None):
        with contextlib.ExitStack() as stack:
            if TEST_WITH_CROSSREF:
                stack.enter_context(CrossRefMode())
            self._run_custom(
                result=result,
            )

    def setUp(self):
        check_if_enable(self)
        set_rng_seed(SEED)

        # Save global check sparse tensor invariants state that can be
        # restored from tearDown:
        self._check_invariants = torch.sparse.check_sparse_tensor_invariants.is_enabled()

        # Enable invariant checks for all sparse tensors constructions
        # including the unsafe ones. If this is not desired for some
        # test case, use check_invariants=False optional argument to
        # sparse tensor constructors or
        # @torch.sparse.check_sparse_tensor_invariants(False)
        # decorator to disable the invariant checks.
        torch.sparse.check_sparse_tensor_invariants.enable()

        if self._default_dtype_check_enabled:
            assert torch.get_default_dtype() == torch.float

        # attempt to reset some global state at the end of the test
        self._prev_grad_state = torch.is_grad_enabled()

    def tearDown(self):
        # There exists test cases that override TestCase.setUp
        # definition, so we cannot assume that _check_invariants
        # attribute is defined in general.
        if hasattr(self, '_check_invariants'):
            # Restore the global check sparse tensor invariants state
            if self._check_invariants:
                torch.sparse.check_sparse_tensor_invariants.enable()
            else:
                torch.sparse.check_sparse_tensor_invariants.disable()

        if self._default_dtype_check_enabled:
            assert torch.get_default_dtype() == torch.float

        # attribute may not be defined, per above
        if hasattr(self, '_prev_grad_state'):
            torch.set_grad_enabled(self._prev_grad_state)

    @staticmethod
    def _make_crow_indices(n_rows, n_cols, nnz,
                           *, device, dtype, random=True):
        """Return crow_indices of a CSR tensor with size (n_rows, n_cols) and
        the number of specified elements nnz.

        If random is True, the column counts of rows are in random
        order. Otherwise, the column counts of rows are defined by the
        used sampling method.

        Sampling method
        ---------------

        The used sampling method was introduced in
        https://pearu.github.io/csr_sampling.html, and here we give
        only an overall description of the method.

        Notice that crow_indices can be defined as cumsum(counts)
        where counts is a sequence of non-negative integers satisfying
        the following conditions:

          len(counts) == n_rows + 1
          counts.max() <= n_cols

        while counts[i + 1] is interpreted as the number of specified
        elements in the i-th row.

        The used sampling method aims at increasing the diversity of
        CSR samples, that is, a CSR sample should contain (i) rows
        that are all filled, (ii) rows with no elements at all, and
        (iii) rows that are partially filled. At the same time and for
        the given total number of specified elements (nnz), there
        should be minimal preference to rows with a given number of
        elements.  To achieve this, the sampling method is built-up on
        using a sawteeth model for counts. In the simplest case, we
        would have

          counts = arange(n_rows + 1) % (n_cols + 1)

        that has equal number of all possible column counts per row.
        This formula can be used only for specific input values of
        n_rows, n_cols, and nnz. To generalize this model to any
        combinations of inputs, the counts model above is extended
        with an incomplete sawtooth, and the right and lower
        rectangular parts that will guarantee that

          counts.sum() == nnz

        for any combination of n_rows, n_cols, and nnz. Basically,
        we'll find a maximal window in (n_rows + 1, n_cols + 1)-grid
        that is able to hold a sequence of sawteeth and so-called
        final correction, while the external part of the window is
        filled with counts to meet the nnz constraint exactly.
        """
        assert 0 <= nnz <= n_rows * n_cols, (nnz, n_rows, n_cols)

        def sawteeth(n, m):
            # return the total number of counts in the sequence of
            # sawteeth where n and m define a window in (n_rows+1,
            # n_cols+1) rectangle where the sequence of sawteeth
            # perfectly fit.
            M = (n_cols - m) * (n_cols - m + 1) // 2
            K = (n_rows - n) % (n_cols - m + 1)
            return M * ((n_rows - n) // (n_cols - m + 1)) + K * (K - 1) // 2

        # Different from the original method description, here counts
        # has leading 0 required by crow_indices:
        counts = torch.zeros(n_rows + 1, dtype=dtype, device=torch.device('cpu'))

        n = m = 0
        N = sawteeth(n, m)
        if N and nnz >= max(N, n_cols):
            # determine the width of the sawteeth window. We use bisection to solve
            #   N(n, 0) == 0 or nnz - n * n_cols < max(N(n, 0), n_cols)
            # for n
            n_left = n
            n_right = n_rows - 1
            N_right = sawteeth(n_right, m)
            while n_right - n_left > 1:
                n_middle = (n_left + n_right) // 2
                N_middle = sawteeth(n_middle, m)
                if N_middle == 0 or nnz - n_middle * n_cols < max(N_middle, n_cols):
                    n_right, N_right = n_middle, N_middle
                else:
                    n_left = n_middle
            n, N = n_right, N_right
            # fill the right rectangle with counts:
            assert n
            counts[-n:].fill_(n_cols)

        if N and nnz - n * n_cols >= max(N, n_rows - n):
            # determine the height of the sawteeth window. We use bisection to solve
            #   N(n, m) == 0 or nnz - n * n_cols - m * (n_rows - n) < max(N(n, m), n_rows - n)
            # for m.
            m_left = m
            m_right = n_cols - 1
            N_right = sawteeth(n, m_right)
            while m_right - m_left > 1:
                m_middle = (m_left + m_right) // 2
                N_middle = sawteeth(n, m_middle)
                if N_middle == 0 or nnz - n * n_cols - m_middle * (n_rows - n) < max(N_middle, n_rows - n):
                    m_right, N_right = m_middle, N_middle
                else:
                    m_left = m_middle
            m, N = m_right, N_right
            # fill the bottom rectangle with counts:
            assert m
            counts[1:n_rows - n + 1].fill_(m)

        if N:
            # fill the sawteeth window with counts
            q, r = divmod(nnz - n * n_cols - m * (n_rows - n),
                          (n_cols - m) * (n_cols - m + 1) // 2)
            p = 1 + q * (n_cols - m + 1)
            k = math.isqrt(2 * r)
            if k * (k + 1) > 2 * r:
                k -= 1
            corr = r - k * (k + 1) // 2
            assert not ((p > 1) and (m > 0))  # full sawteeth are never on top of a bottom rectangle
            # sequence of full sawteeth:
            counts[1:p] = torch.arange(p - 1, dtype=dtype, device=counts.device) % (n_cols - m + 1)
            # incomplete sawtooth:
            counts[p:p + k + 1] += torch.arange(k + 1, dtype=dtype, device=counts.device)
        else:
            # given input does not support sawteeth
            p = 1
            corr = nnz - n * n_cols - m * (n_rows - n)

        # correction that will guarantee counts.sum() == nnz:
        counts[p] += corr

        if random:
            # randomize crow_indices by shuffling the sawteeth
            # sequence:
            perm = torch.randperm(n_rows, device=counts.device)
            counts[1:] = counts[1:][perm]

        # compute crow_indices:
        crow_indices = counts
        crow_indices.cumsum_(dim=0)
        return crow_indices.to(device=device)

    def genSparseCompressedTensor(self, size, nnz, *, layout, device, dtype, index_dtype, blocksize=(), dense_dims=0):
        from operator import mul
        from functools import reduce
        sparse_dim = 2
        assert all(size[d] > 0 for d in range(len(size))) or nnz == 0, 'invalid arguments'
        assert len(size) >= sparse_dim
        if blocksize:
            assert len(blocksize) == 2, (size, blocksize)
            assert size[-2 - dense_dims] % blocksize[0] == 0, (size, blocksize)
            assert size[-1 - dense_dims] % blocksize[1] == 0, (size, blocksize)
            blocksize0, blocksize1 = blocksize
        else:
            blocksize0 = blocksize1 = 1

        size = tuple(size)
        dense_size = size[(len(size) - dense_dims):]

        def random_sparse_compressed(n_compressed_dims, n_plain_dims, nnz):
            compressed_indices = self._make_crow_indices(n_compressed_dims, n_plain_dims, nnz, device=device, dtype=index_dtype)
            plain_indices = torch.zeros(nnz, dtype=index_dtype, device=device)
            for i in range(n_compressed_dims):
                count = compressed_indices[i + 1] - compressed_indices[i]
                plain_indices[compressed_indices[i]:compressed_indices[i + 1]], _ = torch.sort(
                    torch.randperm(n_plain_dims, dtype=index_dtype, device=device)[:count])
            low = -1 if dtype != torch.uint8 else 0
            high = 1 if dtype != torch.uint8 else 2
            values = make_tensor((nnz,) + blocksize + dense_size, device=device, dtype=dtype, low=low, high=high)
            return values, compressed_indices, plain_indices

        batch_shape = size[:-2 - dense_dims]
        n_batch = reduce(mul, batch_shape, 1)

        if layout in {torch.sparse_csr, torch.sparse_bsr}:
            n_compressed_dims, n_plain_dims = size[-2 - dense_dims] // blocksize0, size[-1 - dense_dims] // blocksize1
        else:
            n_compressed_dims, n_plain_dims = size[-1 - dense_dims] // blocksize1, size[-2 - dense_dims] // blocksize0
        blocknnz = nnz // (blocksize0 * blocksize1)
        sparse_tensors = [random_sparse_compressed(n_compressed_dims, n_plain_dims, blocknnz) for _ in range(n_batch)]
        sparse_tensors_it = map(list, zip(*sparse_tensors))

        values = torch.stack(next(sparse_tensors_it)).reshape(*batch_shape, blocknnz, *blocksize, *dense_size)
        compressed_indices = torch.stack(next(sparse_tensors_it)).reshape(*batch_shape, -1)
        plain_indices = torch.stack(next(sparse_tensors_it)).reshape(*batch_shape, -1)
        return torch.sparse_compressed_tensor(compressed_indices, plain_indices,
                                              values, size=size, dtype=dtype, layout=layout, device=device)

    def genSparseCSRTensor(self, size, nnz, *, device, dtype, index_dtype, dense_dims=0):
        return self.genSparseCompressedTensor(size, nnz, layout=torch.sparse_csr, device=device,
                                              dtype=dtype, index_dtype=index_dtype, blocksize=(), dense_dims=dense_dims)

    def genSparseCSCTensor(self, size, nnz, *, device, dtype, index_dtype, dense_dims=0):
        return self.genSparseCompressedTensor(size, nnz, layout=torch.sparse_csc, device=device,
                                              dtype=dtype, index_dtype=index_dtype, blocksize=(), dense_dims=0)

    def genSparseBSRTensor(self, size, blocksize, nnz, *, device, dtype, index_dtype, dense_dims=0):
        assert len(blocksize) == 2
        return self.genSparseCompressedTensor(size, nnz, layout=torch.sparse_bsr, device=device,
                                              dtype=dtype, index_dtype=index_dtype, blocksize=blocksize, dense_dims=dense_dims)

    def genSparseBSCTensor(self, size, blocksize, nnz, *, device, dtype, index_dtype, dense_dims=0):
        assert len(blocksize) == 2
        return self.genSparseCompressedTensor(size, nnz, layout=torch.sparse_bsc, device=device,
                                              dtype=dtype, index_dtype=index_dtype, blocksize=blocksize, dense_dims=dense_dims)

    def genSparseTensor(self, size, sparse_dim, nnz, is_uncoalesced, device, dtype):
        # Assert not given impossible combination, where the sparse dims have
        # empty numel, but nnz > 0 makes the indices containing values.
        assert all(size[d] > 0 for d in range(sparse_dim)) or nnz == 0, 'invalid arguments'

        v_size = [nnz] + list(size[sparse_dim:])
        v = make_tensor(v_size, device=device, dtype=dtype, low=-1, high=1)
        i = torch.rand(sparse_dim, nnz, device=device)
        i.mul_(torch.tensor(size[:sparse_dim]).unsqueeze(1).to(i))
        i = i.to(torch.long)
        if is_uncoalesced:
            i1 = i[:, :(nnz // 2), ...]
            i2 = i[:, :((nnz + 1) // 2), ...]
            i = torch.cat([i1, i2], 1)
        x = torch.sparse_coo_tensor(i, v, torch.Size(size), dtype=dtype, device=device)

        if not is_uncoalesced:
            x = x.coalesce()
        else:
            # FIXME: `x` is a sparse view of `v`. Currently rebase_history for
            #        sparse views is not implemented, so this workaround is
            #        needed for inplace operations done on `x`, e.g., copy_().
            #        Remove after implementing something equivalent to CopySlice
            #        for sparse views.
            # NOTE: We do clone() after detach() here because we need to be able to change size/storage of x afterwards
            x = x.detach().clone()._coalesced_(False)
        return x, x._indices().clone(), x._values().clone()

    def generate_simple_inputs(self, layout,
                               device=None,
                               dtype=None,
                               index_dtype=None,
                               pin_memory=None,
                               members_pin_memory=None,
                               enable_batch=True,
                               enable_hybrid=True,
                               enable_zero_sized=True,
                               enable_non_contiguous_indices=True,
                               enable_non_contiguous_values=True,
                               enable_batch_variable_nse=False,
                               output_tensor=True,
                               patterns=None):
        """Generator of simple inputs for tensor constructors of the given layout.

        The generated tensor inputs have the following properties:

        - tensor shapes are minimal but not trivial
        - tensor values are sorted sequences for COO and CSR formats, e.g. [1, 2, 3, 4]
        - the generated tensors represent the same mathematical tensor for all layouts
        - the generated tensors include regular, zero-sized, and optionally, batched or/and hybrid tensors.
        - the generated tensors include contiguous or non-contiguous tensors both in indices and values

        If output_tensor is True, yield tensors with the given
        layout. Otherwise, yield inputs to the corresponding tensor
        constructors:

          - sparse compressed input is defined as
            (compressed_indices, plain_indices, values), dict(size=expected_size_from_shape_inference, device=device, dtype=dtype,
                                                              pin_memory=pin_memory)

          - sparse COO input is defined as
            (indices, values), dict(size=expected_size_from_shape_inference, device=device, dtype=dtype, pin_memory=pin_memory)

          - strided input is defined as
            (values,), dict(device=device, dtype=dtype)
        """
        if index_dtype is None:
            index_dtype = torch.int64

        is_compressed_sparse_layout = layout in {torch.sparse_csr, torch.sparse_csc, torch.sparse_bsr, torch.sparse_bsc}

        if output_tensor:
            for args, kwargs in self.generate_simple_inputs(layout, device=device, dtype=dtype, index_dtype=index_dtype,
                                                            pin_memory=pin_memory,
                                                            enable_batch=enable_batch, enable_hybrid=enable_hybrid,
                                                            enable_zero_sized=enable_zero_sized,
                                                            enable_non_contiguous_indices=enable_non_contiguous_indices,
                                                            enable_non_contiguous_values=enable_non_contiguous_values,
                                                            enable_batch_variable_nse=enable_batch_variable_nse,
                                                            output_tensor=False):
                if members_pin_memory:
                    args = tuple(a.pin_memory() for a in args)
                if layout is torch.strided:
                    assert len(args) == 1
                    size = kwargs.pop('size', None)  # to ensure that a zero-sized tensor has the desired shape
                    assert size is not None
                    if pin_memory:
                        yield args[0].reshape(size).pin_memory()
                    else:
                        yield args[0].reshape(size)
                elif layout is torch.sparse_coo:
                    yield torch.sparse_coo_tensor(*args, **kwargs)
                elif is_compressed_sparse_layout:
                    kwargs.update(layout=layout)
                    yield torch.sparse_compressed_tensor(*args, **kwargs)
                else:
                    assert 0  # unreachable
            return

        def get_blockpattern(pattern, blocksize):
            basesize = pattern.shape
            assert basesize[0] % blocksize[0] == 0, (basesize, blocksize)
            assert basesize[1] % blocksize[1] == 0, (basesize, blocksize)
            blockpattern = pattern.reshape(-1,
                                           blocksize[0],
                                           basesize[1] // blocksize[1],
                                           blocksize[1]).transpose(-3, -2).any(-1).any(-1)
            block_ids = torch.arange(1, blockpattern.numel() + 1).reshape(blockpattern.shape)
            return (blockpattern != 0) * block_ids

        def get_sparse_data(pattern):
            basesize = pattern.shape
            assert len(basesize) == 2, basesize  # pattern is expected to be a matrix

            # We cannot use `torch.sparse_xyz_tensor(pattern)` to
            # compute the sparse layout indices and values because
            # generate_simple_inputs is used to generate the inputs to
            # test `torch.sparse_xyz_tensor` factory functions, so
            # we'll compute the indices and values independently of
            # the factory functions.

            indices = torch.where(pattern != 0)
            coo_indices = torch.stack(indices)
            crow_indices = torch.zeros(basesize[0] + 1, dtype=torch.int64)
            crow_indices[1:] = torch.cumsum(coo_indices[0].bincount(minlength=basesize[0]), 0)
            col_indices = coo_indices[1]
            strided_values = torch.zeros(basesize, dtype=torch.int64)

            # the property of `values == range(1, 1+nnz)` is used in
            # get_sparse_data_with_block to relate BSR and BSC values,
            # so, don't change the following line:
            values = torch.arange(1, 1 + len(indices[0]), dtype=torch.int64)
            strided_values[indices] = values

            indices_T = torch.where(pattern.transpose(0, 1) != 0)
            coo_indices_T = torch.stack(indices_T)
            ccol_indices = torch.zeros(basesize[1] + 1, dtype=torch.int64)
            ccol_indices[1:] = torch.cumsum(coo_indices_T[0].bincount(minlength=basesize[1]), 0)
            row_indices = coo_indices_T[1]
            csc_values = strided_values.transpose(0, 1)[indices_T]

            return {torch.sparse_coo: (coo_indices, values),
                    torch.sparse_csr: (crow_indices, col_indices, values),
                    torch.sparse_csc: (ccol_indices, row_indices, csc_values),
                    torch.strided: (strided_values,)}

        def get_sparse_data_with_block(pattern, blocksize):
            nonblock_data = get_sparse_data(pattern)
            blockpattern = get_blockpattern(pattern, blocksize)
            block_data = get_sparse_data(blockpattern)

            strided_values = nonblock_data[torch.strided][0]
            block_indices = block_data[torch.sparse_coo][0]
            bsr_values = torch.stack([strided_values[bi * blocksize[0]:(bi + 1) * blocksize[0],
                                                     bj * blocksize[1]:(bj + 1) * blocksize[1]]
                                      for bi, bj in block_indices.transpose(0, 1)])

            # here we use the property `values == range(1, 1+nnz)` and
            # `values` relation to `csc_values` (see get_sparse_data)
            # to get BSC blocks via reordering the BSR blocks:
            bsc_values = bsr_values[block_data[torch.sparse_csc][2] - 1]

            return {torch.sparse_bsr: (*block_data[torch.sparse_csr][:2], bsr_values),
                    torch.sparse_bsc: (*block_data[torch.sparse_csc][:2], bsc_values),
                    **nonblock_data}

        def get_batch_sparse_data(pattern, blocksize):
            size = pattern.shape
            if len(size) <= 2:  # non-batch
                return get_sparse_data_with_block(pattern, blocksize)

            # batch data is created recursively:
            batch_data = {}  # type: ignore[var-annotated]
            for i, item in enumerate(pattern):
                for layout, d in get_batch_sparse_data(item, blocksize).items():
                    target = batch_data.get(layout)
                    if layout is torch.sparse_coo:
                        # a "batch COO" means a COO with the leading
                        # sparse dimensions interpreted as batch
                        # dimensions
                        ext_coo_indices1 = torch.cat((torch.full((1, len(d[1])), i, dtype=torch.int64), d[0]))
                        if target is None:
                            target = batch_data[layout] = (ext_coo_indices1, d[1])
                        else:
                            target[0].set_(torch.cat((target[0], ext_coo_indices1), 1))
                            target[1].set_(torch.cat((target[1], d[1])))
                    else:
                        if target is None:
                            target = batch_data[layout] = tuple(d[j].unsqueeze(0) for j in range(len(d)))
                        else:
                            for j in range(len(d)):
                                target[j].set_(torch.cat((target[j], d[j].unsqueeze(0))))
            return batch_data

        def generate_values(base, densesize):
            """Generates a tensor of shape densesize with values equal to

              base + i_1 * 10^0 + ... + i_d * 10^{d - 1}

            at indices i_1, ..., i_d (with 0 <= i_j < densesize[j] for any 1 <= j <=
            len(densesize))

            This mapping produces unique values as long as
            densesize[i] < 10 for all i in range(len(densesize)).
            """

            if not densesize:
                return base
            if not isinstance(base, int) and base.ndim > 0:
                return torch.stack([generate_values(b, densesize) for b in base])
            if base == 0:
                return torch.zeros(densesize, dtype=torch.int64)
            r = torch.arange(densesize[0], dtype=torch.int64)
            for i, d in enumerate(densesize[1:]):
                y = torch.arange(d, dtype=torch.int64) * (10 ** (i + 1))
                r = r[..., None] + y[None, ...]
            r.add_(base)
            return r

        if patterns is None:
            # A pattern is a 3-tuple with the following items:
            #
            # - a list of integers with the depth of two or more. The
            #   integers define the sparsity patterns of the generated
            #   inputs: zero values correspond to unspecified
            #   elements/blocks, and non-zero values to the specified
            #   elements.
            #
            #   For debugging convenience, the elements with the same
            #   value typically belong to the same block. However, it
            #   is not a hard requirement: as long as the shape of a
            #   pattern divides with block sizes, the pattern will be
            #   a valid one.
            #
            #   If the depth of the list is larger than two, inputs
            #   with batch dimensions will be generated.
            #
            # - a list of 2-tuples of block sizes, used to generate
            #   BSR/BSC tensors with various block size parameters
            #
            # - a list of tuples of dense dimensions, used to generate
            #   hybrid tensors with various dense dimensions
            #
            patterns = [
                # a simple 3 x 2 tensor: non-hybrid, hybrid with 1 and 2 dense dimensions
                ([[1, 2, 0],
                  [1, 0, 3]], [(2, 1), (1, 3)], [(), (2,), (4, 5)]),
                # 2 x 3 batch of 3 x 2 tensors: non-hybrid and hybrid with 2 dense dimensions
                ([[[[1, 2, 0],
                    [1, 0, 3]],
                   [[1, 2, 3],
                    [1, 0, 0]],
                   [[1, 0, 0],
                    [1, 2, 3]]],
                  [[[0, 2, 0],
                    [1, 2, 3]],
                   [[1, 0, 3],
                    [1, 2, 0]],
                   [[1, 2, 3],
                    [0, 2, 0]]]], [(2, 1), (2, 3)], [(), (2,)]),
                # tensor with non-trivial blocksize
                ([[0, 1, 0, 2, 0, 2],
                  [0, 1, 0, 0, 2, 0],
                  [3, 3, 3, 0, 0, 0],
                  [0, 0, 0, 0, 0, 0],
                  [0, 5, 0, 6, 6, 6],
                  [5, 0, 5, 6, 6, 6],
                  [0, 0, 0, 0, 8, 8],
                  [7, 7, 7, 0, 8, 8]], [(2, 3)], [(), (4, 5)]),
                # batch tensor with variable NSE
                # Requires https://github.com/pytorch/pytorch/pull/84843 or similar.
                ([[[1, 2],
                   [3, 4]],
                  [[1, 0],
                   [0, 0]]], [(1, 1)], ([()] if enable_batch_variable_nse else []))]

        def non_contiguous_copy(t, dim=-1, offset=0):
            # return a copy of t that is non-contiguous along the
            # given dimension and with the given storage offset
            self.assertTrue(t.is_contiguous())
            if dim < 0:
                dim = dim + t.ndim
            assert dim >= 0 and dim < t.ndim
            step = max(2, offset + 1)
            tmp = torch.zeros((*t.shape[:dim], t.shape[dim] * step, *t.shape[dim + 1:]), dtype=t.dtype, device=t.device)
            dim_slices = (*((slice(None),) * dim), slice(offset, None, step))
            r = tmp[dim_slices].copy_(t)
            self.assertFalse(r.is_contiguous())
            self.assertEqual(t, r)
            return r

        # the main loop of the method:
        for pattern, blocksizes, densesizes in patterns:
            if not enable_hybrid:
                densesizes = [s for s in densesizes if not s]
            if not (densesizes and blocksizes):
                continue
            pattern = torch.tensor(pattern, dtype=torch.int64)
            if not enable_batch and pattern.ndim > 2:
                continue
            for blocksize in blocksizes:
                data = get_batch_sparse_data(pattern, blocksize)[layout]
                for densesize in densesizes:
                    indices = [a.to(device=device, dtype=index_dtype) for a in data[:-1]]
                    values = generate_values(data[-1], densesize).to(device=device, dtype=dtype)
                    kwargs = dict(device=device, dtype=dtype, size=pattern.shape + densesize)
                    if pin_memory is not None:
                        kwargs.update(pin_memory=pin_memory)

                    yield (*indices, values), kwargs.copy()
                    if enable_non_contiguous_indices and pattern.ndim > 2:
                        # sparse compressed indices can be sliced only along batch dimensions
                        for (dim, offset) in {(0, 1), (-2, 0)}:
                            indices_copy = [non_contiguous_copy(a, dim=dim, offset=offset) for a in indices]
                            yield (*indices_copy, values), kwargs.copy()

                            if enable_non_contiguous_values:
                                values_copy = non_contiguous_copy(values, dim=-1, offset=1)
                                yield (*indices_copy, values_copy), kwargs.copy()

                    if enable_non_contiguous_values:
                        values_copy = non_contiguous_copy(values, dim=-1, offset=1)
                        yield (*indices, values_copy), kwargs.copy()

        # zero-sized tensor inputs, non-batch, non-hybrid/hybrid
        if enable_zero_sized:
            for basesize, blocksizes, densesizes in [
                    ((2, 0), [(1, 2)], [(), (2,), (2, 3)] if enable_hybrid else [()]),
                    ((0, 2), [(1, 2), (2, 1), (3, 2)], [()]),
                    ((0, 0), [(1, 2)], [()]),
            ]:
                for blocksize in blocksizes:
                    for densesize in densesizes:
                        if layout == torch.strided:
                            indices = ()  # type: ignore[assignment]
                            values = torch.empty((basesize + densesize), device=device, dtype=dtype)
                        elif layout == torch.sparse_coo:
                            indices = (torch.empty(len(basesize), 0, device=device, dtype=index_dtype),)  # type: ignore[assignment]
                            values = torch.empty((0, *densesize), device=device, dtype=dtype)
                        elif layout == torch.sparse_csr:
                            crow_indices = torch.tensor([0] * (basesize[0] + 1), device=device, dtype=index_dtype)
                            col_indices = torch.empty(0, device=device, dtype=index_dtype)
                            indices = (crow_indices, col_indices)  # type: ignore[assignment]
                            values = torch.empty((0, *densesize), device=device, dtype=dtype)
                        elif layout == torch.sparse_csc:
                            ccol_indices = torch.tensor([0] * (basesize[1] + 1), device=device, dtype=index_dtype)
                            row_indices = torch.empty(0, device=device, dtype=index_dtype)
                            indices = (ccol_indices, row_indices)  # type: ignore[assignment]
                            values = torch.empty((0, *densesize), device=device, dtype=dtype)
                        elif layout == torch.sparse_bsr:
                            crow_indices = torch.tensor([0] * (basesize[0] // blocksize[0] + 1), device=device, dtype=index_dtype)
                            col_indices = torch.empty(0, device=device, dtype=index_dtype)
                            indices = (crow_indices, col_indices)  # type: ignore[assignment]
                            values = torch.empty((0, *blocksize, *densesize), device=device, dtype=dtype)
                        elif layout == torch.sparse_bsc:
                            ccol_indices = torch.tensor([0] * (basesize[1] // blocksize[1] + 1), device=device, dtype=index_dtype)
                            row_indices = torch.empty(0, device=device, dtype=index_dtype)
                            indices = (ccol_indices, row_indices)  # type: ignore[assignment]
                            values = torch.empty((0, *blocksize, *densesize), device=device, dtype=dtype)
                        else:
                            assert 0  # unreachable
                        kwargs = dict(device=device, dtype=dtype, size=basesize + densesize)
                        if pin_memory is not None:
                            kwargs.update(pin_memory=pin_memory)
                        yield (*indices, values), kwargs

    def safeToDense(self, t):
        # coalesce is only implemented for COO
        if t.layout == torch.sparse_coo:
            t = t.coalesce()
        return t.to_dense()

    # Compares a torch function with a reference function for a given sample input (object of SampleInput)
    # Note: only values are compared, type comparison is not done here
    def compare_with_reference(self, torch_fn, ref_fn, sample_input, **kwargs):
        numpy_sample = sample_input.numpy()
        n_inp, n_args, n_kwargs = numpy_sample.input, numpy_sample.args, numpy_sample.kwargs
        t_inp, t_args, t_kwargs = sample_input.input, sample_input.args, sample_input.kwargs

        actual = torch_fn(t_inp, *t_args, **t_kwargs)
        expected = ref_fn(n_inp, *n_args, **n_kwargs)

        self.assertEqual(actual, expected, exact_device=False, **kwargs)

    # Compares the given Torch and NumPy functions on the given tensor-like object.
    # NOTE: both torch_fn and np_fn should be functions that take a single
    #   tensor (array). If the torch and/or NumPy function require additional
    #   arguments then wrap the function in a lambda or pass a partial function.
    # TODO: add args/kwargs for passing to assertEqual (e.g. rtol, atol)
    def compare_with_numpy(self, torch_fn, np_fn, tensor_like,
                           device=None, dtype=None, **kwargs):
        assert TEST_NUMPY

        if isinstance(tensor_like, torch.Tensor):
            assert device is None
            assert dtype is None
            t_cpu = tensor_like.detach().cpu()
            if t_cpu.dtype is torch.bfloat16:
                t_cpu = t_cpu.float()
            a = t_cpu.numpy()
            t = tensor_like
        else:
            d = copy.copy(torch_to_numpy_dtype_dict)
            d[torch.bfloat16] = np.float32
            a = np.array(tensor_like, dtype=d[dtype])
            t = torch.tensor(tensor_like, device=device, dtype=dtype)

        np_result = np_fn(a)
        torch_result = torch_fn(t).cpu()

        # Converts arrays to tensors
        if isinstance(np_result, np.ndarray):
            try:
                np_result = torch.from_numpy(np_result)
            except Exception:
                # NOTE: copying an array before conversion is necessary when,
                #   for example, the array has negative strides.
                np_result = torch.from_numpy(np_result.copy())
            if t.dtype is torch.bfloat16 and torch_result.dtype is torch.bfloat16 and np_result.dtype is torch.float:
                torch_result = torch_result.to(torch.float)

        self.assertEqual(np_result, torch_result, **kwargs)

    def assertEqualIgnoreType(self, *args, **kwargs) -> None:
        # If you are seeing this function used, that means test is written wrongly
        # and deserves detailed investigation
        return self.assertEqual(*args, exact_dtype=False, **kwargs)

    def assertEqualBroadcasting(self, x, y, *args, **kwargs) -> None:
        r"""Tests if tensor x equals to y, if y to be broadcast to x.shape.
        """
        if not isinstance(y, Iterable):
            # int, float, etc. or different shape tensors
            y = torch.ones_like(x) * y
        if not isinstance(y, torch.Tensor):
            # iterable, but not a tensor
            y = torch.ones_like(x) * torch.tensor(y)
        return self.assertEqual(x, y, *args, **kwargs)

    def assertEqual(
            self,
            x,
            y,
            msg: Optional[Union[str, Callable[[str], str]]] = None,
            *,
            atol: Optional[float] = None,
            rtol: Optional[float] = None,
            equal_nan=True,
            exact_dtype=True,
            # TODO: default this to True
            exact_device=False,
            exact_layout=False,
            exact_stride=False,
            exact_is_coalesced=False
    ):
        # Hide this function from `pytest`'s traceback
        __tracebackhide__ = True

        # numpy's dtypes are a superset of what PyTorch supports. In case we encounter an unsupported dtype, we fall
        # back to an elementwise comparison. Note that this has to happen here and not for example in
        # `TensorOrArrayPair`, since at that stage we can no longer split the array into its elements and perform
        # multiple comparisons.
        if any(
            isinstance(input, np.ndarray) and not has_corresponding_torch_dtype(input.dtype) for input in (x, y)
        ):
            def to_list(input):
                return input.tolist() if isinstance(input, (torch.Tensor, np.ndarray)) else list(input)

            x = to_list(x)
            y = to_list(y)
        # When comparing a sequence of numbers to a tensor, we need to convert the sequence to a tensor here.
        # Otherwise, the pair origination of `are_equal` will fail, because the sequence is recognized as container
        # that should be checked elementwise while the tensor is not.
        elif isinstance(x, torch.Tensor) and isinstance(y, Sequence):
            y = torch.as_tensor(y, dtype=x.dtype, device=x.device)
        elif isinstance(x, Sequence) and isinstance(y, torch.Tensor):
            x = torch.as_tensor(x, dtype=y.dtype, device=y.device)

        # unbind NSTs to compare them; don't do this for NJTs
        if isinstance(x, torch.Tensor) and x.is_nested and x.layout == torch.strided:
            x = x.unbind()
        if isinstance(y, torch.Tensor) and y.is_nested and y.layout == torch.strided:
            y = y.unbind()

        error_metas = not_close_error_metas(
            x,
            y,
            pair_types=(
                NonePair,
                RelaxedBooleanPair,
                RelaxedNumberPair,
                TensorOrArrayPair,
                TypedStoragePair,
                StringPair,
                SetPair,
                TypePair,
                ObjectPair,
            ),
            sequence_types=(
                Sequence,
                Sequential,
                ModuleList,
                ParameterList,
                ScriptList,
                torch.utils.data.dataset.Subset,
            ),
            mapping_types=(Mapping, ModuleDict, ParameterDict, ScriptDict),
            rtol=rtol,
            rtol_override=self.rel_tol,
            atol=atol,
            atol_override=self.precision,
            equal_nan=equal_nan,
            check_device=exact_device,
            check_dtype=exact_dtype,
            check_layout=exact_layout,
            check_stride=exact_stride,
            check_is_coalesced=exact_is_coalesced,
        )

        if error_metas:
            # See [ErrorMeta Cycles]
            error_metas = [error_metas]  # type: ignore[list-item]
            # TODO: compose all metas into one AssertionError
            raise error_metas.pop()[0].to_error(  # type: ignore[index]
                # This emulates unittest.TestCase's behavior if a custom message passed and
                # TestCase.longMessage (https://docs.python.org/3/library/unittest.html#unittest.TestCase.longMessage)
                # is True (default)
                (lambda generated_msg: f"{generated_msg}\n{msg}") if isinstance(msg, str) and self.longMessage else msg
            )

    def assertNotEqual(self, x, y, msg: Optional[str] = None, *,                                       # type: ignore[override]
                       atol: Optional[float] = None, rtol: Optional[float] = None, **kwargs) -> None:
        with self.assertRaises(AssertionError, msg=msg):
            self.assertEqual(x, y, msg, atol=atol, rtol=rtol, **kwargs)

    def assertEqualTypeString(self, x, y) -> None:
        # This API is used simulate deprecated x.type() == y.type()
        self.assertEqual(x.device, y.device)
        self.assertEqual(x.dtype, y.dtype)
        self.assertEqual(x.is_sparse, y.is_sparse)

    def assertObjectIn(self, obj: Any, iterable: Iterable[Any]) -> None:
        for elem in iterable:
            if id(obj) == id(elem):
                return
        raise AssertionError("object not found in iterable")

    # Reimplemented to provide special behavior when
    # _ignore_not_implemented_error is True
    def assertRaises(self, expected_exception, *args, **kwargs):
        if self._ignore_not_implemented_error:
            context: Optional[AssertRaisesContextIgnoreNotImplementedError] = \
                AssertRaisesContextIgnoreNotImplementedError(expected_exception, self)  # type: ignore[call-arg]
            try:
                return context.handle('assertRaises', args, kwargs)  # type: ignore[union-attr, arg-type]
            finally:
                # see https://bugs.python.org/issue23890
                context = None
        else:
            return super().assertRaises(expected_exception, *args, **kwargs)

    # Reimplemented to provide special behavior when
    # _ignore_not_implemented_error is True
    def assertRaisesRegex(self, expected_exception, expected_regex, *args, **kwargs):
        # Verifies that an exception with the type expected_exception and message
        # matching the regular expression defined by expected_regex is thrown.
        # If the test is instantiated for a non-native device type (like XLA)
        # then the message is not validated.

        # Checks whether the test is instantiated for a device type by testing
        # if the test class has defined the device_type attribute and,
        # if so, tests whether the instantiated device type is native or not
        if hasattr(self, 'device_type') and self.device_type not in NATIVE_DEVICES and self.device_type != "mps":  # type: ignore[attr-defined]
            # empty string matches any string
            expected_regex = ''

        if self._ignore_not_implemented_error:
            context = AssertRaisesContextIgnoreNotImplementedError(  # type: ignore[call-arg]
                expected_exception, self, expected_regex)
            return context.handle('assertRaisesRegex', args, kwargs)  # type: ignore[attr-defined, arg-type]
        else:
            return super().assertRaisesRegex(expected_exception, expected_regex, *args, **kwargs)

    # Verifies that no unraisable exceptions are raised by callable.  Unlike regular
    # exceptions, these do not actually propagate to the caller and are
    # suppressed.  We must test for them specially.
    def assertNoUnraisable(self, callable, *args, **kwargs):
        raised = None

        def record_unraisable(unraisable):
            nonlocal raised
            raised = unraisable

        # Disable GC when running the callable to prevent spurious flakiness
        # from unlucky GCs inside the callable
        prev = gc.isenabled()
        gc.disable()
        try:
            with unittest.mock.patch("sys.unraisablehook", record_unraisable):
                callable(*args, **kwargs)
        finally:
            if prev:
                gc.enable()

        self.assertIsNone(raised)

    # TODO: Support context manager interface
    # NB: The kwargs forwarding to callable robs the 'subname' parameter.
    # If you need it, manually apply your callable in a lambda instead.
    def assertExpectedRaises(self, exc_type, callable, *args, **kwargs):
        subname = None
        if 'subname' in kwargs:
            subname = kwargs['subname']
            del kwargs['subname']
        try:
            callable(*args, **kwargs)
        except exc_type as e:
            self.assertExpected(str(e), subname)
            return
        # Don't put this in the try block; the AssertionError will catch it
        self.fail(msg="Did not raise when expected to")

    def assertNotWarn(self, callable, msg=''):
        r"""
        Test if :attr:`callable` does not raise a warning.
        """
        with warnings.catch_warnings(record=True) as ws:
            warnings.simplefilter("always")  # allow any warning to be raised
            with set_warn_always_context(True):
                callable()
            self.assertTrue(len(ws) == 0, msg)

    @contextmanager
    def assertWarnsOnceRegex(self, category, regex=''):
        """Context manager for code that *must always* warn

        This filters expected warnings from the test and fails if
        the expected warning is not caught. It uses set_warn_always() to force
        TORCH_WARN_ONCE to behave like TORCH_WARN
        """
        pattern = re.compile(regex)
        with warnings.catch_warnings(record=True) as ws:
            warnings.simplefilter("always")  # allow any warning to be raised
            with set_warn_always_context(True):
                yield
            if len(ws) == 0:
                self.fail('no warning caught')
            self.assertTrue(any(type(w.message) is category for w in ws))
            self.assertTrue(
                any(re.match(pattern, str(w.message)) for w in ws),
                f'{pattern}, {[w.message for w in ws if type(w.message) is category]}')

    def assertExpected(self, s, subname=None):
        r"""
        Test that a string matches the recorded contents of a file
        derived from the name of this test and subname.  This file
        is placed in the 'expect' directory in the same directory
        as the test script. You can automatically update the recorded test
        output using --accept.

        If you call this multiple times in a single function, you must
        give a unique subname each time.
        """
        if not isinstance(s, str):
            raise TypeError("assertExpected is strings only")

        def remove_prefix(text, prefix):
            if text.startswith(prefix):
                return text[len(prefix):]
            return text
        # NB: we take __file__ from the module that defined the test
        # class, so we place the expect directory where the test script
        # lives, NOT where test/common_utils.py lives.  This doesn't matter in
        # PyTorch where all test scripts are in the same directory as
        # test/common_utils.py, but it matters in onnx-pytorch
        module_id = self.__class__.__module__
        munged_id = remove_prefix(self.id(), module_id + ".")
        test_file = os.path.realpath(sys.modules[module_id].__file__)  # type: ignore[type-var]
        expected_file = os.path.join(os.path.dirname(test_file),  # type: ignore[type-var, arg-type]
                                     "expect",
                                     munged_id)

        subname_output = ""
        if subname:
            expected_file += "-" + subname
            subname_output = f" ({subname})"
        expected_file += ".expect"
        expected = None

        def accept_output(update_type):
            print(f"Accepting {update_type} for {munged_id}{subname_output}:\n\n{s}")
            with open(expected_file, 'w') as f:
                # Adjust for producer_version, leave s unmodified
                s_tag = re.sub(r'(producer_version): "[0-9.]*"',
                               r'\1: "CURRENT_VERSION"', s)
                f.write(s_tag)

        try:
            with open(expected_file) as f:
                expected = f.read()
        except OSError as e:
            if e.errno != errno.ENOENT:
                raise
            elif expecttest.ACCEPT:
                return accept_output("output")
            else:
                raise RuntimeError(
                      f"I got this output for {munged_id}{subname_output}:\n\n{s}\n\n"
                      "No expect file exists; to accept the current output, run:\n"
                      f"python {__main__.__file__} {munged_id} --accept") from None

        # a hack for JIT tests
        if IS_WINDOWS:
            expected = re.sub(r'CppOp\[(.+?)\]', 'CppOp[]', expected)
            s = re.sub(r'CppOp\[(.+?)\]', 'CppOp[]', s)

        # Adjust for producer_version
        expected = expected.replace(
            'producer_version: "CURRENT_VERSION"',
            f'producer_version: "{torch.onnx.producer_version}"'
        )
        if expecttest.ACCEPT:
            if expected != s:
                return accept_output("updated output")
        else:
            if hasattr(self, "assertMultiLineEqual"):
                # Python 2.7 only
                # NB: Python considers lhs "old" and rhs "new".
                self.assertMultiLineEqual(expected, s)
            else:
                self.assertEqual(s, expected)

    def assertExpectedStripMangled(self, s, subname=None):
        s = re.sub(r'__torch__[^ ]+', '', s)
        self.assertExpected(s, subname)

    def assertGreaterAlmostEqual(self, first, second, places=None, msg=None, delta=None):
        """Assert that ``first`` is greater than or almost equal to ``second``.

        The equality of ``first`` and ``second`` is determined in a similar way to
        the ``assertAlmostEqual`` function of the standard library.
        """
        if delta is not None and places is not None:
            raise TypeError("specify delta or places not both")

        if first >= second:
            return

        diff = second - first
        if delta is not None:
            if diff <= delta:
                return

            standardMsg = f"{first} not greater than or equal to {second} within {delta} delta"
        else:
            if places is None:
                places = 7

            if round(diff, places) == 0:
                return

            standardMsg = f"{first} not greater than or equal to {second} within {places} places"

        msg = self._formatMessage(msg, standardMsg)
        raise self.failureException(msg)

    def assertAtenOp(self, onnx_model, operator, overload_name=""):
        all_aten_nodes = [p for p in onnx_model.graph.node
                          if p.op_type == "ATen" and p.domain == "org.pytorch.aten"]
        self.assertTrue(all_aten_nodes)

        for op in all_aten_nodes:
            attrs = {attr.name: attr.s.decode() for attr in op.attribute}
            if attrs.get("operator") == operator:
                break

        self.assertEqual(attrs["operator"], operator)  # type: ignore[possibly-undefined]
        self.assertEqual(attrs.get("overload_name", ""), overload_name)

    def check_nondeterministic_alert(self, fn, caller_name, should_alert=True):
        '''Checks that an operation produces a nondeterministic alert when
        expected while `torch.use_deterministic_algorithms(True)` is set.

        Args:
          fn (callable): Function to check for a nondeterministic alert

          caller_name (str): Name of the operation that produces the
              nondeterministic alert. This name is expected to appear at the
              beginning of the error/warning message.

          should_alert (bool, optional): If True, then the check will only pass
              if calling `fn` produces a nondeterministic error/warning with the
              expected message. If False, then the check will only pass if
              calling `fn` does not produce an error. Default: `True`.
        '''

        alert_message = '^' + caller_name + ' does not have a deterministic implementation, but you set'

        # Check that errors are thrown correctly
        with DeterministicGuard(True):
            if should_alert:
                with self.assertRaisesRegex(
                        RuntimeError,
                        alert_message,
                        msg='expected a non-deterministic error, but it was not raised'):
                    fn()

            else:
                # If a nondeterministic error is not expected, make sure
                # that it is not raised
                try:
                    fn()
                except RuntimeError as e:
                    if 'does not have a deterministic implementation' in str(e):
                        self.fail(
                            'did not expect non-deterministic error message, '
                            + 'but got one anyway: "' + str(e) + '"')
                    # Reraise exceptions unrelated to nondeterminism
                    raise

        # Check that warnings are thrown correctly
        with DeterministicGuard(True, warn_only=True):
            if should_alert:
                with self.assertWarnsRegex(
                        UserWarning,
                        alert_message):
                    fn()
            else:
                with warnings.catch_warnings(record=True) as w:
                    warnings.simplefilter("always")
                    fn()
                    for warning in w:
                        if isinstance(warning, UserWarning):
                            self.assertTrue(re.search(alert_message, str(warning)) is None)

    # run code in subprocess and capture exceptions.
    @staticmethod
    def run_process_no_exception(code, env=None):
        import subprocess

        popen = subprocess.Popen(
            [sys.executable, '-c', code],
            stdout=subprocess.PIPE,
            stderr=subprocess.PIPE,
            env=env)
        (stdout, stderr) = popen.communicate()
        return (stdout, stderr)

    # returns captured stderr
    @staticmethod
    def runWithPytorchAPIUsageStderr(code):
        env = os.environ.copy()
        env["PYTORCH_API_USAGE_STDERR"] = "1"
        # remove CI flag since this is a wrapped test process.
        # CI flag should be set in the parent process only.
        env.pop("CI", None)
        env.pop("TEST_SHOWLOCALS", None)
        _stdout, stderr = TestCase.run_process_no_exception(code, env=env)
        return stderr.decode('ascii')

    def _attempt_load_from_subprocess(
        self,
        file: pathlib.Path,
        import_string: str,
        expected_failure_message: Optional[str] = None
    ) -> None:
        """
        Attempts weights_only `torch.load` in a subprocess. This is used to test that
        weights_only `torch.load` works as expected without global imports.

        Args:
            file (pathlib.Path): The path to the checkpoint to load.
            import_string (str): import string to add to the script
            exected_failure_message (str, optional): The expected failure message if the
                checkpoint fails to load. If None, the test will pass
        """
        script = f"import torch;{import_string}torch.load(r'{file}', weights_only=True)"
        cm = (
            self.assertRaisesRegex(RuntimeError, re.escape(expected_failure_message))
            if expected_failure_message else contextlib.nullcontext()
        )
        with cm:
            try:
                subprocess.check_output(
                    [sys.executable, "-c", script],
                    # On Windows, opening the subprocess with the default CWD makes `import torch`
                    # fail, so just set CWD to this script's directory
                    cwd=os.path.dirname(os.path.realpath(__file__)),
                    stderr=subprocess.STDOUT,
                )
            except subprocess.CalledProcessError as e:
                raise RuntimeError(e.output.decode("utf-8")) from None


class TestCaseBase(TestCase):
    # Calls to super() in dynamically created classes are a bit odd.
    # See https://github.com/pytorch/pytorch/pull/118586 for more info
    # Subclassing this class and then calling super(TestCaseBase) will run
    # TestCase's setUp, tearDown etc functions
    pass


def download_file(url, binary=True):
    from urllib.parse import urlsplit
    from urllib import request, error

    filename = os.path.basename(urlsplit(url)[2])
    data_dir = get_writable_path(os.path.join(os.path.dirname(__file__), 'data'))
    path = os.path.join(data_dir, filename)

    if os.path.exists(path):
        return path
    try:
        data = request.urlopen(url, timeout=15).read()
        with open(path, 'wb' if binary else 'w') as f:
            f.write(data)
        return path
    except error.URLError as e:
        msg = f"could not download test file '{url}'"
        warnings.warn(msg, RuntimeWarning)
        raise unittest.SkipTest(msg) from e

def find_free_port():
    """
    Finds an available port and returns that port number.

    NOTE: If this function is being used to allocate a port to Store (or
    indirectly via init_process_group or init_rpc), it should be used
    in conjuction with the `retry_on_connect_failures` decorator as there is a potential
    race condition where the allocated port may become unavailable before it can be used
    """
    with closing(socket.socket(socket.AF_INET, socket.SOCK_STREAM)) as sock:
        sock.setsockopt(socket.SOL_SOCKET, socket.SO_REUSEADDR, 1)
        sock.bind(('localhost', 0))
        _, port = sock.getsockname()
        return port

# Errors that we can get in c10d initialization for which we should retry tests for.
ADDRESS_IN_USE = "Address already in use"
CONNECT_TIMEOUT = "connect() timed out."

def retry_on_connect_failures(func=None, connect_errors=(ADDRESS_IN_USE)):
    """Reruns a test if the test returns a RuntimeError and the exception
    contains one of the strings in connect_errors."""
    # This if block is executed when using this function as a decorator with arguments.
    if func is None:
        return partial(retry_on_connect_failures, connect_errors=connect_errors)

    @wraps(func)
    def wrapper(*args, **kwargs):
        n_retries = 10
        tries_remaining = n_retries
        while True:
            try:
                return func(*args, **kwargs)
            except RuntimeError as error:
                if any(connect_error in str(error) for connect_error in connect_errors):
                    tries_remaining -= 1
                    if tries_remaining == 0:
                        raise RuntimeError(f"Failing after {n_retries} retries with error: {str(error)}") from error
                    time.sleep(random.random())
                    continue
                raise
    return wrapper


# Decorator to retry upon certain Exceptions.
def retry(ExceptionToCheck, tries=3, delay=3, skip_after_retries=False):
    def deco_retry(f):
        @wraps(f)
        def f_retry(*args, **kwargs):
            mtries, mdelay = tries, delay
            while mtries > 1:
                try:
                    return f(*args, **kwargs)
                except ExceptionToCheck as e:
                    msg = f"{e}, Retrying in {mdelay:d} seconds..."
                    print(msg)
                    time.sleep(mdelay)
                    mtries -= 1
            try:
                return f(*args, **kwargs)
            except ExceptionToCheck as e:
                raise unittest.SkipTest(f"Skipping after {tries} consecutive {str(e)}") from e if skip_after_retries else e
        return f_retry  # true decorator
    return deco_retry


# FIXME: modernize these to be consistent with make_tensor
#   and review including them in torch.testing
# Methods for matrix generation

def random_square_matrix_of_rank(l, rank, dtype=torch.double, device='cpu'):
    assert rank <= l
    A = torch.randn(l, l, dtype=dtype, device=device)
    u, s, vh = torch.linalg.svd(A, full_matrices=False)
    for i in range(l):
        if i >= rank:
            s[i] = 0
        elif s[i] == 0:
            s[i] = 1
    return (u * s.to(dtype).unsqueeze(-2)) @ vh

def random_well_conditioned_matrix(*shape, dtype, device, mean=1.0, sigma=0.001):
    """
    Returns a random rectangular matrix (batch of matrices)
    with singular values sampled from a Gaussian with
    mean `mean` and standard deviation `sigma`.
    The smaller the `sigma`, the better conditioned
    the output matrix is.
    """
    primitive_dtype = {
        torch.float: torch.float,
        torch.double: torch.double,
        torch.cfloat: torch.float,
        torch.cdouble: torch.double
    }
    x = torch.rand(shape, dtype=dtype, device=device)
    m = x.size(-2)
    n = x.size(-1)
    u, _, vh = torch.linalg.svd(x, full_matrices=False)
    s = (torch.randn(*(shape[:-2] + (min(m, n),)), dtype=primitive_dtype[dtype], device=device) * sigma + mean) \
        .sort(-1, descending=True).values.to(dtype)
    return (u * s.unsqueeze(-2)) @ vh

# Returns a noncontiguous (tensor with the same shape and values as t
# The noncontiguous tensor is constructed such that elements in the innermost
#   dimension are separated by zeros or (whenever possible) nans
# TODO: consider more complicated noncontiguity schemes
def noncontiguous_like(t):
    # Short-circuits if t is already noncontiguous
    if not t.is_contiguous():
        return t

    # Choose a "weird" value that won't be accessed
    if t.dtype.is_floating_point or t.dtype.is_complex:
        value = math.nan
    elif t.dtype == torch.bool:
        value = True
    else:
        value = 12

    result = t.new_empty(t.shape + (2,))
    result[..., 0] = value
    result[..., 1] = t.detach()
    result = result[..., 1]
    result.requires_grad_(t.requires_grad)
    return result

# TODO: remove this (prefer make_symmetric_matrices below)
def random_symmetric_matrix(l, *batches, **kwargs):
    dtype = kwargs.get('dtype', torch.double)
    device = kwargs.get('device', 'cpu')
    A = torch.randn(*(batches + (l, l)), dtype=dtype, device=device)
    A = (A + A.mT).div_(2)
    return A

# Creates a symmetric matrix or batch of symmetric matrices
# Shape must be a square matrix or batch of square matrices
def make_symmetric_matrices(*shape, device, dtype):
    assert shape[-1] == shape[-2]
    t = make_tensor(shape, device=device, dtype=dtype)
    t = (t + t.mT).div_(2)
    return t

def random_hermitian_matrix(l, *batches, **kwargs):
    dtype = kwargs.get('dtype', torch.double)
    device = kwargs.get('device', 'cpu')
    A = torch.randn(*(batches + (l, l)), dtype=dtype, device=device)
    A = (A + A.mH).div_(2)
    return A


def random_symmetric_psd_matrix(l, *batches, **kwargs):
    """
    Returns a batch of random symmetric positive-semi-definite matrices.
    The shape of the result is batch_dims + (matrix_size, matrix_size)
    The following example creates a tensor of size 2 x 4 x 3 x 3
    >>> # xdoctest: +SKIP("undefined variables")
    >>> matrices = random_symmetric_psd_matrix(3, 2, 4, dtype=dtype, device=device)
    """
    dtype = kwargs.get('dtype', torch.double)
    device = kwargs.get('device', 'cpu')
    A = torch.randn(*(batches + (l, l)), dtype=dtype, device=device)
    return A @ A.mT


def random_hermitian_psd_matrix(matrix_size, *batch_dims, dtype=torch.double, device='cpu'):
    """
    Returns a batch of random Hermitian positive-semi-definite matrices.
    The shape of the result is batch_dims + (matrix_size, matrix_size)
    The following example creates a tensor of size 2 x 4 x 3 x 3
    >>> # xdoctest: +SKIP("undefined variables")
    >>> matrices = random_hermitian_psd_matrix(3, 2, 4, dtype=dtype, device=device)
    """
    A = torch.randn(*(batch_dims + (matrix_size, matrix_size)), dtype=dtype, device=device)
    return A @ A.mH


# TODO: remove this (prefer make_symmetric_pd_matrices below)
def random_symmetric_pd_matrix(matrix_size, *batch_dims, **kwargs):
    dtype = kwargs.get('dtype', torch.double)
    device = kwargs.get('device', 'cpu')
    A = torch.randn(*(batch_dims + (matrix_size, matrix_size)),
                    dtype=dtype, device=device)
    return torch.matmul(A, A.mT) \
        + torch.eye(matrix_size, dtype=dtype, device=device) * 1e-5


# Creates a symmetric positive-definite matrix or batch of
#   such matrices
def make_symmetric_pd_matrices(*shape, device, dtype):
    assert shape[-1] == shape[-2]
    t = make_tensor(shape, device=device, dtype=dtype)
    i = torch.eye(shape[-1], device=device, dtype=dtype) * 1e-5
    return t @ t.mT + i

def random_hermitian_pd_matrix(matrix_size, *batch_dims, dtype, device):
    """
    Returns a batch of random Hermitian positive-definite matrices.
    The shape of the result is batch_dims + (matrix_size, matrix_size)
    The following example creates a tensor of size 2 x 4 x 3 x 3
    >>> # xdoctest: +SKIP("undefined variables")
    >>> matrices = random_hermitian_pd_matrix(3, 2, 4, dtype=dtype, device=device)
    """
    A = torch.randn(*(batch_dims + (matrix_size, matrix_size)),
                    dtype=dtype, device=device)
    return A @ A.mH + torch.eye(matrix_size, dtype=dtype, device=device)

# Creates a full rank matrix with distinct singular values or
#   a batch of such matrices
def make_fullrank_matrices_with_distinct_singular_values(*shape, device, dtype, requires_grad=False):
    with torch.no_grad():
        t = make_tensor(shape, device=device, dtype=dtype)
        u, _, vh = torch.linalg.svd(t, full_matrices=False)
        real_dtype = t.real.dtype if t.dtype.is_complex else t.dtype
        k = min(shape[-1], shape[-2])
        # We choose the singular values to be "around one"
        # This is to make the matrix well conditioned
        # s = [2, 3, ..., k+1]
        s = torch.arange(2, k + 2, dtype=real_dtype, device=device)
        # s = [2, -3, 4, ..., (-1)^k k+1]
        s[1::2] *= -1.
        # 1 + 1/s so that the singular values are in the range [2/3, 3/2]
        # This gives a condition number of 9/4, which should be good enough
        s.reciprocal_().add_(1.)
        # Note that the singular values need not be ordered in an SVD so
        # we don't need need to sort S
        x = (u * s.to(u.dtype)) @ vh
    x.requires_grad_(requires_grad)
    return x

def random_matrix(rows, columns, *batch_dims, **kwargs):
    """Return rectangular matrix or batches of rectangular matrices.

    Parameters:
      dtype - the data type
      device - the device kind
      singular - when True, the output will be singular
    """
    dtype = kwargs.get('dtype', torch.double)
    device = kwargs.get('device', 'cpu')
    silent = kwargs.get("silent", False)
    singular = kwargs.get("singular", False)
    if silent and not torch._C.has_lapack:
        return torch.ones(rows, columns, dtype=dtype, device=device)

    A = torch.randn(batch_dims + (rows, columns), dtype=dtype, device=device)
    if A.numel() == 0:
        return A
    u, _, vh = torch.linalg.svd(A, full_matrices=False)
    k = min(rows, columns)
    s = torch.linspace(1 / (k + 1), 1, k, dtype=dtype, device=device)
    if singular:
        # make matrix singular
        s[k - 1] = 0
        if k > 2:
            # increase the order of singularity so that the pivoting
            # in LU factorization will be non-trivial
            s[0] = 0
    return (u * s.unsqueeze(-2)) @ vh


def random_lowrank_matrix(rank, rows, columns, *batch_dims, **kwargs):
    """Return rectangular matrix or batches of rectangular matrices with
    given rank.
    """
    B = random_matrix(rows, rank, *batch_dims, **kwargs)
    C = random_matrix(rank, columns, *batch_dims, **kwargs)
    return B.matmul(C)


def _generate_indices_prefer_all_rows(rows: int, cols: int, num_indices: int) -> torch.Tensor:
    """Generate indices for a row x cols matrix, preferring at least one index per row if possible."""
    indices = []  # type: ignore[var-annotated]
    n_per_row = math.ceil(num_indices / rows)
    col_indices = list(range(cols))

    for r in range(rows):
        # Note that this can yield overlapping indices
        indices.extend((r, c) for c in random.choices(col_indices, k=n_per_row))

    return torch.tensor(indices[:num_indices])


def random_sparse_matrix(rows, columns, density=0.01, **kwargs):
    """Return rectangular random sparse matrix within given density.

    The density of the result approaches to given density as the size
    of the matrix is increased and a relatively small value of density
    is specified but higher than min(rows, columns)/(rows * columns)
    for non-singular matrices.
    """
    dtype = kwargs.get('dtype', torch.double)
    device = kwargs.get('device', 'cpu')

    nonzero_elements = max(min(rows, columns), int(rows * columns * density))
    indices = _generate_indices_prefer_all_rows(rows, columns, nonzero_elements)
    values = torch.randn(nonzero_elements, dtype=dtype, device=device)

    # ensure that the diagonal dominates
    values *= torch.tensor([-float(i - j)**2 for i, j in indices], dtype=dtype, device=device).exp()
    A = torch.sparse_coo_tensor(indices.t(), values, (rows, columns), device=device)
    return A.coalesce()


def random_sparse_pd_matrix(matrix_size, density=0.01, **kwargs):
    """Return random sparse positive-definite matrix with given density.

    The eigenvalues of the matrix are defined as::
      arange(1, matrix_size+1)/matrix_size

    Algorithm:
      A = diag(arange(1, matrix_size+1)/matrix_size)
      while <A density is smaller than required>:
          <choose random i, j in range(matrix_size), theta in [0, 2*pi]>
          R = <rotation matrix (i,j,theta)>
          A = R^T A R
    """
    import math
    torch = kwargs.get('torch', globals()['torch'])
    dtype = kwargs.get('dtype', torch.double)
    device = kwargs.get('device', 'cpu')
    data = {(i, i): float(i + 1) / matrix_size
            for i in range(matrix_size)}


    def multiply(data, N, i, j, cs, sn, left=True):
        for k in range(N):
            if left:
                ik, jk = (k, i), (k, j)
            else:
                ik, jk = (i, k), (j, k)
            aik, ajk = data.get(ik, 0), data.get(jk, 0)
            aik, ajk = cs * aik + sn * ajk, -sn * aik + cs * ajk
            if aik:
                data[ik] = aik
            else:
                data.pop(ik, None)
            if ajk:
                data[jk] = ajk
            else:
                data.pop(jk, None)

    target_nnz = density * matrix_size * matrix_size
    while len(data) < target_nnz:
        i = random.randint(0, matrix_size - 1)
        j = random.randint(0, matrix_size - 1)
        if i != j:
            theta = random.uniform(0, 2 * math.pi)
            cs = math.cos(theta)
            sn = math.sin(theta)
            multiply(data, matrix_size, i, j, cs, sn, left=True)
            multiply(data, matrix_size, i, j, cs, sn, left=False)
    icoords, jcoords, values = [], [], []
    for (i, j), v in sorted(data.items()):
        icoords.append(i)
        jcoords.append(j)
        values.append(v)
    indices_tensor = torch.tensor([icoords, jcoords])
    return torch.sparse_coo_tensor(indices_tensor, values, (matrix_size, matrix_size), dtype=dtype, device=device)

# FIXME: remove this by updating test suites using it
def do_test_dtypes(self, dtypes, layout, device):
    for dtype in dtypes:
        if dtype != torch.float16:
            out = torch.zeros((2, 3), dtype=dtype, layout=layout, device=device)
            self.assertIs(dtype, out.dtype)
            self.assertIs(layout, out.layout)
            self.assertEqual(device, out.device)

# FIXME: remove this by updating test suites using it
def do_test_empty_full(self, dtypes, layout, device):
    shape = torch.Size([2, 3])

    def check_value(tensor, dtype, layout, device, value, requires_grad):
        self.assertEqual(shape, tensor.shape)
        self.assertIs(dtype, tensor.dtype)
        self.assertIs(layout, tensor.layout)
        self.assertEqual(tensor.requires_grad, requires_grad)
        if tensor.is_cuda and device is not None:
            self.assertEqual(device, tensor.device)
        if value is not None:
            fill = tensor.new(shape).fill_(value)
            self.assertEqual(tensor, fill)

    def get_int64_dtype(dtype):
        module = '.'.join(str(dtype).split('.')[1:-1])
        if not module:
            return torch.int64
        return operator.attrgetter(module)(torch).int64

    default_dtype = torch.get_default_dtype()
    check_value(torch.empty(shape), default_dtype, torch.strided, -1, None, False)
    check_value(torch.full(shape, -5.), default_dtype, torch.strided, -1, None, False)
    for dtype in dtypes:
        for rg in {dtype.is_floating_point, False}:
            int64_dtype = get_int64_dtype(dtype)
            v = torch.empty(shape, dtype=dtype, device=device, layout=layout, requires_grad=rg)
            check_value(v, dtype, layout, device, None, rg)
            out = v.new()
            check_value(torch.empty(shape, out=out, device=device, layout=layout, requires_grad=rg),
                        dtype, layout, device, None, rg)
            check_value(v.new_empty(shape), dtype, layout, device, None, False)
            check_value(v.new_empty(shape, dtype=int64_dtype, device=device, requires_grad=False),
                        int64_dtype, layout, device, None, False)
            check_value(torch.empty_like(v), dtype, layout, device, None, False)
            check_value(torch.empty_like(v, dtype=int64_dtype, layout=layout, device=device, requires_grad=False),
                        int64_dtype, layout, device, None, False)

            if dtype is not torch.float16 and layout != torch.sparse_coo:
                fv = 3
                v = torch.full(shape, fv, dtype=dtype, layout=layout, device=device, requires_grad=rg)
                check_value(v, dtype, layout, device, fv, rg)
                check_value(v.new_full(shape, fv + 1), dtype, layout, device, fv + 1, False)
                out = v.new()
                check_value(torch.full(shape, fv + 2, out=out, device=device, layout=layout, requires_grad=rg),
                            dtype, layout, device, fv + 2, rg)
                check_value(v.new_full(shape, fv + 3, dtype=int64_dtype, device=device, requires_grad=False),
                            int64_dtype, layout, device, fv + 3, False)
                check_value(torch.full_like(v, fv + 4), dtype, layout, device, fv + 4, False)
                check_value(torch.full_like(v, fv + 5,
                                            dtype=int64_dtype, layout=layout, device=device, requires_grad=False),
                            int64_dtype, layout, device, fv + 5, False)

# FIXME: improve load_tests() documentation here
running_script_path = None  # type: ignore[var-annotated]
def set_running_script_path():
    global running_script_path
    try:
        running_file = os.path.abspath(os.path.realpath(sys.argv[0]))
        if running_file.endswith('.py'):  # skip if the running file is not a script
            running_script_path = running_file
    except Exception:
        pass

def check_test_defined_in_running_script(test_case):
    if running_script_path is None:
        return
    test_case_class_file = os.path.abspath(os.path.realpath(inspect.getfile(test_case.__class__)))
    assert test_case_class_file == running_script_path, f'Class of loaded TestCase "{test_case.id()}" ' \
        f'is not defined in the running script "{running_script_path}", but in "{test_case_class_file}". Did you ' \
        "accidentally import a unittest.TestCase from another file?"

def load_tests(loader, tests, pattern):
    set_running_script_path()
    test_suite = unittest.TestSuite()
    for test_group in tests:
        if not DISABLE_RUNNING_SCRIPT_CHK:
            for test in test_group:
                check_test_defined_in_running_script(test)
        if test_group._tests:
            test_suite.addTest(test_group)
    return test_suite

# FIXME: document this and move it to test_serialization
class BytesIOContext(io.BytesIO):
    def __enter__(self):
        return self

    def __exit__(self, *args):
        pass

# Tentative value for nondet_tol for gradcheck when backward implementation
# relies on nondeterministic operations, i.e., those listed here:
# https://pytorch.org/docs/stable/generated/torch.use_deterministic_algorithms.html
#
# For more information see https://github.com/pytorch/pytorch/issues/56202
GRADCHECK_NONDET_TOL = 1e-12

TEST_WITH_SLOW_GRADCHECK: bool = TestEnvironment.def_flag(
    "TEST_WITH_SLOW_GRADCHECK",
    env_var="PYTORCH_TEST_WITH_SLOW_GRADCHECK",
)

skipIfSlowGradcheckEnv = unittest.skipIf(
    TEST_WITH_SLOW_GRADCHECK,
    "Tests that don't use gradcheck don't need to run on slow_gradcheck CI",
)


def gradcheck(fn, inputs, **kwargs):
    # Wrapper around gradcheck that enables certain keys by default.
    # Use this testing-internal gradcheck instead of autograd.gradcheck so that new features like vmap and
    # forward-mode AD are tested by default. We create this wrapper because we'd like to keep new checks
    # to be disabled to default for the public-facing api to avoid breaking user code.
    #
    # All PyTorch devs doing testing should use this wrapper instead of autograd.gradcheck.
    default_values = {
        "check_batched_grad": True,
        "fast_mode": True,
    }

    if TEST_WITH_SLOW_GRADCHECK:
        default_values["fast_mode"] = False

    for key, value in default_values.items():
        # default value override values explicitly set to None
        k = kwargs.get(key, None)
        kwargs[key] = k if k is not None else value

    return torch.autograd.gradcheck(fn, inputs, **kwargs)

def gradgradcheck(fn, inputs, grad_outputs=None, **kwargs):
    # Wrapper around gradgradcheck that enables certain keys by default
    # See gradcheck above for an explanation of why we need something like this.
    #
    # All PyTorch devs doing testing should use this wrapper instead of autograd.gradgradcheck
    default_values = {
        "check_batched_grad": True,
        "fast_mode": True,
    }

    if TEST_WITH_SLOW_GRADCHECK:
        default_values["fast_mode"] = False

    for key, value in default_values.items():
        # default value override values explicitly set to None
        k = kwargs.get(key, None)
        kwargs[key] = k if k is not None else value

    return torch.autograd.gradgradcheck(fn, inputs, grad_outputs, **kwargs)


def _assertGradAndGradgradChecks(test_case, apply_fn, inputs, **kwargs):
    # call assert function rather than returning a bool since it's nicer
    # if we get whether this failed on the gradcheck or the gradgradcheck.
    test_case.assertTrue(gradcheck(apply_fn, inputs, **kwargs))
    test_case.assertTrue(gradgradcheck(apply_fn, inputs, **kwargs))


@contextmanager
def set_cwd(path: str) -> Iterator[None]:
    old_cwd = os.getcwd()
    try:
        os.chdir(path)
        yield
    finally:
        os.chdir(old_cwd)


# FIXME: delete this
# Using @toleranceOverride specific to your test is the recommended way
# of doing this. These are just some values that worked for test_nn.
dtype2prec_DONTUSE = {torch.float: 1e-5,
                      torch.double: 1e-5,
                      torch.half: 1e-2,
                      torch.bfloat16: 1e-1}

# FIXME: move to test_sparse or sparse utils
# This is a wrapper that wraps a test to run this test twice, one with
# coalesced=True, another with coalesced=False for coalesced/uncoalesced sparse tensors.
def coalescedonoff(f):
    @wraps(f)
    def wrapped(self, *args, **kwargs):
        f(self, *args, **kwargs, coalesced=True)
        f(self, *args, **kwargs, coalesced=False)
    return wrapped


def is_coalesced_indices(s):
    indices = s._indices()
    hash_coeffs = (1,) + s.shape[s.sparse_dim() - 1:0:-1]
    hash_indices = torch.tensor(hash_coeffs, device=s.device).cumprod(-1).flip(-1)
    if s.sparse_dim() > 1:
        hash_indices.unsqueeze_(-1)
        hash_indices = (indices * hash_indices).sum(0)
    else:
        hash_indices = indices * hash_indices

    # check if indices are sorted
    res = torch.allclose(hash_indices, hash_indices.sort()[0])

    # check if there are no repeated indices
    res = res and torch.allclose(hash_indices, hash_indices.unique())

    return res


@contextlib.contextmanager
def disable_gc():
    if gc.isenabled():
        try:
            gc.disable()
            yield
        finally:
            gc.enable()
    else:
        yield


def find_library_location(lib_name: str) -> Path:
    # return the shared library file in the installed folder if exist,
    # else the file in the build folder
    torch_root = Path(torch.__file__).resolve().parent
    path = torch_root / 'lib' / lib_name
    if os.path.exists(path):
        return path
    torch_root = Path(__file__).resolve().parents[2]
    return torch_root / 'build' / 'lib' / lib_name

def skip_but_pass_in_sandcastle(reason):
    """
    Similar to unittest.skip, however in the sandcastle environment it just
    "passes" the test instead to avoid creating tasks complaining about tests
    skipping continuously.
    """
    def decorator(func):
        if not IS_SANDCASTLE:
            func.__unittest_skip__ = True
            func.__unittest_skip_why__ = reason
            return func

        @wraps(func)
        def wrapper(*args, **kwargs):
            print(f'Skipping {func.__name__} on sandcastle for following reason: {reason}', file=sys.stderr)
            return
        return wrapper

    return decorator

def mock_wrapper(method):
    """
    Returns a function that calls the real implementation of a method
    in addition to passing args to a mock object.
    """
    mock = MagicMock()

    @wraps(method)
    def wrapper(self, *args, **kwargs):
        mock(*args, **kwargs)
        return method(self, *args, **kwargs)
    wrapper.mock = mock  # type: ignore[attr-defined]
    return wrapper

def get_tensors_from(args, kwargs):
    """ Returns a set of all Tensor objects in the given args and kwargs. """
    return set([arg for arg in args if isinstance(arg, Tensor)] +
               [v for v in kwargs.values() if isinstance(v, Tensor)])


# Returns scalar tensor representation of a list of integer byte values
def bytes_to_scalar(byte_list: list[int], dtype: torch.dtype, device: torch.device):
    dtype_to_ctype: dict[torch.dtype, Any] = {
        torch.int8: ctypes.c_int8,
        torch.uint8: ctypes.c_uint8,
        torch.uint16: ctypes.c_uint16,
        torch.uint32: ctypes.c_uint32,
        torch.uint64: ctypes.c_uint64,
        torch.int16: ctypes.c_int16,
        torch.int32: ctypes.c_int32,
        torch.int64: ctypes.c_int64,
        torch.bool: ctypes.c_bool,
        torch.float32: ctypes.c_float,
        torch.complex64: ctypes.c_float,
        torch.float64: ctypes.c_double,
        torch.complex128: ctypes.c_double,
    }
    ctype = dtype_to_ctype[dtype]
    num_bytes = ctypes.sizeof(ctype)

    def check_bytes(byte_list):
        for byte in byte_list:
            assert 0 <= byte <= 255

    if dtype.is_complex:
        assert len(byte_list) == (num_bytes * 2)
        check_bytes(byte_list)
        real = ctype.from_buffer((ctypes.c_byte * num_bytes)(
            *byte_list[:num_bytes])).value
        imag = ctype.from_buffer((ctypes.c_byte * num_bytes)(
            *byte_list[num_bytes:])).value
        res = real + 1j * imag
    else:
        assert len(byte_list) == num_bytes
        check_bytes(byte_list)
        res = ctype.from_buffer((ctypes.c_byte * num_bytes)(
            *byte_list)).value

    return torch.tensor(res, device=device, dtype=dtype)


def copy_func(f):
    """Based on http://stackoverflow.com/a/6528148/190597 (Glenn Maynard)"""
    g = types.FunctionType(f.__code__, f.__globals__, name=f.__name__,
                           argdefs=f.__defaults__,
                           closure=f.__closure__)
    g = functools.update_wrapper(g, f)
    g.__kwdefaults__ = f.__kwdefaults__  # type: ignore[attr-defined]
    return g


def xfail_inherited_tests(tests):
    """
    Given a list of test names which are defined by a superclass of the
    class this decorates, mark them as expected failure.  This is useful
    if you are doing poor man's parameterized tests by subclassing a generic
    test class.
    """
    def deco(cls):
        for t in tests:
            # NB: expectedFailure operates by mutating the method in question,
            # which is why you have to copy the function first
            setattr(cls, t, unittest.expectedFailure(copy_func(getattr(cls, t))))
        return cls
    return deco


def skip_but_pass_in_sandcastle_if(condition, reason):
    """
    Similar to unittest.skipIf, however in the sandcastle environment it just
    "passes" the test instead to avoid creating tasks complaining about tests
    skipping continuously.
    """
    def decorator(func):
        if condition:
            if IS_SANDCASTLE:
                @wraps(func)
                def wrapper(*args, **kwargs):
                    print(f'Skipping {func.__name__} on sandcastle for following reason: {reason}', file=sys.stderr)
                return wrapper
            else:
                func.__unittest_skip__ = True
                func.__unittest_skip_why__ = reason

        return func

    return decorator

def dtype_name(dtype):
    """ Returns the pretty name of the dtype (e.g. torch.int64 -> int64). """
    return str(dtype).split('.')[1]


dtype_abbrs = {
    torch.bfloat16: 'bf16',
    torch.float64: 'f64',
    torch.float32: 'f32',
    torch.float16: 'f16',
    torch.complex32: 'c32',
    torch.complex64: 'c64',
    torch.complex128: 'c128',
    torch.int8: 'i8',
    torch.int16: 'i16',
    torch.int32: 'i32',
    torch.int64: 'i64',
    torch.bool: 'b8',
    torch.uint8: 'u8',
}


@functools.lru_cache
def get_cycles_per_ms() -> float:
    """Measure and return approximate number of cycles per millisecond for torch.cuda._sleep
    """

    def measure() -> float:
        start = torch.cuda.Event(enable_timing=True)
        end = torch.cuda.Event(enable_timing=True)
        start.record()
        torch.cuda._sleep(1000000)
        end.record()
        end.synchronize()
        cycles_per_ms = 1000000 / start.elapsed_time(end)
        return cycles_per_ms

    # Get 10 values and remove the 2 max and 2 min and return the avg.
    # This is to avoid system disturbance that skew the results, e.g.
    # the very first cuda call likely does a bunch of init, which takes
    # much longer than subsequent calls.
    #
    # Tested on both Tesla V100, Quadro GP100, Titan RTX, RTX 3090 GPUs
    # and seems to return stable values. Therefore, we enable caching
    # using lru_cache decorator above.
    num = 10
    vals = [measure() for _ in range(num)]
    vals = sorted(vals)
    return mean(vals[2 : num - 2])


# OpInfo utils

T = TypeVar('T')
def first_sample(self: unittest.TestCase, samples: Iterable[T]) -> T:
    """
    Returns the first sample from an iterable of samples, like those returned by OpInfo.
    The test will be skipped if no samples are available.
    """
    try:
        return next(iter(samples))
    except StopIteration as e:
        raise unittest.SkipTest('Skipped! Need at least 1 sample input') from e

# this helper method is to recursively
# clone the tensor-type input of operators tested by OpInfo
def clone_input_helper(input):
    if isinstance(input, torch.Tensor):
        return torch.clone(input)

    if isinstance(input, Sequence):
        return tuple(map(clone_input_helper, input))

    return input

@contextmanager
def custom_op(opname, symbolic_fn, opset_version):
    """Context manager/decorator to test ONNX export with custom operator"""
    try:
        register_custom_op_symbolic(opname, symbolic_fn, opset_version)
        yield
    finally:
        unregister_custom_op_symbolic(opname, opset_version)


def outs_and_grads(fn, graph_inps, inps):
    outs = fn(*graph_inps)
    for out in pytree.tree_leaves(outs):
        if isinstance(out, torch.Tensor) and out.requires_grad:
            out.sum().backward(retain_graph=True)
    grads = [inp.grad for inp in pytree.tree_leaves(inps) if isinstance(inp, torch.Tensor)]
    for inp in pytree.tree_leaves(inps):
        if isinstance(inp, torch.Tensor):
            inp.grad = None
    return outs, grads

def compare_equal_outs_and_grads(test, m1, m2, inps):
    r1, g1 = outs_and_grads(m1, inps, inps)
    r2, g2 = outs_and_grads(m2, inps, inps)
    test.assertEqual(r1, r2)
    test.assertEqual(g1, g2)

class TestGradients(TestCase):
    exact_dtype = True

    # Copies inputs to inplace operations to avoid inplace modifications
    #   to leaves requiring gradient
    def _get_safe_inplace(self, inplace_variant):
        @wraps(inplace_variant)
        def _fn(t, *args, **kwargs):
            return inplace_variant(t.clone(), *args, **kwargs)

        return _fn

    def _check_helper(self, device, dtype, op, variant, check, *, check_forward_ad=False, check_backward_ad=True,
                      check_batched_grad=None, check_batched_forward_grad=False):
        assert check in ('gradcheck', 'bwgrad_bwgrad', 'fwgrad_bwgrad')
        # NB: check_backward_ad does not affect gradgradcheck (always True)
        if variant is None:
            self.skipTest("Skipped! Variant not implemented.")
        if not op.supports_dtype(dtype, torch.device(device).type):
            self.skipTest(f"Skipped! {op.name} does not support dtype {str(dtype)}")

        def is_inplace(variant):
            if hasattr(variant, "__wrapped__"):
                return variant.__wrapped__ is op.get_inplace()
            return variant is op.get_inplace()

        include_conjugated_inputs = op.test_conjugated_samples and dtype.is_complex

        samples = op.sample_inputs(device, dtype, requires_grad=True, include_conjugated_inputs=include_conjugated_inputs,
                                   small_inputs_only=TEST_WITH_SLOW_GRADCHECK)

        for sample in samples:
            if sample.broadcasts_input and is_inplace(variant):
                continue

            # Gradcheck expects tensors as its input, but autograd actually supports tensorlists
            #   and tensors passed as kwargs. The following creates a function that accepts just
            #   the tensors that require grad as varargs, and then recomposes them back into the
            #   original input.

            # Creates gradcheck inputs by identifying tensors requiring grad
            all_args = None
            if is_iterable_of_tensors(sample.input):
                all_args = chain(sample.input, sample.args, sample.kwargs.values())
            else:
                all_args = tuple(chain((sample.input,), sample.args, sample.kwargs.values()))  # type: ignore[assignment]
            gradcheck_args = tuple(x for x in all_args if (isinstance(x, torch.Tensor) and x.requires_grad))  # type: ignore[union-attr]

            # Verifies sample input tensors should have no grad
            # This may happen if the same tensor is used in two different SampleInputs
            for t in gradcheck_args:
                self.assertIsNone(t.grad,
                                  "A sampled input has a gradient before running autograd. "
                                  "This usually means that (at least) one input tensor is reused "
                                  "across different SampleInputs. "
                                  "Please create a new tensor for each SampleInput.")

            def _input_recomposition_helper(inputs, inp, input_idx):
                if is_iterable_of_tensors(inp):
                    tensor_list = []
                    for x in inp:
                        if isinstance(x, torch.Tensor) and x.requires_grad:
                            tensor_list.append(inputs[input_idx])
                            input_idx = input_idx + 1
                        else:
                            tensor_list.append(x)
                    return tensor_list, input_idx
                elif isinstance(inp, torch.Tensor) and inp.requires_grad:
                    return inputs[input_idx], input_idx + 1
                else:
                    return inp, input_idx

            def fn(*inputs):
                # Puts inputs back into sample properly
                positional_args = []
                input_idx = 0
                inp, input_idx = _input_recomposition_helper(inputs, sample.input, input_idx)
                positional_args.append(inp)

                for x in sample.args:
                    inp, input_idx = _input_recomposition_helper(inputs, x, input_idx)
                    positional_args.append(inp)

                # Recreates kwargs
                kwargs = {}
                for k, v in sample.kwargs.items():
                    inp, input_idx = _input_recomposition_helper(inputs, v, input_idx)
                    kwargs[k] = inp

                output = op.gradcheck_wrapper(variant, *positional_args, **kwargs)
                if sample.output_process_fn_grad is not None:
                    return sample.output_process_fn_grad(output)
                return output

            if check == 'gradcheck':
                if check_batched_grad is None:
                    check_batched_grad = op.check_batched_grad
                self.assertTrue(gradcheck(fn, gradcheck_args,
                                          check_batched_grad=check_batched_grad,
                                          check_grad_dtypes=True,
                                          nondet_tol=op.gradcheck_nondet_tol,
                                          fast_mode=op.gradcheck_fast_mode,
                                          check_forward_ad=check_forward_ad,
                                          check_backward_ad=check_backward_ad,
                                          check_undefined_grad=True,
                                          check_batched_forward_grad=check_batched_forward_grad))
            elif check in ('bwgrad_bwgrad', 'fwgrad_bwgrad'):  # gradgrad check
                self.assertFalse(check_forward_ad, msg="Cannot run forward AD check for gradgradcheck")
                for gen_non_contig_grad_outputs in (False, True):
                    kwargs = {
                        "gen_non_contig_grad_outputs": gen_non_contig_grad_outputs,
                        "check_batched_grad": op.check_batched_gradgrad,
                        "check_grad_dtypes": True,
                        "nondet_tol": op.gradcheck_nondet_tol,
                        "fast_mode": op.gradcheck_fast_mode
                    }
                    if check == "fwgrad_bwgrad":
                        kwargs["check_fwd_over_rev"] = True
                        kwargs["check_rev_over_rev"] = False
                        kwargs["check_batched_grad"] = False
                        kwargs["check_undefined_grad"] = False

                    self.assertTrue(gradgradcheck(fn, gradcheck_args, **kwargs))
            else:
                self.assertTrue(False, msg="Unknown check requested!")

    def _grad_test_helper(self, device, dtype, op, variant, *, check_forward_ad=False, check_backward_ad=True,
                          check_batched_grad=None, check_batched_forward_grad=False):
        return self._check_helper(device, dtype, op, variant, 'gradcheck', check_forward_ad=check_forward_ad,
                                  check_backward_ad=check_backward_ad, check_batched_grad=check_batched_grad,
                                  check_batched_forward_grad=check_batched_forward_grad)

    def _skip_helper(self, op, device, dtype):
        if dtype not in op.supported_backward_dtypes(torch.device(device).type):
            self.skipTest("Skipped! Op doesn't support autograd for this dtype.")
        if not op.supports_autograd and not op.supports_forward_ad:
            self.skipTest("Skipped! autograd not supported.")

def make_lazy_class(cls):

    def lazy_init(self, cb):
        self._cb = cb
        self._value = None

    cls.__init__ = lazy_init

    for basename in [
        "add", "sub", "mul", "truediv", "floordiv", "mod", "divmod", "pow",
        "lshift", "rshift", "and", "or", "xor", "neg", "pos", "abs", "invert",
        "eq", "ne", "lt", "le", "gt", "ge", "bool", "int", "index",
    ]:
        name = f"__{basename}__"

        def inner_wrapper(name):
            use_operator = basename not in ("bool", "int")

            def wrapped(self, *args, **kwargs):
                if self._cb is not None:
                    self._value = self._cb()
                    self._cb = None
                if not use_operator:
                    return getattr(self._value, name)(*args, **kwargs)
                else:
                    return getattr(operator, name)(self._value, *args, **kwargs)
            return wrapped

        setattr(cls, name, inner_wrapper(name))

    return cls


# Base TestCase for NT tests; used to define common helpers, etc.
class NestedTensorTestCase(TestCase):
    def assertEqualIgnoringNestedInts(self, a, b):
        # unbinding NJTs allows us to compare them as essentially equal without
        # caring about exact nested int comparison
        def _unbind_njts(x):
            if isinstance(x, torch.Tensor) and x.is_nested and x.layout == torch.jagged:
                return x.unbind()
            else:
                return x

        self.assertEqual(pytree.tree_map(_unbind_njts, a), pytree.tree_map(_unbind_njts, b))

    def assertEqualNoncontigAware(self, a, b):
        # assertEqual() doesn't take into account lengths, so hack around this
        # by comparing unbound components and shapes
        self.assertEqualIgnoringNestedInts(a, b)

        def _get_njt_shapes(x):
            return (
                x.shape
                if isinstance(x, torch.Tensor) and x.is_nested
                else None
            )

        a_shapes = pytree.tree_map(_get_njt_shapes, a)
        b_shapes = pytree.tree_map(_get_njt_shapes, b)
        self.assertEqual(a_shapes, b_shapes)

    @contextlib.contextmanager
    def branch_nested_state(self):
        """Context manager to branch and restore the nested tensor state."""
        nested_tensor_module = torch.nested._internal.nested_tensor
        original_tensor_symint_registry = nested_tensor_module._tensor_symint_registry.copy()
        original_tensor_id_counter = nested_tensor_module._tensor_id_counter
        try:
            yield
        finally:
            nested_tensor_module._tensor_id_counter = original_tensor_id_counter
            nested_tensor_module._tensor_symint_registry = original_tensor_symint_registry


@make_lazy_class
class LazyVal:
    pass


def munge_exc(e, *, suppress_suffix=True, suppress_prefix=True, file=None, skip=0):
    if file is None:
        file = inspect.stack()[1 + skip].filename  # skip one frame

    file = _as_posix_path(file)
    s = _as_posix_path(str(e))

    # Remove everything that looks like stack frames in NOT this file
    def repl_frame(m):
        if m.group(1) != file:
            return ""
        # Don't accept top-level, even for this script, these will wobble
        # depending on how the testing script was invoked
        if m.group(2) == "<module>":
            return ""

        return m.group(0)

    s = re.sub(r'  File "([^"]+)", line \d+, in (.+)\n(    .+\n( +[~^]+ *\n)?)+', repl_frame, s)
    s = re.sub(r"line \d+", "line N", s)
    s = re.sub(r".py:\d+", ".py:N", s)
    s = re.sub(file, _as_posix_path(os.path.basename(file)), s)
    s = re.sub(_as_posix_path(os.path.join(os.path.dirname(torch.__file__), "")), "", s)
    if suppress_suffix:
        s = re.sub(r"\n*Set TORCH_LOGS.+", "", s, flags=re.DOTALL)
        s = re.sub(r"\n*You can suppress this exception.+", "", s, flags=re.DOTALL)
    if suppress_prefix:
        s = re.sub(r"Cannot export model.+\n\n", "", s)
    s = re.sub(r" +$", "", s, flags=re.MULTILINE)
    return s


@contextmanager
def check_leaked_tensors(limit=1, matched_type=torch.Tensor):
    """Wrap around operations you want to ensure are not leaking tensor memory.

    This code intentionally ignores other reference cycles, which can be benign and which we have plenty
    of in pytorch code.  It focuses on any reference cycles that directly or indirectly result holding a Tensor alive,
    since this is likely a more serious leak than typical python refcycles.

    limit specifies how many tensors to dump debug graphs for (default=1)
    """
    def match_obj(obj):
        return isinstance(obj, matched_type)

    try:
        gc.collect()
        gc.set_debug(gc.DEBUG_SAVEALL)
        garbage_objs = []  # type: ignore[var-annotated]

        # run the user code, after cleaning any existing refcycles, and then check for new ones
        # also allow usercode to check the garbage objs (e.g. for assertion) after exiting ctxmgr
        yield garbage_objs

        gc.collect()
        garbage_objs.extend(filter(match_obj, gc.garbage))
        num_garbage_objs = len(garbage_objs)
        if num_garbage_objs > 0:
            warnings.warn(
                f"{num_garbage_objs} tensors were found in the garbage. Did you introduce a reference cycle?"
            )
            try:
                import objgraph  # type: ignore[import-not-found]
                warnings.warn(
                    f"Dumping first {limit} objgraphs of leaked {matched_type}s rendered to png"
                )
                for g in garbage_objs[:limit]:
                    objgraph.show_backrefs([g], max_depth=10)
            except ImportError:
                warnings.warn("`pip install objgraph` to enable memory leak debugging")

    finally:
        gc.set_debug(0)


def remove_cpp_extensions_build_root():
    """
    Removes the default root folder under which extensions are built.
    """
    default_build_root = cpp_extension.get_default_build_root()
    if os.path.exists(default_build_root):
        if IS_WINDOWS:
            # rmtree returns permission error: [WinError 5] Access is denied
            # on Windows, this is a workaround
            subprocess.run(["rm", "-rf", default_build_root], stdout=subprocess.PIPE)
        else:
            shutil.rmtree(default_build_root, ignore_errors=True)

# Decorator to provide a helper to load inline extensions to a temp directory
def scoped_load_inline(func):

    @wraps(func)
    def wrapper(*args, **kwargs):
        def load_inline(*args, **kwargs):
            if IS_WINDOWS:
                # TODO(xmfan): even using TemporaryDirectoryName will result in permission error
                return cpp_extension.load_inline(*args, **kwargs)

            assert "build_directory" not in kwargs
            with TemporaryDirectoryName() as temp_dir_name:
                if kwargs.get("verbose", False):
                    print(f'Using temporary extension directory {temp_dir_name}...', file=sys.stderr)
                kwargs["build_directory"] = temp_dir_name
                return cpp_extension.load_inline(*args, **kwargs)

        return func(*args, load_inline=load_inline, **kwargs)

    return wrapper<|MERGE_RESOLUTION|>--- conflicted
+++ resolved
@@ -3215,13 +3215,6 @@
             suppress_errors = not strict_mode
         else:
             suppress_errors = torch._dynamo.config.suppress_errors
-<<<<<<< HEAD
-        with unittest.mock.patch("torch._dynamo.config.suppress_errors", suppress_errors):
-            if TEST_WITH_TORCHINDUCTOR:
-                super_run = torch._dynamo.optimize("inductor")(super_run)
-            elif TEST_WITH_AOT_EAGER:
-                # override_backend = "aot_eager_decomp_partition"
-=======
 
         maybe_disable_size_asserts = (
             torch._inductor.config.patch(size_asserts=False)
@@ -3231,12 +3224,13 @@
 
         with unittest.mock.patch("torch._dynamo.config.suppress_errors", suppress_errors), maybe_disable_size_asserts:
             if TEST_WITH_AOT_EAGER:
->>>>>>> 73559e3a
                 super_run = torch._dynamo.optimize("aot_eager_decomp_partition")(super_run)
-            elif TEST_WITH_SUBCLASSES:
-                # override_backend = "test_subclasses"
-                super_run = torch._dynamo.optimize("test_subclasses")(super_run)
-            elif TEST_WITH_TORCHDYNAMO:
+            elif TEST_WITH_TORCHDYNAMO or TEST_WITH_TORCHINDUCTOR or TEST_WITH_SUBCLASSES:
+                if TEST_WITH_TORCHINDUCTOR:
+                    super_run = torch._dynamo.optimize("inductor")(super_run)
+                elif TEST_WITH_SUBCLASSES:
+                    super_run = torch._dynamo.optimize("test_subclasses")(super_run)
+
                 # Assume eager-generated GraphModules will not error out.
                 # If we do, this is probably a Dynamo bug!
                 super_run = torch._dynamo.optimize("eager_noexcept", nopython=nopython)(super_run)
