--- conflicted
+++ resolved
@@ -628,15 +628,9 @@
                 self, subgraph_number, fixed_inputs, mask
             )
             with V.set_ops_handler(modification_handler):
-<<<<<<< HEAD
-                assert isinstance(subgraph, (ir.ComputedBuffer, List)), (
+                assert isinstance(subgraph, (ir.ComputedBuffer, list)), (
                     f"Expected the subgraph to be a ComputedBuffer or a List[ComputedBuffer], got {type(subgraph)}"
                 )
-=======
-                assert isinstance(
-                    subgraph, (ir.ComputedBuffer, list)
-                ), f"Expected the subgraph to be a ComputedBuffer or a List[ComputedBuffer], got {type(subgraph)}"
->>>>>>> d48eb58d
                 # Handle scatter stores
                 if isinstance(subgraph, list):
                     for scatter_graph in subgraph:
@@ -1131,15 +1125,17 @@
             "subgraphs": subgraphs,
         }
 
-        with patch.object(
-            V.graph, "get_dtype", self._fake_get_dtype(fake_out)
-        ), V.graph.set_current_device(layout.device), TritonTemplateKernel(
-            kernel_name=kernel_name,
-            output_node=fake_out,
-            workspace_arg=workspace_arg,
-            use_jit=False,
-            **kernel_options,
-        ) as kernel:
+        with (
+            patch.object(V.graph, "get_dtype", self._fake_get_dtype(fake_out)),
+            V.graph.set_current_device(layout.device),
+            TritonTemplateKernel(
+                kernel_name=kernel_name,
+                output_node=fake_out,
+                workspace_arg=workspace_arg,
+                use_jit=False,
+                **kernel_options,
+            ) as kernel,
+        ):
             try:
                 template = kernel.render(self.template, kwargs)
                 with kernel.set_subgraph_body("<STORE_OUTPUT>"):
@@ -1987,11 +1983,7 @@
             input_gen_fns = {}
 
         def get_inputs(
-<<<<<<< HEAD
-            choices: Union[List[ExternKernelCaller], List[TritonTemplateCaller]],
-=======
-            choices: Union[list[ExternKernelCaller], list[TritonTemplateCaller]]
->>>>>>> d48eb58d
+            choices: Union[list[ExternKernelCaller], list[TritonTemplateCaller]],
         ) -> AutotuneArgs:
             # de-duplicate args
             unique_example_inputs = {
@@ -2111,11 +2103,7 @@
             return timings
 
         def benchmark_in_sub_process(
-<<<<<<< HEAD
-            choices: Union[List[ExternKernelCaller], List[TritonTemplateCaller]],
-=======
-            choices: Union[list[ExternKernelCaller], list[TritonTemplateCaller]]
->>>>>>> d48eb58d
+            choices: Union[list[ExternKernelCaller], list[TritonTemplateCaller]],
         ):
             from . import autotune_process
 
@@ -2338,11 +2326,7 @@
 
 
 def add_feedback_saver(
-<<<<<<< HEAD
-    fn: Callable[[Dict[ChoiceCaller, float], str, List[Any], List[ChoiceCaller]], None],
-=======
-    fn: Callable[[dict[ChoiceCaller, float], str, list[Any], list[ChoiceCaller]], None]
->>>>>>> d48eb58d
+    fn: Callable[[dict[ChoiceCaller, float], str, list[Any], list[ChoiceCaller]], None],
 ):
     global _ALGORITHM_SELECTOR_CACHE
     if _ALGORITHM_SELECTOR_CACHE is None:
