# Owner(s): ["module: dynamo"]

import dataclasses
import importlib
import pickle
import sys
import types
from unittest.mock import patch

import torch
import torch._dynamo.testing
import torch._inductor.config
import torch._inductor.test_case
import torch.onnx.operators
import torch.utils.cpp_extension
from torch._dynamo.bytecode_transformation import transform_code_object
from torch._dynamo.guards import CheckFunctionManager, CompileId
from torch._dynamo.symbolic_convert import (
    ExceptionStack,
    InstructionTranslator,
    SpeculationLog,
)
from torch._dynamo.utils import dynamo_timed, get_metrics_context
from torch._guards import compile_context, CompileContext, tracing
from torch.utils import _pytree as pytree


@dataclasses.dataclass
class _FrameState:
    f_locals: dict
    f_globals: dict
    f_code: types.CodeType
    f_builtins: dict


class GlobalModule(torch.nn.Module):
    def forward(self, x):
        return x + 1


<<<<<<< HEAD
def global_func(x):
    return x + 1


=======
>>>>>>> 07a29dbe
class SubclassWithMeta(torch.Tensor):
    @staticmethod
    def __new__(cls, a, extra, outer_size=None, outer_stride=None):
        if outer_size is None:
            outer_size = a.size()
        if outer_stride is None:
            outer_stride = a.stride()

        shape = outer_size
        kwargs = {}
        kwargs["strides"] = outer_stride
        kwargs["storage_offset"] = a.storage_offset()
        kwargs["device"] = a.device
        kwargs["layout"] = a.layout
        kwargs["requires_grad"] = a.requires_grad
        kwargs["dtype"] = a.dtype
        return torch.Tensor._make_wrapper_subclass(cls, shape, **kwargs)

    def __init__(self, a, extra, outer_size=None, outer_stride=None):
        self.a = a
        self.extra = extra

    @classmethod
    def __torch_dispatch__(cls, func, types, args, kwargs):
        if kwargs is None:
            kwargs = {}
        args_a = pytree.tree_map_only(SubclassWithMeta, lambda x: x.a, args)
        kwargs_a = pytree.tree_map_only(SubclassWithMeta, lambda x: x.a, kwargs)
        out_a = func(*args_a, **kwargs_a)
        if isinstance(out_a, torch.Tensor):
            assert isinstance(args[0], SubclassWithMeta)
            return SubclassWithMeta(out_a, extra=args[0].extra)
        return out_a

    def __tensor_flatten__(self):
        # store extra in meta
        return ["a"], {"extra": self.extra}

    @staticmethod
    def __tensor_unflatten__(inner_tensors, meta, outer_size, outer_stride):
        assert isinstance(meta, dict)
        a = inner_tensors["a"]
        # pull out extra from meta
        extra = meta["extra"]
        if type(a) is torch.Tensor:
            assert outer_size is not None
            assert outer_stride is not None
        return SubclassWithMeta(a, extra, outer_size, outer_stride)


class SubclassWithCustomMetadataGuard(torch.Tensor):
    @staticmethod
    def __new__(cls, a, extra, outer_size=None, outer_stride=None):
        if outer_size is None:
            outer_size = a.size()
        if outer_stride is None:
            outer_stride = a.stride()

        shape = outer_size
        kwargs = {}
        kwargs["strides"] = outer_stride
        kwargs["storage_offset"] = a.storage_offset()
        kwargs["device"] = a.device
        kwargs["layout"] = a.layout
        kwargs["requires_grad"] = a.requires_grad
        kwargs["dtype"] = a.dtype
        return torch.Tensor._make_wrapper_subclass(cls, shape, **kwargs)

    def __init__(self, a, extra, outer_size=None, outer_stride=None):
        self.a = a
        self.extra = extra

    @classmethod
    def __torch_dispatch__(cls, func, types, args, kwargs):
        if kwargs is None:
            kwargs = {}
        args_a = pytree.tree_map_only(
            SubclassWithCustomMetadataGuard, lambda x: x.a, args
        )
        kwargs_a = pytree.tree_map_only(
            SubclassWithCustomMetadataGuard, lambda x: x.a, kwargs
        )
        out_a = func(*args_a, **kwargs_a)
        if isinstance(out_a, torch.Tensor):
            assert isinstance(args[0], SubclassWithCustomMetadataGuard)
            return SubclassWithCustomMetadataGuard(out_a, extra=args[0].extra)
        return out_a

    @classmethod
    def __metadata_guard__(cls, meta1, meta2):
        # Define custom metadata guard logic that only looks at "bar" to determine
        # metadata equivalence. This is more purposefully more lax than the default
        # guard behavior.
        return meta1["extra"]["bar"] == meta2["extra"]["bar"]

    def __tensor_flatten__(self):
        # store extra in meta
        return ["a"], {"extra": self.extra}

    @staticmethod
    def __tensor_unflatten__(inner_tensors, meta, outer_size, outer_stride):
        assert isinstance(meta, dict)
        a = inner_tensors["a"]
        # pull out extra from meta
        extra = meta["extra"]
        if type(a) is torch.Tensor:
            assert outer_size is not None
            assert outer_stride is not None
        return SubclassWithCustomMetadataGuard(a, extra, outer_size, outer_stride)


class SubclassWithSubclassInnerTensor(torch.Tensor):
    @staticmethod
    def __new__(cls, a, extra, outer_size=None, outer_stride=None):
        if outer_size is None:
            outer_size = a.size()
        if outer_stride is None:
            outer_stride = a.stride()

        shape = outer_size
        kwargs = {}
        kwargs["strides"] = outer_stride
        kwargs["storage_offset"] = a.storage_offset()
        kwargs["device"] = a.device
        kwargs["layout"] = a.layout
        kwargs["requires_grad"] = a.requires_grad
        kwargs["dtype"] = a.dtype
        return torch.Tensor._make_wrapper_subclass(cls, shape, **kwargs)

    def __init__(self, a, extra, outer_size=None, outer_stride=None):
        self.a = a
        self.inner_sub = SubclassWithMeta(a + 1, extra=extra)

    @classmethod
    def __torch_dispatch__(cls, func, types, args, kwargs):
        if kwargs is None:
            kwargs = {}
        args_a = pytree.tree_map_only(
            SubclassWithSubclassInnerTensor, lambda x: x.a, args
        )
        kwargs_a = pytree.tree_map_only(
            SubclassWithSubclassInnerTensor, lambda x: x.a, kwargs
        )
        out_a = func(*args_a, **kwargs_a)
        if isinstance(out_a, torch.Tensor):
            assert isinstance(args[0], SubclassWithSubclassInnerTensor)
            return SubclassWithSubclassInnerTensor(out_a, extra=args[0].inner_sub.extra)
        return out_a

    def __tensor_flatten__(self):
        return ["a", "inner_sub"], None

    @staticmethod
    def __tensor_unflatten__(inner_tensors, meta, outer_size, outer_stride):
        assert meta is None
        a = inner_tensors["a"]
        extra = inner_tensors["inner_sub"].extra
        if type(a) is torch.Tensor:
            assert outer_size is not None
            assert outer_stride is not None
        return SubclassWithSubclassInnerTensor(a, extra, outer_size, outer_stride)


<<<<<<< HEAD
# defines a custom __eq__() / __hash__() to be registered as a pytree constant type
class CustomConstantType:
    def __init__(self, a, b):
        self.a = a
        self.b = b

    def __eq__(self, other):
        # custom eq ignores b
        return self.a == other.a

    def __hash__(self):
        # custom hash ignores b
        return hash(self.a)


pytree.register_constant(CustomConstantType)


=======
>>>>>>> 07a29dbe
class TestGuardSerialization(torch._inductor.test_case.TestCase):
    def _tracefunc(self, frame, event, arg):
        if event != "call":
            return

        if self._frame_state is not None:
            return

        self._frame_state = _FrameState(
            f_locals=dict(frame.f_locals),
            f_globals=dict(frame.f_globals),
            f_code=frame.f_code,
            f_builtins=frame.f_builtins,
        )

    def _test_serialization(self, guard_type, fn, *args, **kwargs):
        self._frame_state = None
        sys.settrace(self._tracefunc)
        if isinstance(fn, torch.nn.Module):
            fn = fn.forward
        try:
            fn(*args, **kwargs)
        finally:
            sys.settrace(None)

        assert self._frame_state is not None

        def guard_filter_fn(guards):
            ret = [
                g.guard_type == guard_type or guard_type in g.derived_guard_types
                for g in guards
            ]
            self.assertTrue(any(ret))
            return ret

        ref_gm = None
        loaded_gm = None

        def transform(instructions: list, code_options: dict[str, object]):
            """
            The goal is here is not to reimplement dynamo, but just to have a
            simplified version to extract the state from symbolic convert.
            Should not work on all cases, but should work on simple functions
            in this test file.
            """
            nonlocal ref_gm
            nonlocal loaded_gm

            tracer = InstructionTranslator(
                instructions,
                self._frame_state.f_code,
                self._frame_state.f_locals,
                self._frame_state.f_globals,
                self._frame_state.f_builtins,
                fn.__closure__ or (),
                [],  # TODO tf_mode_stack,
                code_options,
                torch._dynamo.lookup_backend("eager"),
                one_graph=False,
                export=False,
                export_constraints=None,
                frame_state=None,
                speculation_log=SpeculationLog(),
                exn_vt_stack=ExceptionStack(),
                distributed_state=None,
            )
            with compile_context(CompileContext(CompileId(0, 0))), tracing(
                tracer.output.tracing_context
            ), tracer.set_current_tx(), get_metrics_context(), dynamo_timed(""):
                tracer.run()

                check_fn_manager = CheckFunctionManager(
                    self._frame_state.f_code,
                    tracer.output,
                    guard_filter_fn=guard_filter_fn,
                    guards_serialization_mode="save",
                )
                ref_gm = check_fn_manager.guard_manager
                guards_state = check_fn_manager.guards_state
                self.assertIsNotNone(guards_state)
                guards_state = pickle.loads(guards_state)

                check_fn_manager = CheckFunctionManager(
                    self._frame_state.f_code,
                    guards_state.output_graph,
                    guards_serialization_mode="load",
                )
                loaded_gm = check_fn_manager.guard_manager

        try:
            transform_code_object(self._frame_state.f_code, transform)
        finally:
            self._frame_state = None

        self.assertIsNotNone(ref_gm)
        self.assertIsNotNone(loaded_gm)
        return ref_gm, loaded_gm

    def _test_check_fn(self, ref, loaded, inputs, expected):
        self.assertIsInstance(inputs, dict)
        self.assertEqual(ref.check(inputs), expected)
        self.assertEqual(ref.check(inputs), loaded.check(inputs))

    def test_tensor_match(self):
        def f(x: torch.Tensor):
            return x + 1

        ref, loaded = self._test_serialization(
            "TENSOR_MATCH", f, torch.ones(2, dtype=torch.float32)
        )
        self._test_check_fn(
            ref, loaded, {"x": torch.randn(2, dtype=torch.float32)}, True
        )
        self._test_check_fn(
            ref, loaded, {"x": torch.randn(3, dtype=torch.float32)}, False
        )
        self._test_check_fn(
            ref, loaded, {"x": torch.randn(2, dtype=torch.float64)}, False
        )
        self._test_check_fn(ref, loaded, {"x": None}, False)

    def test_not_present_in_generic_dict(self):
        class Module(torch.nn.Module):
            def forward(self, x: torch.Tensor):
                return x + 1

        m = Module()

        def fn(x):
            return m(x)

        ref, loaded = self._test_serialization(
            "NOT_PRESENT_IN_GENERIC_DICT", fn, torch.ones(2, dtype=torch.float32)
        )
        self._test_check_fn(ref, loaded, {"m": m}, True)

        m.forward = types.MethodType(lambda x: x + 2, m)
        self._test_check_fn(ref, loaded, {"m": m}, False)

    def test_hasattr_serialization(self):
        class Module(torch.nn.Module):
            def __init__(self):
                super().__init__()
                self.a = 1

            def forward(self, x: torch.Tensor):
                if hasattr(self, "a"):
                    return x + self.a
                else:
                    return x + 2

        m = Module()

        def fn(x):
            return m(x)

        ref, loaded = self._test_serialization("HASATTR", fn, torch.randn(3))
        self._test_check_fn(ref, loaded, {"m": m}, True)
        delattr(m, "a")
        self._test_check_fn(ref, loaded, {"m": m}, False)

    def test_type_match(self):
        class LocalModule(torch.nn.Module):
            def forward(self, x: torch.Tensor):
                return x + 1

        m = LocalModule()

        def fn(m, x):
            return m(x)

        with self.assertRaisesRegex(
            TypeError, "Please define the class at global scope"
        ):
            self._test_serialization("TYPE_MATCH", fn, m, torch.randn(3))

        m = GlobalModule()
        ref, loaded = self._test_serialization("TYPE_MATCH", fn, m, torch.randn(3))
        self._test_check_fn(ref, loaded, {"m": m}, True)
        self._test_check_fn(ref, loaded, {"m": GlobalModule()}, True)
        self._test_check_fn(ref, loaded, {"m": torch.nn.Module()}, False)

    def test_tensor_subclass_metadata_match(self):
        class LocalSubclass(torch.Tensor):
            @staticmethod
            def __new__(cls, a, outer_size=None, outer_stride=None):
                if outer_size is None:
                    outer_size = a.size()
                if outer_stride is None:
                    outer_stride = a.stride()

                shape = outer_size
                kwargs = {}
                kwargs["strides"] = outer_stride
                kwargs["storage_offset"] = a.storage_offset()
                kwargs["device"] = a.device
                kwargs["layout"] = a.layout
                kwargs["requires_grad"] = a.requires_grad
                kwargs["dtype"] = a.dtype
                return torch.Tensor._make_wrapper_subclass(cls, shape, **kwargs)

            def __init__(self, a, outer_size=None, outer_stride=None):
                self.a = a

            @classmethod
            def __torch_dispatch__(cls, func, types, args, kwargs):
                if kwargs is None:
                    kwargs = {}
                args_a = pytree.tree_map_only(LocalSubclass, lambda x: x.a, args)
                kwargs_a = pytree.tree_map_only(LocalSubclass, lambda x: x.a, kwargs)
                out_a = func(*args_a, **kwargs_a)
                if isinstance(out_a, torch.Tensor):
                    return LocalSubclass(out_a)
                return out_a

            def __tensor_flatten__(self):
                return ["a"], None

            @staticmethod
            def __tensor_unflatten__(inner_tensors, meta, outer_size, outer_stride):
                assert meta is None
                a = inner_tensors["a"]
                if type(a) is torch.Tensor:
                    assert outer_size is not None
                    assert outer_stride is not None
                return LocalSubclass(a, outer_size, outer_stride)

        def fn(x):
            return x * 2

        # === example subclass defined locally (error) ===
        local_sub = LocalSubclass(torch.randn(3))
        with self.assertRaisesRegex(
            RuntimeError, "Please define the class at global scope"
        ):
            self._test_serialization("TENSOR_SUBCLASS_METADATA_MATCH", fn, local_sub)

        # === example subclass with None extra metadata ===
        from torch.testing._internal.two_tensor import TwoTensor

        tt = TwoTensor(torch.randn(3), torch.randn(3))
        ref, loaded = self._test_serialization("TENSOR_SUBCLASS_METADATA_MATCH", fn, tt)
        self._test_check_fn(ref, loaded, {"x": tt}, True)
        self._test_check_fn(ref, loaded, {"x": torch.ones_like(tt)}, True)

        # used below for convenience; returned func accepts some metadata and whether the
        # guard is expected to pass for the given subclass type
        def _get_meta_test_check_fn(ref, loaded, subclass_type):
            def _f(meta, expected, ref=ref, loaded=loaded, subclass_type=subclass_type):
                self._test_check_fn(
                    ref,
                    loaded,
                    {"x": subclass_type(torch.randn(3), extra=meta)},
                    expected,
                )

            return _f

        # === example subclass with extra metadata ===
        extra_meta = {
            "foo": 5,
            "bar": "hello",
        }
        sub = SubclassWithMeta(torch.randn(3), extra=extra_meta)
        ref, loaded = self._test_serialization(
            "TENSOR_SUBCLASS_METADATA_MATCH", fn, sub
        )
        self._test_check_fn(ref, loaded, {"x": sub}, True)
        check_with_meta = _get_meta_test_check_fn(ref, loaded, SubclassWithMeta)
        check_with_meta(dict(extra_meta), True)
        # different "foo"
        check_with_meta({"foo": 6, "bar": "hello"}, False)
        # different "bar"
        check_with_meta({"foo": 5, "bar": "world"}, False)

        # === example subclass with custom metadata guard logic ===
        sub = SubclassWithCustomMetadataGuard(torch.randn(3), extra=extra_meta)
        ref, loaded = self._test_serialization(
            "TENSOR_SUBCLASS_METADATA_MATCH", fn, sub
        )
        self._test_check_fn(ref, loaded, {"x": sub}, True)
        check_with_meta = _get_meta_test_check_fn(
            ref, loaded, SubclassWithCustomMetadataGuard
        )
        check_with_meta(dict(extra_meta), True)
        # different "foo"; custom logic says this is okay
        check_with_meta({"foo": 6, "bar": "hello"}, True)
        # different "bar"
        check_with_meta({"foo": 5, "bar": "world"}, False)

        # === example subclass with subclass inner tensor ===
        sub = SubclassWithSubclassInnerTensor(torch.randn(3), extra=extra_meta)
        ref, loaded = self._test_serialization(
            "TENSOR_SUBCLASS_METADATA_MATCH", fn, sub
        )
        self._test_check_fn(ref, loaded, {"x": sub}, True)
        check_with_meta = _get_meta_test_check_fn(
            ref, loaded, SubclassWithSubclassInnerTensor
        )
        check_with_meta(dict(extra_meta), True)
        # different "foo"
        check_with_meta({"foo": 6, "bar": "hello"}, False)
        # different "bar"
        check_with_meta({"foo": 5, "bar": "world"}, False)

<<<<<<< HEAD
    def test_equals_match(self):
        def fn(x, y):
            # CustomConstantType is registered as a pytree constant so this should
            # result in an EQUALS_MATCH guard.
            if x in y:
                return torch.zeros(3)
            return torch.ones(3)

        x = CustomConstantType(4, 5)
        y = [CustomConstantType(2, 3), CustomConstantType(4, 5)]
        ref, loaded = self._test_serialization("EQUALS_MATCH", fn, x, y)
        self._test_check_fn(ref, loaded, {"x": x, "y": y}, True)
        # custom __eq__ says that CustomConstantType(4, 5) == CustomConstantType(4, 9)
        self._test_check_fn(
            ref,
            loaded,
            {
                "x": CustomConstantType(4, 5),
                "y": [CustomConstantType(2, 3), CustomConstantType(4, 9)],
            },
            True,
        )
        self._test_check_fn(ref, loaded, {"x": x, "y": []}, False)
        self._test_check_fn(
            ref,
            loaded,
            {
                "x": x,
                "y": [CustomConstantType(2, 3), CustomConstantType(6, 7)],
            },
            False,
        )

    def test_constant_match(self):
        # === bool constant ===
        def fn(x, y):
            if y:
                return x + 1
            return x + 2

        x = torch.randn(3)
        y = True

        ref, loaded = self._test_serialization("CONSTANT_MATCH", fn, x, y)
        self._test_check_fn(ref, loaded, {"x": x, "y": y}, True)
        self._test_check_fn(ref, loaded, {"x": torch.randn(3), "y": True}, True)
        self._test_check_fn(ref, loaded, {"x": torch.randn(4), "y": True}, True)
        # guard should fail for different y value
        self._test_check_fn(ref, loaded, {"x": torch.randn(3), "y": False}, False)

        # === None constant ===
        def fn(x, y):
            if y is None:
                return x + 1
            return x + 2

        x = torch.randn(3)
        y = None

        ref, loaded = self._test_serialization("CONSTANT_MATCH", fn, x, y)
        self._test_check_fn(ref, loaded, {"x": x, "y": y}, True)
        self._test_check_fn(ref, loaded, {"x": torch.randn(3), "y": None}, True)
        self._test_check_fn(ref, loaded, {"x": torch.randn(4), "y": None}, True)
        # guard should fail for non-None y value
        self._test_check_fn(ref, loaded, {"x": torch.randn(3), "y": 5}, False)
        self._test_check_fn(ref, loaded, {"x": torch.randn(3), "y": True}, False)

        # === int constant ===
        def fn(x, y):
            return x + y

        x = torch.randn(3)
        y = 5

        ref, loaded = self._test_serialization("CONSTANT_MATCH", fn, x, y)
        self._test_check_fn(ref, loaded, {"x": x, "y": y}, True)
        self._test_check_fn(ref, loaded, {"x": torch.randn(3), "y": 5}, True)
        self._test_check_fn(ref, loaded, {"x": torch.randn(4), "y": 5}, True)
        # guard should fail for different y value
        self._test_check_fn(ref, loaded, {"x": torch.randn(3), "y": 6}, False)

    def test_nn_module(self):
        def fn(m, x):
            return m(x)

        m = GlobalModule()
        x = torch.randn(3)

        # config setting controls whether the NN_MODULE guard is installed
        with patch("torch._dynamo.config.inline_inbuilt_nn_modules", False):
            # we don't support NN_MODULE because it adds an ID_MATCH guard, and we don't
            # support that in serialization
            with self.assertRaisesRegex(
                RuntimeError, "NN_MODULE guard cannot be serialized."
            ):
                self._test_serialization("NN_MODULE", fn, m, x)

    def test_function_match(self):
        def fn(x):
            # usage of this context manager installs a FUNCTION_MATCH guard
            with torch.no_grad():
                y = x * 2
            return y

        x = torch.randn(3)

        # we don't support FUNCTION_MATCH because it adds an ID_MATCH guard, and we don't
        # support that in serialization
        with self.assertRaisesRegex(
            RuntimeError, "FUNCTION_MATCH guard cannot be serialized."
        ):
            self._test_serialization("FUNCTION_MATCH", fn, x)

    def test_closure_match(self):
        def fn(x):
            # usage of this global function installs a CLOSURE_MATCH guard
            return global_func(x)

        x = torch.randn(3)

        # we don't support CLOSURE_MATCH because it adds a FUNCTION_MATCH guard, and we don't
        # support that in serialization
        with self.assertRaisesRegex(
            RuntimeError, "CLOSURE_MATCH guard cannot be serialized."
        ):
            self._test_serialization("CLOSURE_MATCH", fn, x)

    def test_builtin_match(self):
        def fn(x):
            # usage of getattr() here installs a BUILTIN_MATCH guard
            s = getattr(x, "shape")  # noqa: B009
            return x + s[0]

        x = torch.randn(3)

        # we don't support BUILTIN_MATCH because it adds a FUNCTION_MATCH guard, and we don't
        # support that in serialization
        with self.assertRaisesRegex(
            RuntimeError, "FUNCTION_MATCH guard cannot be serialized."
        ):
            self._test_serialization("BUILTIN_MATCH", fn, x)

    def test_sequence_length(self):
        # tuple input installs a SEQUENCE_LENGTH guard
        def fn(t, x):
            return t[1] + x

        t = tuple(torch.randn(3) for _ in range(3))
        x = torch.randn(3)

        ref, loaded = self._test_serialization("SEQUENCE_LENGTH", fn, t, x)
        self._test_check_fn(ref, loaded, {"x": x, "t": t}, True)
        self._test_check_fn(
            ref,
            loaded,
            {
                "x": torch.randn(3),
                "t": tuple(torch.randn(3) for _ in range(3)),
            },
            True,
        )
        # different types in tuple of same length shouldn't fail SEQUENCE_LENGTH guard
        # (it should fail the separate TYPE_MATCH guard but that isn't tested here)
        self._test_check_fn(ref, loaded, {"x": torch.randn(3), "t": (0, 1, 2)}, True)
        # different length tuple
        self._test_check_fn(
            ref,
            loaded,
            {
                "x": torch.randn(3),
                "t": tuple(torch.randn(3) for _ in range(4)),
            },
            False,
        )

=======
>>>>>>> 07a29dbe
    def test_dict_version(self):
        def fn(x):
            return pytree.tree_leaves(x)[0] + 1

        with self.assertRaisesRegex(
            RuntimeError, "DICT_VERSION guard cannot be serialized."
        ):
            self._test_serialization("DICT_VERSION", fn, {"t": torch.randn(3)})

    def test_dict_contains(self):
        def fn(x):
            if x.__contains__("t"):
                return x["t"] + 1
            else:
                return torch.ones(3)

        ref, loaded = self._test_serialization(
            "DICT_CONTAINS", fn, {"t": torch.randn(3)}
        )

        self._test_check_fn(ref, loaded, {"x": {"t": torch.randn(3)}}, True)
        self._test_check_fn(ref, loaded, {"x": {}}, False)
        self._test_check_fn(
            ref, loaded, {"x": {"t": torch.randn(3), "d": torch.randn(3)}}, True
        )

    def test_bool_match(self):
        def fn(x, b):
            if b:
                return x + 1
            else:
                return x + 2

        ref, loaded = self._test_serialization("BOOL_MATCH", fn, torch.randn(3), True)

        self._test_check_fn(ref, loaded, {"x": torch.randn(3), "b": True}, True)
        self._test_check_fn(ref, loaded, {"x": torch.randn(3), "b": False}, False)
        self._test_check_fn(ref, loaded, {"x": torch.randn(3), "b": None}, False)

    def test_none_match(self):
        def fn(x, b):
            if b is None:
                return x + 1
            else:
                return x + 2

        ref, loaded = self._test_serialization("NONE_MATCH", fn, torch.randn(3), None)

        self._test_check_fn(ref, loaded, {"x": torch.randn(3), "b": None}, True)
        self._test_check_fn(ref, loaded, {"x": torch.randn(3), "b": False}, False)
        self._test_check_fn(ref, loaded, {"x": torch.randn(3), "b": True}, False)

    def test_id_match(self):
        def fn(x):
            return x + id(x)

        with self.assertRaisesRegex(
            RuntimeError, "ID_MATCH guard cannot be serialized."
        ):
            self._test_serialization("ID_MATCH", fn, torch.randn(3))

    def test_dispatch_key_set_match(self):
        def fn(x, dks):
            if dks.has("CPU"):
                return torch.sin(x + 1)
            else:
                return torch.sin(x - 1)

        x = torch.randn(3)
        dks = torch._C._dispatch_keys(x)
        ref, loaded = self._test_serialization("DISPATCH_KEY_SET_MATCH", fn, x, dks)

        self._test_check_fn(ref, loaded, {"x": x, "dks": dks}, True)

        x = torch.randn(3, device="meta")
        dks = torch._C._dispatch_keys(x)
        self._test_check_fn(ref, loaded, {"x": x, "dks": dks}, False)

    def test_name_match(self):
        def fn(x, y):
            return torch.cond(x, lambda x: y + 1, lambda x: y - 1, (y,))

        x = torch.tensor(True)
        y = torch.randn(3)
        ref, loaded = self._test_serialization("NAME_MATCH", fn, x, y)

        self._test_check_fn(ref, loaded, {"x": x, "y": y}, True)

        op = importlib.import_module("torch._higher_order_ops.cond").cond_op
        prev, op.__name__ = op.__name__, ""
        try:
            self._test_check_fn(ref, loaded, {"x": x, "y": y}, False)
        finally:
            op.__name__ = prev

    def test_dual_level(self):
        def fn(x):
            with torch.autograd.forward_ad.dual_level():
                return x + 1

        x = torch.randn(3)
        ref, loaded = self._test_serialization("DUAL_LEVEL", fn, x)

        self._test_check_fn(ref, loaded, {"x": x}, True)
        with torch.autograd.forward_ad.dual_level():
            self._test_check_fn(ref, loaded, {"x": x}, False)

    def test_functorch_stack_match(self):
        # Test when functorch stack is empty.
        def fn(x):
            return torch.func.jvp(torch.sin, (x,), (x,))

        x = torch.randn(3, 4)
        ref, loaded = self._test_serialization("FUNCTORCH_STACK_MATCH", fn, x)

        self._test_check_fn(ref, loaded, {"x": x}, True)
        with torch._functorch.vmap.vmap_increment_nesting(2, "error"):
            self._test_check_fn(ref, loaded, {"x": x}, False)

        def fn(x):
            def g(x):
                return torch.vmap(torch.func.grad(torch.sin))(x)

            return torch.vmap(g)(x)

        x = torch.randn(4, 5)
        ref, loaded = self._test_serialization("FUNCTORCH_STACK_MATCH", fn, x)
        self._test_check_fn(ref, loaded, {"x": x}, True)
        with torch._functorch.eager_transforms.grad_increment_nesting():
            self._test_check_fn(ref, loaded, {"x": x}, False)

        # Test when there are more than 0 functorch layers.
        # Simulate the case where torch.compile is nested inside eager transforms.

        # Case 1: vmap
        def fn(x):
            return x.sum()

        ref = loaded = None

        def run(x):
            nonlocal ref, loaded
            # Turn off automatic dynamic shape to so that functionalization
            # doesn't produce extra SymInt to serialize.
            with torch._dynamo.config.patch(automatic_dynamic_shapes=False):
                ref, loaded = self._test_serialization("FUNCTORCH_STACK_MATCH", fn, x)
            return fn(x)

        torch.vmap(run)(x)

        self._test_check_fn(ref, loaded, {"x": x}, False)
        with torch._functorch.vmap.vmap_increment_nesting(1, "error"):
            self._test_check_fn(ref, loaded, {"x": x}, True)
            with torch._functorch.vmap.vmap_increment_nesting(1, "error"):
                self._test_check_fn(ref, loaded, {"x": x}, False)

        with torch._functorch.eager_transforms.grad_increment_nesting():
            self._test_check_fn(ref, loaded, {"x": x}, False)

        # Case 2: grad
        x = torch.randn(3, 2)
        ref = loaded = None
        torch.func.grad(run)(x)
        self._test_check_fn(ref, loaded, {"x": x}, False)
        with torch._functorch.eager_transforms.grad_increment_nesting():
            self._test_check_fn(ref, loaded, {"x": x}, True)
            with torch._functorch.eager_transforms.grad_increment_nesting():
                self._test_check_fn(ref, loaded, {"x": x}, False)

        with torch._functorch.vmap.vmap_increment_nesting(1, "error"):
            self._test_check_fn(ref, loaded, {"x": x}, False)

        # Case 3: jvp + vmap
        x = torch.randn(3, 4)
        ref = loaded = None

        def fn(x):
            return torch.func.jvp(torch.sin, (x,), (x,))

        torch.func.jvp(torch.vmap(run), (x,), (x,))
        self._test_check_fn(ref, loaded, {"x": x}, False)

        with torch._functorch.eager_transforms.jvp_increment_nesting():
            with torch._functorch.vmap.vmap_increment_nesting(1, "error"):
                self._test_check_fn(ref, loaded, {"x": x}, True)

        with torch._functorch.vmap.vmap_increment_nesting(1, "error"):
            with torch._functorch.eager_transforms.jvp_increment_nesting():
                self._test_check_fn(ref, loaded, {"x": x}, False)

        # Case 4: functionalize
        x = torch.randn(3, 2)
        ref = loaded = None
        torch.func.functionalize(run)(x)
        self._test_check_fn(ref, loaded, {"x": x}, False)

        torch._C._functorch._func_increment_nesting(True)
        try:
            self._test_check_fn(ref, loaded, {"x": x}, True)
        finally:
            torch._C._functorch._func_decrement_nesting()

        with torch._functorch.eager_transforms.jvp_increment_nesting():
            self._test_check_fn(ref, loaded, {"x": x}, False)

        # Case 5: vmap + grad
        def fn(x):
            return x.sum()

        x = torch.randn(3, 2)
        ref = loaded = None
        torch.vmap(torch.func.grad(run))(x)
        self._test_check_fn(ref, loaded, {"x": x}, False)
        with torch._functorch.vmap.vmap_increment_nesting(1, "error"):
            with torch._functorch.eager_transforms.grad_increment_nesting():
                self._test_check_fn(ref, loaded, {"x": x}, True)

        with torch._functorch.eager_transforms.grad_increment_nesting():
            with torch._functorch.vmap.vmap_increment_nesting(1, "error"):
                self._test_check_fn(ref, loaded, {"x": x}, False)

        with torch._functorch.vmap.vmap_increment_nesting(1, "error"):
            self._test_check_fn(ref, loaded, {"x": x}, False)

        with torch._functorch.eager_transforms.grad_increment_nesting():
            self._test_check_fn(ref, loaded, {"x": x}, False)

    def test_duplicate_input(self):
        def fn(x, x_):
            return x + x_

        x = torch.randn(3, 2)
        with self.assertRaisesRegex(
            RuntimeError, "DUPLICATE_INPUT guard cannot be serialized"
        ):
            self._test_serialization("DUPLICATE_INPUT", fn, x, x)

    def test_weakref_alive(self):
        mod = torch.nn.Linear(10, 10, bias=False)
        for p in mod.parameters():
            p.grad = torch.rand_like(p)

        opt = torch.optim.SGD(mod.parameters(), lr=0.1)

        def fn():
            params = []
            opt._init_group(opt.param_groups[0], params, [], [])
            return params[0].sum()

        with self.assertRaisesRegex(
            RuntimeError, "WEAKREF_ALIVE guard cannot be serialized"
        ):
            with torch.set_grad_enabled(False):
                self._test_serialization("WEAKREF_ALIVE", fn)

    def test_mapping_keys_check(self):
        def fn(mp):
            return mp["a"] + 1

        mp = types.MappingProxyType({"a": torch.randn(3, 2), "b": torch.randn(3, 2)})
        ref, loaded = self._test_serialization("MAPPING_KEYS_CHECK", fn, mp)
        self._test_check_fn(ref, loaded, {"mp": mp}, True)
        self._test_check_fn(
            ref,
            loaded,
            {
                "mp": types.MappingProxyType(
                    {"b": torch.randn(3, 2), "a": torch.randn(3, 2)}
                )
            },
            False,
        )
        self._test_check_fn(
            ref, loaded, {"mp": types.MappingProxyType({"a": torch.randn(3, 2)})}, False
        )

    def test_dict_keys_match(self):
        def fn(x):
            ret = 1
            for k in x:
                ret += x[k]
            return ret

        x = {"a": torch.randn(3, 2), "b": torch.randn(3, 2)}
        ref, loaded = self._test_serialization("DICT_KEYS_MATCH", fn, x)
        self._test_check_fn(ref, loaded, {"x": x}, True)
        self._test_check_fn(
            ref,
            loaded,
            {"x": {"b": torch.randn(3, 2), "a": torch.randn(3, 2)}},
            False,
        )
        self._test_check_fn(ref, loaded, {"x": {"a": torch.randn(3, 2)}}, False)


if __name__ == "__main__":
    from torch._dynamo.test_case import run_tests

    run_tests()<|MERGE_RESOLUTION|>--- conflicted
+++ resolved
@@ -38,13 +38,10 @@
         return x + 1
 
 
-<<<<<<< HEAD
 def global_func(x):
     return x + 1
 
 
-=======
->>>>>>> 07a29dbe
 class SubclassWithMeta(torch.Tensor):
     @staticmethod
     def __new__(cls, a, extra, outer_size=None, outer_stride=None):
@@ -208,7 +205,6 @@
         return SubclassWithSubclassInnerTensor(a, extra, outer_size, outer_stride)
 
 
-<<<<<<< HEAD
 # defines a custom __eq__() / __hash__() to be registered as a pytree constant type
 class CustomConstantType:
     def __init__(self, a, b):
@@ -227,8 +223,6 @@
 pytree.register_constant(CustomConstantType)
 
 
-=======
->>>>>>> 07a29dbe
 class TestGuardSerialization(torch._inductor.test_case.TestCase):
     def _tracefunc(self, frame, event, arg):
         if event != "call":
@@ -534,7 +528,6 @@
         # different "bar"
         check_with_meta({"foo": 5, "bar": "world"}, False)
 
-<<<<<<< HEAD
     def test_equals_match(self):
         def fn(x, y):
             # CustomConstantType is registered as a pytree constant so this should
@@ -662,21 +655,6 @@
         ):
             self._test_serialization("CLOSURE_MATCH", fn, x)
 
-    def test_builtin_match(self):
-        def fn(x):
-            # usage of getattr() here installs a BUILTIN_MATCH guard
-            s = getattr(x, "shape")  # noqa: B009
-            return x + s[0]
-
-        x = torch.randn(3)
-
-        # we don't support BUILTIN_MATCH because it adds a FUNCTION_MATCH guard, and we don't
-        # support that in serialization
-        with self.assertRaisesRegex(
-            RuntimeError, "FUNCTION_MATCH guard cannot be serialized."
-        ):
-            self._test_serialization("BUILTIN_MATCH", fn, x)
-
     def test_sequence_length(self):
         # tuple input installs a SEQUENCE_LENGTH guard
         def fn(t, x):
@@ -710,8 +688,6 @@
             False,
         )
 
-=======
->>>>>>> 07a29dbe
     def test_dict_version(self):
         def fn(x):
             return pytree.tree_leaves(x)[0] + 1
