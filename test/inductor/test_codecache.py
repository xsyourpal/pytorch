--- conflicted
+++ resolved
@@ -3,6 +3,8 @@
 import os
 import pickle
 import shutil
+import subprocess
+import sys
 import tempfile
 import unittest
 from typing import Optional, Union
@@ -11,6 +13,7 @@
 import torch
 from torch._dynamo import reset
 from torch._dynamo.utils import counters
+from torch._functorch import config as functorch_config
 from torch._functorch._aot_autograd.autograd_cache import AOTAutogradCache
 from torch._inductor import config, metrics
 from torch._inductor.codecache import (
@@ -35,6 +38,7 @@
 from torch.testing._internal.common_device_type import largeTensorTest
 from torch.testing._internal.common_utils import (
     instantiate_parametrized_tests,
+    IS_FBCODE,
     parametrize,
     TEST_WITH_ROCM,
 )
@@ -803,6 +807,55 @@
         self.assertEqual(counters["inductor"]["fxgraph_cache_miss"], 2)
         self.assertEqual(counters["inductor"]["fxgraph_cache_hit"], 0)
 
+    @config.patch({"fx_graph_cache": True})
+    @config.patch({"fx_graph_remote_cache": False})
+    @parametrize("variant", ("v1", "v2"))
+    def test_auto_functionalized_caching(self, variant):
+        if variant == "v1":
+            patch = torch._inductor.config.patch(enable_auto_functionalized_v2=False)
+        else:
+            assert variant == "v2"
+            patch = torch._inductor.config.patch(enable_auto_functionalized_v2=True)
+
+        @torch.library.custom_op("mylib::sin_inplace", mutates_args=["x"])
+        def sin_inplace(x: torch.Tensor) -> None:
+            x.sin_()
+
+        @torch.library.custom_op("mylib::cos_inplace", mutates_args=["x"])
+        def cos_inplace(x: torch.Tensor) -> None:
+            x.cos_()
+
+        @torch.compile(fullgraph=True)
+        def fn(x, op):
+            y = torch.empty_like(x)
+            op(y)
+            return y
+
+        x = torch.randn(3)
+
+        with patch:
+            # A first call should miss in the cache.
+            fn(x, sin_inplace)
+            self.reset()
+            self.assertEqual(counters["inductor"]["fxgraph_cache_miss"], 1)
+            self.assertEqual(counters["inductor"]["fxgraph_cache_hit"], 0)
+            self.assertEqual(counters["inductor"]["fxgraph_lookup_write_file"], 0)
+
+            # A second call should hit. (First reset so in-memory guards
+            # don't prevent compilation).
+            self.reset()
+            fn(x, sin_inplace)
+            self.assertEqual(counters["inductor"]["fxgraph_cache_miss"], 1)
+            self.assertEqual(counters["inductor"]["fxgraph_cache_hit"], 1)
+            self.assertEqual(counters["inductor"]["fxgraph_lookup_write_file"], 1)
+
+            # A third call with different operator should have a cache miss
+            self.reset()
+            fn(x, cos_inplace)
+            self.assertEqual(counters["inductor"]["fxgraph_cache_miss"], 2)
+            self.assertEqual(counters["inductor"]["fxgraph_cache_hit"], 1)
+            self.assertEqual(counters["inductor"]["fxgraph_lookup_write_file"], 1)
+
     @requires_cuda
     @config.patch({"fx_graph_cache": True})
     @config.patch({"fx_graph_remote_cache": False})
@@ -1377,8 +1430,6 @@
         )
 
 
-<<<<<<< HEAD
-=======
 @instantiate_parametrized_tests
 class TestStandaloneCompile(TestCase):
     def setUp(self):
@@ -1562,7 +1613,6 @@
                 )
 
 
->>>>>>> 29317f85
 class TestFxGraphCacheHashing(TestCase):
     def test_parameter_constants(self):
         """
