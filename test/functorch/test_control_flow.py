--- conflicted
+++ resolved
@@ -4065,12 +4065,7 @@
     @parametrize("compile_mode", ["none", "eager", "compile", "compile_dynamic_shape"])
     @parametrize("reverse", [False, True])
     @parametrize("device", [torch.device("cpu"), torch.device("cuda")])
-<<<<<<< HEAD
     @parametrize("autograd", [False, True])
-    def test_associative_scan_cond_in_combine_fn(
-        self, compile_mode, reverse, device, autograd
-    ):
-=======
     # Skipping the combination of compile_mode=compile_dynamic_shape
     # as the current implementation does not support lifted arguments
     @decorateIf(
@@ -4081,8 +4076,9 @@
             or torch.version.hip
         ),
     )
-    def test_associative_scan_cond_in_combine_fn(self, compile_mode, reverse, device):
->>>>>>> 78953ee1
+    def test_associative_scan_cond_in_combine_fn(
+        self, compile_mode, reverse, device, autograd
+    ):
         def combine_fn(x, y):
             val = cond(torch.sum(y) > 0.0, lambda y: y + 0.0, lambda y: 1.0 - y, (y,))
             return x * val
