# Owner(s): ["oncall: distributed"]

import datetime
import os
import socket
import struct
import sys
import tempfile
import threading
import time
from concurrent.futures import ThreadPoolExecutor
from datetime import timedelta
from sys import platform

import torch
import torch.distributed as dist
import torch.distributed.distributed_c10d as c10d
import torch.distributed.rpc as rpc
from torch.distributed import DistError, DistNetworkError, DistStoreError
from torch.testing._internal.common_distributed import MultiThreadedTestCase
from torch.testing._internal.common_utils import instantiate_parametrized_tests


if not dist.is_available():
    print("torch.distributed not available, skipping tests", file=sys.stderr)
    sys.exit(0)

import torch.testing._internal.common_utils as common
from torch.testing._internal.common_distributed import (
    create_tcp_store,
    skip_if_win32,
    tp_transports,
)
from torch.testing._internal.common_utils import (
    ADDRESS_IN_USE,
    CONNECT_TIMEOUT,
    load_tests,
    retry_on_connect_failures,
    run_tests,
    TestCase,
)


# load_tests from common_utils is used to automatically filter tests for
# sharding on sandcastle. This line silences flake warnings
load_tests = load_tests

if platform == "darwin":
    LOOPBACK = "lo0"
else:
    LOOPBACK = "lo"

DEFAULT_HOSTNAME = "localhost"

torch.backends.cuda.matmul.allow_tf32 = False


def gpus_for_rank(world_size):
    """Multigpu tests are designed to simulate the multi nodes with multi
    GPUs on each node. Nccl backend requires equal #GPUs in each process.
    On a single node, all visible GPUs are evenly
    divided to subsets, each process only uses a subset.
    """
    visible_devices = list(range(torch.cuda.device_count()))
    gpus_per_process = torch.cuda.device_count() // world_size
    gpus_for_rank = []
    for rank in range(world_size):
        gpus_for_rank.append(
            visible_devices[rank * gpus_per_process : (rank + 1) * gpus_per_process]
        )
    return gpus_for_rank


class StoreTestBase:
    def _create_store(self, i):
        raise RuntimeError("not implemented")

    def _test_set_get_check(self, fs):
        fs.add("key", 1)
        fs.add("key", 2)
        fs.add("key", 3)
        fs.set("key0", "value0")
        fs.add("key3", 1)
        fs.set("key1", "value1")
        fs.add("key3", 2)
        fs.set("key2", "value2")
        fs.add("key3", 3)
        fs.add("key3", 4)
        fs.add("key3", 5)
        fs.add("key3", 6)
        self.assertEqual(fs.num_keys(), self.num_keys_total)
        self.assertEqual(b"6", fs.get("key"))
        self.assertEqual(b"value0", fs.get("key0"))
        self.assertEqual(b"value1", fs.get("key1"))
        self.assertEqual(b"value2", fs.get("key2"))
        self.assertEqual(b"21", fs.get("key3"))
        self.assertTrue(fs.check(["key3"]))
        self.assertFalse(fs.check(["Randomkey3"]))

        fs.set("-key3", "7")
        self.assertEqual(b"7", fs.get("-key3"))
        fs.delete_key("-key3")
        self.assertEqual(fs.num_keys(), self.num_keys_total)

    def test_set_get_check(self):
        self._test_set_get_check(self._create_store())

    def _test_compare_set(self, store):
        missing_key_result = store.compare_set(
            "cs_key0", "wrong_old_value", "new_value0"
        )
        self.assertEqual(b"wrong_old_value", missing_key_result)

        store.set("cs_key0", "value0")
        self.assertEqual(b"value0", store.get("cs_key0"))
        old_value_result = store.compare_set("cs_key0", "wrong_old_value", "new_value0")
        self.assertEqual(b"value0", old_value_result)
        self.assertEqual(b"value0", store.get("cs_key0"))
        new_value_result = store.compare_set("cs_key0", "value0", "new_value0")
        self.assertEqual(b"new_value0", new_value_result)
        self.assertEqual(b"new_value0", store.get("cs_key0"))
        empty_old_value_result = store.compare_set("cs_key1", "", "new_value1")
        self.assertEqual(b"new_value1", empty_old_value_result)
        self.assertEqual(b"new_value1", store.get("cs_key1"))

    def test_compare_set(self):
        self._test_compare_set(self._create_store())

    def _test_simple_wait(self, fs):
        with self.assertRaisesRegex(RuntimeError, "[t -i]imeout"):
            fs.wait(["bad_key"], timedelta(seconds=0.25))
        fs.add("good_key", 1)
        fs.wait(["good_key"])

    def test_simple_wait(self):
        self._test_simple_wait(self._create_store())

    def _test_append(self, store):
        if not store.has_extended_api():
            # Just return for stores that don't support extended APIs.
            return
        store.set("foo", "po")
        store.append("foo", "tato")
        store.append("bar", "po")
        store.append("bar", "tato")
        self.assertEqual(b"potato", store.get("foo"))
        self.assertEqual(b"potato", store.get("bar"))

    def test_append(self):
        self._test_append(self._create_store())

    def test_queues(self):
        store = self._create_store()

        try:
            store.queue_push("test_queue_support", "1")
        except NotImplementedError:
            self.skipTest("Store does not support queues")

<<<<<<< HEAD
=======
        return store

    def test_queues(self) -> None:
        store = self._create_store_or_skip_if_no_queues()

>>>>>>> 29317f85
        self.assertFalse(store.check(["foo"]))
        self.assertEqual(store.queue_len("foo"), 0)

        store.queue_push("foo", "1")
        store.queue_push("foo", "2")

        self.assertTrue(store.check(["foo"]))
        self.assertEqual(store.queue_len("foo"), 2)
        store.wait(["foo"])

        self.assertEqual(store.queue_pop("foo"), b"1")
        self.assertEqual(store.queue_pop("foo"), b"2")

        self.assertFalse(store.check(["foo"]))
        self.assertEqual(store.queue_len("foo"), 0)

<<<<<<< HEAD
        store.set_timeout(timedelta(seconds=0.01))
        with self.assertRaisesRegex(DistStoreError, "timeout"):
            store.queue_pop("non_existant")
=======
    def test_queues_nonblocking(self) -> None:
        store = self._create_store_or_skip_if_no_queues()

        with self.assertRaisesRegex(dist.QueueEmptyError, "empty"):
            store.queue_pop("foo", block=False)

        store.queue_push("foo", "a")
        self.assertEqual(store.queue_pop("foo", block=False), b"a")

    def test_queues_bidirectional(self) -> None:
        store = self._create_store_or_skip_if_no_queues()
>>>>>>> 29317f85

        def worker_a():
            local_store = store.clone()

            local_store.queue_push("a", "a1")
            self.assertEqual(local_store.queue_pop("b"), b"b1")

        def worker_b():
            local_store = store.clone()

            self.assertEqual(local_store.queue_pop("a"), b"a1")
            local_store.queue_push("b", "b1")

        # test bidirectional communication
        with ThreadPoolExecutor(max_workers=2) as pool:
            futures = [
                pool.submit(worker_a),
                pool.submit(worker_b),
            ]
            for fut in futures:
                fut.result()

<<<<<<< HEAD
=======
    def test_queues_timeout(self) -> None:
        store = self._create_store_or_skip_if_no_queues()

        store.set_timeout(timedelta(seconds=0.01))
        with self.assertRaisesRegex(DistStoreError, "timeout"):
            store.queue_pop("non_existant")

>>>>>>> 29317f85
    def _test_multi_set(self, store):
        if not store.has_extended_api():
            # Just return for stores that don't support extended APIs.
            return
        store.multi_set(["foo", "bar"], ["po", "tato"])
        self.assertEqual(b"po", store.get("foo"))
        self.assertEqual(b"tato", store.get("bar"))

    def test_multi_set(self):
        self._test_multi_set(self._create_store())

    def _test_multi_get(self, store):
        if not store.has_extended_api():
            # Just return for stores that don't support extended APIs.
            return
        store.set("foo", "po")
        store.set("bar", "tato")
        v0, v1 = store.multi_get(["foo", "bar"])
        self.assertEqual(b"po", v0)
        self.assertEqual(b"tato", v1)

    def test_multi_get(self):
        self._test_multi_get(self._create_store())

    def test_clone(self):
        a = self._create_store()
        b = a.clone()

        self.assertIsInstance(b, dist.Store)

        a.set("foo", "bar")
        self.assertEqual(b.get("foo"), b"bar")

    # This is the number of keys used in test_set_get. Adding this as a class
    # property instead of hardcoding in the test since some Store
    # implementations will have differing number of keys. In the base case,
    # there will be 5 keys: key, key0, key1, key2, key3.
    @property
    def num_keys_total(self):
        return 5


class FileStoreTest(TestCase, StoreTestBase):
    def setUp(self):
        super().setUp()
        self.file = tempfile.NamedTemporaryFile(delete=False)

    def _create_store(self):
        store = dist.FileStore(self.file.name, 1)
        store.set_timeout(timedelta(seconds=300))
        return store

    def test_init_pg_and_rpc_with_same_file(self):
        file = tempfile.NamedTemporaryFile(delete=False)
        # Init RPC using file
        rpc_backend_options = rpc.TensorPipeRpcBackendOptions()
        rpc_backend_options.init_method = f"file://{file.name}"
        rpc_backend_options._transports = tp_transports()
        rpc.init_rpc(
            "worker", rank=0, world_size=1, rpc_backend_options=rpc_backend_options
        )

        # Init PG using file
        dist.init_process_group(
            "gloo", rank=0, world_size=1, init_method=f"file://{file.name}"
        )
        dist.destroy_process_group()
        assert os.path.exists(file.name)

        rpc.shutdown()
        os.remove(file.name)

    def test_refcount(self):
        file = tempfile.NamedTemporaryFile(delete=False)
        store = dist.FileStore(file.name, 1)
        store2 = dist.FileStore(file.name, 1)

        del store
        assert os.path.exists(file.name)
        del store2
        assert not os.path.exists(file.name)

    @property
    def num_keys_total(self):
        return 6


@skip_if_win32()
class HashStoreTest(TestCase, StoreTestBase):
    def _create_store(self):
        store = dist.HashStore()
        store.set_timeout(timedelta(seconds=300))
        return store


class PrefixStoreTest(TestCase):
    def setUp(self):
        # delete is false as FileStore will automatically clean up the file
        self.file = tempfile.NamedTemporaryFile(delete=False)

    def test_get_underlying_store(self):
        tcp_store = dist.TCPStore(
            host_name=DEFAULT_HOSTNAME, port=0, world_size=1, is_master=True
        )
        hash_store = dist.HashStore()
        file_store = dist.FileStore(self.file.name, world_size=1)
        for store in [tcp_store, hash_store, file_store]:
            with self.subTest(f"Testing getting underlying_store for {type(store)}"):
                prefix_store = dist.PrefixStore("prefix", store)
                self.assertEqual(prefix_store.underlying_store, store)

        # We do not allow passing in None as the underlying store, this would cause a segfault if used
        with self.assertRaises(ValueError):
            dist.PrefixStore("prefix", None)


class PrefixFileStoreTest(TestCase, StoreTestBase):
    def setUp(self):
        super().setUp()
        self.file = tempfile.NamedTemporaryFile(delete=False)
        self.filestore = dist.FileStore(self.file.name, 1)
        self.prefix = "test_prefix"
        self.filestore.set_timeout(timedelta(seconds=300))

    def _create_store(self):
        return dist.PrefixStore(self.prefix, self.filestore)

    @property
    def num_keys_total(self):
        return 6


class TCPStoreTest(TestCase, StoreTestBase):
    _use_libuv = False

    def _create_store(self):
        store = create_tcp_store(use_libuv=self._use_libuv)
        store.set_timeout(timedelta(seconds=300))
        return store

    def _create_store_with_ws(self, addr, world_size):
        return create_tcp_store(
            addr, world_size, wait_for_workers=False, use_libuv=self._use_libuv
        )

    def test_address_already_in_use(self):
        addr = DEFAULT_HOSTNAME
        port = common.find_free_port()

        err_msg_reg = f"^The server socket has failed to listen on any local .*{port}"
        with self.assertRaisesRegex(dist.DistNetworkError, err_msg_reg):
            # Use noqa to silence flake8.
            # Need to store in an unused variable here to ensure the first
            # object is not destroyed before the second object is created.
            store1 = dist.TCPStore(
                addr, port, 1, True, use_libuv=self._use_libuv
            )  # noqa: F841
            store2 = dist.TCPStore(
                addr, port, 1, True, use_libuv=self._use_libuv
            )  # noqa: F841
            self.assertEqual(store1.libuvBackend, self._use_libuv)
            self.assertEqual(store2.libuvBackend, self._use_libuv)

    @retry_on_connect_failures
    def test_multitenancy(self):
        addr = DEFAULT_HOSTNAME
        port = common.find_free_port()

        # Use noqa to silence flake8.
        # Need to store in an unused variable here to ensure the first
        # object is not destroyed before the second object is created.
        store1 = dist.TCPStore(
            addr, port, 1, True, multi_tenant=True, use_libuv=self._use_libuv
        )  # type: ignore[call-arg] # noqa: F841
        store2 = dist.TCPStore(
            addr, port, 1, True, multi_tenant=True, use_libuv=self._use_libuv
        )  # type: ignore[call-arg] # noqa: F841
        self.assertEqual(store1.libuvBackend, self._use_libuv)
        self.assertEqual(store2.libuvBackend, self._use_libuv)

    def test_repr(self) -> None:
        # server
        store1 = self._create_store()
        self.assertRegex(
            repr(store1),
            r"TCPStore\("
            r"client=TCPClient\(SocketImpl\(fd=\d+, addr=\[?localhost\]?:\d+, remote=\[?localhost\]?:\d+\)\), "
            r"server=TCPServer\(port=\d+\)\)",
        )

        # client
        store2 = dist.TCPStore(
            store1.host,
            store1.port,
            world_size=2,
            is_master=False,
        )
        self.assertRegex(
            repr(store2),
            r"TCPStore\("
            r"client=TCPClient\(SocketImpl\(fd=\d+, addr=\[?localhost\]?:\d+, remote=\[?localhost\]?:\d+\)\), "
            r"server=<nullptr>\)",
        )

    @skip_if_win32()
    @retry_on_connect_failures
    def test_init_pg_and_rpc_with_same_socket(self):
        addr = DEFAULT_HOSTNAME
        port = common.find_free_port()

        os.environ["MASTER_ADDR"] = addr
        os.environ["MASTER_PORT"] = str(port)

        # We internally use a multi-tenant TCP store. Both PG and RPC should successfully
        # initialize even when using the same socket address.

        os.environ["USE_LIBUV"] = "1" if self._use_libuv else "0"
        dist.init_process_group(
            backend="gloo",
            init_method="env://",
            rank=0,
            world_size=1,
        )

        backend_opts = rpc.TensorPipeRpcBackendOptions(
            init_method=f"tcp://{addr}:{port}", _transports=tp_transports()
        )
        rpc.init_rpc(
            name="worker0",
            rank=0,
            world_size=1,
            rpc_backend_options=backend_opts,
        )

        del os.environ["USE_LIBUV"]
        assert "USE_LIBUV" not in os.environ
        rpc.shutdown()
        dist.destroy_process_group()

    @skip_if_win32()
    def test_take_over_listen_socket(self):
        listen_sock: socket.socket = socket.socket(socket.AF_INET, socket.SOCK_STREAM)
        listen_sock.bind(("localhost", 0))
        addr, port, *_ = listen_sock.getsockname()
        listen_fd = listen_sock.detach()

        store = dist.TCPStore(
            addr,
            port,
            1,
            is_master=True,
            master_listen_fd=listen_fd,
            use_libuv=self._use_libuv,
        )

        self.assertEqual(store.libuvBackend, self._use_libuv)
        store.set("key", "value")
        self.assertEqual(b"value", store.get("key"))

    # The TCPStore has 6 keys in test_set_get. It contains the 5 keys added by
    # the user and one additional key used for coordinate all the workers.
    @property
    def num_keys_total(self):
        return 6

    def _test_numkeys_delkeys(self, fs):
        # We start off with one init key in the store to coordinate workers
        self.assertEqual(fs.num_keys(), 1)
        fs.add("key", 1)
        fs.add("key", 2)
        fs.add("key", 3)
        fs.set("key0", "value0")
        fs.add("key3", 1)
        fs.set("key1", "value1")
        self.assertEqual(fs.num_keys(), 5)
        fs.delete_key("key")
        self.assertEqual(fs.num_keys(), 4)
        fs.set_timeout(timedelta(seconds=2))
        with self.assertRaises(RuntimeError):
            fs.get("key")
        fs.delete_key("key0")
        fs.delete_key("key3")
        self.assertEqual(fs.num_keys(), 2)
        fs.set("key4", "value2")
        self.assertEqual(fs.num_keys(), 3)
        self.assertEqual(b"value1", fs.get("key1"))
        self.assertEqual(b"value2", fs.get("key4"))

    def test_numkeys_delkeys(self):
        self._test_numkeys_delkeys(self._create_store())

    def _create_client(self, index, addr, port, world_size):
        client_store = dist.TCPStore(
            addr,
            port,
            world_size=world_size,
            timeout=timedelta(seconds=10),
            use_libuv=self._use_libuv,
        )
        self.assertEqual(b"value", client_store.get("key"))
        client_store.set(f"new_key{index}", f"new_value{index}")
        self.assertEqual(
            f"next_value{index}".encode(),
            client_store.compare_set(
                f"new_key{index}", f"new_value{index}", f"next_value{index}"
            ),
        )

    def _multi_worker_helper(self, world_size):
        addr = DEFAULT_HOSTNAME
        server_store = self._create_store_with_ws(addr, world_size)
        self.assertEqual(server_store.libuvBackend, self._use_libuv)
        server_store.set("key", "value")
        port = server_store.port

        num_indices = world_size if world_size else 1
        for i in range(num_indices):
            self._create_client(i, addr, port, world_size)

    def test_multi_worker_with_fixed_world_size(self):
        self._multi_worker_helper(5)

    def test_multi_worker_with_nonfixed_world_size(self):
        self._multi_worker_helper(None)

    def test_append(self):
        store = self._create_store()
        self.assertEqual(store.libuvBackend, self._use_libuv)
        store.set("foo", "po")
        store.append("foo", "tato")
        store.append("bar", "po")
        store.append("bar", "tato")
        self.assertEqual(b"potato", store.get("foo"))
        self.assertEqual(b"potato", store.get("bar"))

    def test_multi_set(self):
        store = self._create_store()
        self.assertEqual(store.libuvBackend, self._use_libuv)
        store.multi_set(["foo", "bar"], ["po", "tato"])
        self.assertEqual(b"po", store.get("foo"))
        self.assertEqual(b"tato", store.get("bar"))

    def test_multi_get(self):
        store = self._create_store()
        self.assertEqual(store.libuvBackend, self._use_libuv)
        store.set("foo", "po")
        store.set("bar", "tato")
        v0, v1 = store.multi_get(["foo", "bar"])
        self.assertEqual(b"po", v0)
        self.assertEqual(b"tato", v1)

    def test_store_timeout_on_missing_clients(self):
        with self.assertRaisesRegex(
            DistStoreError,
            r"Timed out after \d+ seconds waiting for clients. \d+/\d+ clients joined.",
        ):
            # world_size is 2 so it should timeout
            dist.TCPStore(
                "localhost",
                0,
                2,
                True,
                timeout=timedelta(seconds=2),
                use_libuv=self._use_libuv,
            )

        # when wait_for_workers is not set, then there should be no exception raised
        dist.TCPStore(
            "localhost",
            0,
            2,
            True,
            timeout=timedelta(seconds=2),
            wait_for_workers=False,
            use_libuv=self._use_libuv,
        )

    @skip_if_win32()
    def test_world_size_0_raises(self):
        with self.assertRaisesRegex(ValueError, "TCPStore world size cannot be 0"):
            dist.TCPStore("localhost", 0, world_size=0, is_master=False)

    def test_agent_store(self) -> None:
        store = self._create_store()

        with self.assertRaisesRegex(
            dist.DistNetworkError,
            "The server socket has failed to listen on any local network address",
        ):
            dist.TCPStore(
                host_name="localhost",
                port=store.port,
                world_size=1,
                is_master=True,
                use_libuv=self._use_libuv,
            )

        USE_AGENT_STORE = "TORCHELASTIC_USE_AGENT_STORE"
        MASTER_PORT = "MASTER_PORT"

        os.environ[USE_AGENT_STORE] = "1"
        os.environ[MASTER_PORT] = str(store.port)
        second_server = dist.TCPStore(
            host_name="localhost",
            port=store.port,
            world_size=1,
            is_master=True,
            use_libuv=self._use_libuv,
        )
        del os.environ[USE_AGENT_STORE]
        del os.environ[MASTER_PORT]

        self.assertEqual(second_server.port, store.port)


class LibUvTCPStoreTest(TCPStoreTest):
    _use_libuv = True

    def _create_store(self):
        store = create_tcp_store(use_libuv=True)
        store.set_timeout(timedelta(seconds=300))
        return store

    def _create_store_with_ws(self, addr, world_size):
        return create_tcp_store(
            addr, world_size, wait_for_workers=False, use_libuv=True
        )


class PrefixTCPStoreTest(TestCase, StoreTestBase):
    def setUp(self):
        super().setUp()
        self.tcpstore = create_tcp_store()
        self.prefix = "test_prefix"
        self.tcpstore.set_timeout(timedelta(seconds=300))

    def _create_store(self):
        return dist.PrefixStore(self.prefix, self.tcpstore)

    # The PrefixTCPStore has 6 keys in test_set_get. It contains the 5 keys
    # added by the user and one additional key used for coordinate all the
    # workers.
    @property
    def num_keys_total(self):
        return 6

    def test_underlying_non_prefix_store(self):
        store = self._create_store()
        wrapped_store = dist.PrefixStore(
            self.prefix, dist.PrefixStore(self.prefix, store)
        )
        self.assertEqual(self.tcpstore, store._underlying_non_prefix_store)
        self.assertEqual(self.tcpstore, wrapped_store._underlying_non_prefix_store)


class MyPythonStore(dist.Store):
    def __init__(self) -> None:
        super().__init__()
        self.store = {}

    def set(self, key, value):
        if not isinstance(key, (str, bytes)):
            raise AssertionError("Expected set to be called with string key")
        if type(value) is not bytes:
            raise AssertionError("Expected set to be called with bytes value")
        self.store[key] = value

    def get(self, key):
        value = self.store.get(key, b"")
        if type(value) is not bytes:
            raise AssertionError("Expected get to return bytes value")
        return value

    def add(self, key, value):
        new = int(self.store.get(key, 0)) + value
        self.set(key, bytes(str(new).encode("utf-8")))
        return new

    def compare_set(self, key, expected, newValue):
        if type(expected) is not bytes:
            raise AssertionError("compare_set::expected not bytes")
        if type(newValue) is not bytes:
            raise AssertionError("compare_set::newValue not bytes")

        val = self.store.get(key, None)
        if expected == val or val is None:
            val = self.store[key] = newValue
        return val

    def clone(self) -> "MyPythonStore":
        return self


class PythonStoreTest(TestCase):
    def test_set_get(self):
        # If we were to inherit from StoreTestBase and try to use
        # its test_set_get function, we would exercise the Python
        # API directly, instead of going through the C++ trampoline.
        # We care about testing the C++ trampoline, so run the
        # equivalent of StoreTestBase.test_set_get from C++.
        # See `torch/csrc/distributed/c10d/init.cpp` for the definition
        # of this test function.
        dist._test_python_store(MyPythonStore())


class RendezvousTest(TestCase):
    def test_unknown_handler(self):
        with self.assertRaisesRegex(RuntimeError, "^No rendezvous handler"):
            dist.rendezvous("invalid://")

    def test_url_with_node_params(self):
        with self.assertRaisesRegex(AssertionError, "has node-specific arguments"):
            dist.rendezvous("file://foo?rank=12&world_size=16", 12, 16)


class RendezvousEnvTest(TestCase):
    @retry_on_connect_failures
    def test_nominal(self):
        os.environ["WORLD_SIZE"] = "1"
        os.environ["MASTER_ADDR"] = "127.0.0.1"
        os.environ["MASTER_PORT"] = str(common.find_free_port())

        # Single rank
        os.environ["RANK"] = "0"
        gen0 = dist.rendezvous("env://")
        store0, rank0, size0 = next(gen0)
        self.assertEqual(0, rank0)
        self.assertEqual(1, size0)

        store0.set("key0", "value0")

        # check with get
        self.assertEqual(b"value0", store0.get("key0"))


class RendezvousFileTest(TestCase):
    def test_common_errors(self):
        with self.assertRaisesRegex(ValueError, "path missing"):
            gen = dist.rendezvous("file://?rank=0&world_size=1")
            next(gen)
        with self.assertRaisesRegex(ValueError, "rank parameter missing"):
            gen = dist.rendezvous("file:///tmp/foo?world_size=1")
            next(gen)
        with self.assertRaisesRegex(ValueError, "size parameter missing"):
            gen = dist.rendezvous("file:///tmp/foo?rank=0")
            next(gen)

    def test_nominal(self):
        with tempfile.NamedTemporaryFile(delete=False) as file:
            url = f'file:///{file.name.replace(os.path.sep, "/")}?world_size=2'
            gen0 = dist.rendezvous(url + "&rank=0")
            store0, rank0, size0 = next(gen0)
            self.assertEqual(0, rank0)
            self.assertEqual(2, size0)
            gen1 = dist.rendezvous(url + "&rank=1")
            store1, rank1, size1 = next(gen1)
            self.assertEqual(1, rank1)
            self.assertEqual(2, size1)

            # Set value on both stores
            store0.set("key0", "value0")
            store1.set("key1", "value1")

            # Cross check with get
            self.assertEqual(b"value0", store1.get("key0"))
            self.assertEqual(b"value1", store0.get("key1"))


@skip_if_win32()
class RendezvousTCPTest(TestCase):
    def create_tcp_url(self):
        addr = DEFAULT_HOSTNAME
        port = common.find_free_port()
        url = f"tcp://{addr}:{port:d}?world_size=1"
        return url

    def test_common_errors(self):
        with self.assertRaisesRegex(ValueError, "port number missing"):
            gen = dist.rendezvous("tcp://127.0.0.1?rank=0&world_size=1")
            next(gen)
        with self.assertRaisesRegex(ValueError, "rank parameter missing"):
            gen = dist.rendezvous("tcp://127.0.0.1:23456?world_size=1")
            next(gen)
        with self.assertRaisesRegex(ValueError, "size parameter missing"):
            gen = dist.rendezvous("tcp://127.0.0.1:23456?rank=0")
            next(gen)

    def test_dns_timeout(self):
        with self.assertRaisesRegex(
            DistNetworkError, "client socket has timed out after.*dnsnotexist"
        ) as manager:
            gen = dist.rendezvous(
                "tcp://dnsnotexist:23456?world_size=2&rank=0",
                timeout=timedelta(seconds=1),
            )
            next(gen)
        self.assertTrue(isinstance(manager.exception, DistError))

    @retry_on_connect_failures
    def test_nominal(self):
        url = self.create_tcp_url()
        gen0 = dist.rendezvous(url + "&rank=0")
        store0, rank0, size0 = next(gen0)
        self.assertEqual(0, rank0)
        self.assertEqual(1, size0)

        # Set value on the single store
        store0.set("key0", "value0")

        # check with get
        self.assertEqual(b"value0", store0.get("key0"))

    @retry_on_connect_failures(connect_errors=(CONNECT_TIMEOUT, ADDRESS_IN_USE))
    def test_tcp_store_timeout_set(self):
        url = self.create_tcp_url()
        test_store_timeout = timedelta(seconds=0.1)
        gen0 = dist.rendezvous(url + "&rank=0", timeout=timedelta(seconds=10))
        store0, _, _ = next(gen0)
        store0.set_timeout(test_store_timeout)
        # this should time out in 0.1s. If the timeout passed into rendezvous was
        # not respected, it will take much longer to timeout.
        start = time.time()
        with self.assertRaisesRegex(
            DistStoreError, "wait timeout after 100ms, keys: /nonexistant key"
        ):
            store0.get("nonexistant key")

        end = time.time()
        time_diff = end - start
        self.assertGreater(10, time_diff)

    def test_tcp_store_timeout_doest_break_client(self):
        url = self.create_tcp_url()
        test_store_timeout = timedelta(seconds=0.1)
        gen0 = dist.rendezvous(url + "&rank=0", timeout=timedelta(seconds=10))
        store0, _, _ = next(gen0)
        store0.set_timeout(test_store_timeout)
        # this should time out in 10s. If the timeout passed into rendezvous was
        # not respected, it will take much longer to timeout.
        start = time.time()
        with self.assertRaisesRegex(
            DistStoreError, "wait timeout after 100ms, keys: /the_key"
        ):
            store0.get("the_key")

        store0.set("the_key", "x")

        self.assertEqual(b"x", store0.get("the_key"))

        end = time.time()
        time_diff = end - start
        self.assertGreater(10, time_diff)

    def test_tcp_store_url_with_libuv(self):
        url = self.create_tcp_url()
        gen0 = dist.rendezvous(url + "&rank=0&use_libuv=1")
        store0, _, _ = next(gen0)
        self.assertTrue(store0.libuvBackend)


class DummyStore(dist.Store):
    def __init__(self) -> None:
        self.appends = []
        self.multi_sets = []
        self.multi_gets = []
        self.multi_get_res = []
        super().__init__()

    def append(self, key, value):
        self.appends.append((key, value))

    def multi_get(self, keys):
        self.multi_gets.append(keys)
        return self.multi_get_res.pop(0)

    def multi_set(self, keys, values):
        self.multi_sets.append((keys, values))

    def has_extended_api(self):
        return True


class TestPythonStore(TestCase):
    def test_optional_methods_fail(self):
        class TestStore(dist.Store):
            pass

        store = TestStore()
        self.assertFalse(store.has_extended_api())
        with self.assertRaisesRegex(RuntimeError, "Not implemented."):
            store.append("foo", "bar")
        with self.assertRaisesRegex(RuntimeError, "Not implemented."):
            store.multi_get(["foo", "bar"])
        with self.assertRaisesRegex(RuntimeError, "Not implemented."):
            store.multi_set(["foo", "bar"], [b"v", b"v"])

    def test_has_extended_api_passthrough(self):
        class TestStore(dist.Store):
            pass

        test_store = TestStore()
        store = dist.PrefixStore("p", test_store)
        self.assertFalse(store.has_extended_api())
        with self.assertRaisesRegex(RuntimeError, "Not implemented."):
            store.append("foo", "bar")
        with self.assertRaisesRegex(RuntimeError, "Not implemented."):
            store.multi_get(["foo", "bar"])
        with self.assertRaisesRegex(RuntimeError, "Not implemented."):
            store.multi_set(["foo", "bar"], [b"v", b"v"])

    def test_has_extended_api_roundtrip(self):
        store = DummyStore()
        prefix = dist.PrefixStore("p", store)
        self.assertTrue(prefix.has_extended_api())

    def test_append_roundtrip(self):
        store = DummyStore()
        prefix = dist.PrefixStore("p", store)
        prefix.append("foo", "bar")
        self.assertEqual(1, len(store.appends))
        self.assertEqual(("p/foo", b"bar"), store.appends[0])

    def test_multi_get_roundtrip(self):
        store = DummyStore()
        prefix = dist.PrefixStore("p", store)
        store.multi_get_res.append([b"x", b"y"])
        res = prefix.multi_get(["foo", "bar"])
        self.assertEqual(1, len(store.multi_gets))
        self.assertEqual(["p/foo", "p/bar"], store.multi_gets[0])
        self.assertEqual([b"x", b"y"], res)

    def test_multi_set_roundtrip(self):
        store = DummyStore()
        prefix = dist.PrefixStore("p", store)
        prefix.multi_set(["foo", "bar"], [b"x", b"y"])
        self.assertEqual(1, len(store.multi_sets))
        self.assertEqual(["p/foo", "p/bar"], store.multi_sets[0][0])
        self.assertEqual([b"x", b"y"], store.multi_sets[0][1])

    def test_extended_methods_fallbacks(self):
        test_store = MyPythonStore()
        store = dist.PrefixStore("p", test_store)
        self.assertFalse(store.has_extended_api())
        store.append("foo", b"po")
        store.append("foo", b"tato")
        self.assertEqual(store.get("foo"), b"potato")

        store.multi_set(["a", "b"], [b"c", b"d"])
        self.assertEqual(store.multi_get(["a", "b", "foo"]), [b"c", b"d", b"potato"])


class TestMultiThreadedWait(MultiThreadedTestCase):
    file_store = dist.FileStore(tempfile.NamedTemporaryFile(delete=False).name, 1)
    hash_store = dist.HashStore()

    tcp_store = create_tcp_store(use_libuv=False)
    tcp_store_uv = create_tcp_store(use_libuv=True)

    @property
    def world_size(self):
        return 2

    def setUp(self):
        super().setUp()
        self._spawn_threads()

    def _test_wait(self, store):
        store.set_timeout(timedelta(seconds=2))
        if dist.get_rank() == 0:
            store.wait(["key1"])
            self.assertEqual(b"value1", store.get("key1"))
        if dist.get_rank() == 1:
            store.set("key1", "value1")

    def test_wait_hash_store(self):
        self._test_wait(self.hash_store)

    def test_wait_file_store(self):
        self._test_wait(self.file_store)

    def test_wait_prefix_file_store(self):
        store = dist.PrefixStore("pre", self.file_store)
        self._test_wait(store)

    def _test_wait_tcp_store(self, master_store):
        store = (
            master_store
            if dist.get_rank() == 0
            else dist.TCPStore(
                host_name=master_store.host,
                port=master_store.port,
                is_master=False,
                wait_for_workers=False,
                use_libuv=False,
            )
        )
        self._test_wait(store)

        prefix_store = dist.PrefixStore("pre", store)
        self._test_wait(prefix_store)

    def test_wait_tcp_store(self):
        self._test_wait_tcp_store(self.tcp_store)

    def test_wait_tcp_store_uv(self):
        self._test_wait_tcp_store(self.tcp_store_uv)


instantiate_parametrized_tests(TestMultiThreadedWait)


@skip_if_win32()
class TimeoutTest(TestCase):
    def tearDown(self):
        import signal

        super().tearDown()
        signal.signal(signal.SIGUSR1, signal.SIG_IGN)

    def test_interrupt_doesnt_break_wait(self):
        import signal

        rank_res = [None, None]

        def run(rank, my_store):
            nonlocal rank_res
            try:
                if rank == 0:
                    time.sleep(4)
                    my_store.set("foo", "bar")
                else:
                    my_store.wait(["foo"], datetime.timedelta(seconds=10))
                rank_res[rank] = True
            except Error as e:  # noqa: F821
                rank_res[rank] = e
            time.sleep(1)

        rank0_store = dist.TCPStore(
            host_name=DEFAULT_HOSTNAME,
            port=0,
            world_size=2,
            is_master=True,
            wait_for_workers=False,
        )
        rank1_store = dist.TCPStore(
            host_name=DEFAULT_HOSTNAME,
            port=rank0_store.port,
            world_size=2,
            is_master=False,
            wait_for_workers=False,
        )

        ths = []
        for i in range(2):
            t = threading.Thread(
                target=run,
                args=(
                    i,
                    [rank0_store, rank1_store][i],
                ),
            )
            t.start()
            ths.append(t)

        def handler(a, b):
            pass

        signal.signal(signal.SIGUSR1, handler)
        time.sleep(1)
        signal.pthread_kill(ths[1].ident, signal.SIGUSR1)

        for t in ths:
            t.join()
        self.assertTrue(rank_res[0], "rank0")
        self.assertTrue(rank_res[1], "rank1")


class InitPgWithNonUvStore(TestCase):
    """
    This test shows how to use the legacy TCPStore (non-libuv) backend since libuv is now
    the default backend.
    """

    def tearDown(self):
        super().tearDown()
        os.environ.pop("USE_LIBUV", None)
        os.environ.pop("MASTER_ADDR", None)
        os.environ.pop("MASTER_PORT", None)

    def test_with_url_param(self):
        port = common.find_free_port()
        dist.init_process_group(
            "gloo",
            rank=0,
            world_size=1,
            init_method=f"tcp://{DEFAULT_HOSTNAME}:{port}?use_libuv=0",
        )
        self._run_test()

    def test_with_env_var(self):
        port = common.find_free_port()
        os.environ["USE_LIBUV"] = "0"
        os.environ["MASTER_ADDR"] = DEFAULT_HOSTNAME
        os.environ["MASTER_PORT"] = str(port)
        dist.init_process_group("gloo", rank=0, world_size=1, init_method="env://")
        self._run_test()

    def _run_test(self):
        pg = dist.group.WORLD
        store = c10d._get_process_group_store(pg)
        self.assertTrue(isinstance(store, dist.PrefixStore))
        # c10d does multiple levels of wrapping
        while isinstance(store, dist.PrefixStore):
            store = store.underlying_store
        self.assertTrue(isinstance(store, dist.TCPStore))
        self.assertFalse(store.libuvBackend)
        dist.destroy_process_group()


class TestClientProtocol(TestCase):
    def test_client_connect(self) -> None:
        sock = socket.socket(socket.AF_INET, socket.SOCK_STREAM)
        sock.bind(("localhost", 0))
        port = sock.getsockname()[1]

        def listen() -> None:
            sock.listen()
            conn, _ = sock.accept()

            # VALIDATE
            # 0x3C85F7CE
            self.assertEqual(conn.recv(5), b"\x00\xce\xf7\x85\x3c")

            # PING
            data = conn.recv(5)
            self.assertEqual(data[0], 13)
            nonce = struct.unpack("i", data[1:])[0]
            self.assertEqual(nonce, os.getpid())

            # send PING nonce response
            conn.sendall(data[1:])

            conn.close()

        thread = threading.Thread(target=listen)
        thread.start()

        dist.TCPStore(
            host_name="localhost",
            port=port,
            world_size=2,
            is_master=False,
            timeout=timedelta(seconds=2),
            wait_for_workers=False,
        )

        thread.join()


if __name__ == "__main__":
    assert (
        not torch.cuda._initialized
    ), "test_distributed must not have initialized CUDA context on main process"

    run_tests()<|MERGE_RESOLUTION|>--- conflicted
+++ resolved
@@ -149,7 +149,7 @@
     def test_append(self):
         self._test_append(self._create_store())
 
-    def test_queues(self):
+    def _create_store_or_skip_if_no_queues(self) -> dist.Store:
         store = self._create_store()
 
         try:
@@ -157,14 +157,11 @@
         except NotImplementedError:
             self.skipTest("Store does not support queues")
 
-<<<<<<< HEAD
-=======
         return store
 
     def test_queues(self) -> None:
         store = self._create_store_or_skip_if_no_queues()
 
->>>>>>> 29317f85
         self.assertFalse(store.check(["foo"]))
         self.assertEqual(store.queue_len("foo"), 0)
 
@@ -181,11 +178,6 @@
         self.assertFalse(store.check(["foo"]))
         self.assertEqual(store.queue_len("foo"), 0)
 
-<<<<<<< HEAD
-        store.set_timeout(timedelta(seconds=0.01))
-        with self.assertRaisesRegex(DistStoreError, "timeout"):
-            store.queue_pop("non_existant")
-=======
     def test_queues_nonblocking(self) -> None:
         store = self._create_store_or_skip_if_no_queues()
 
@@ -197,7 +189,6 @@
 
     def test_queues_bidirectional(self) -> None:
         store = self._create_store_or_skip_if_no_queues()
->>>>>>> 29317f85
 
         def worker_a():
             local_store = store.clone()
@@ -220,8 +211,6 @@
             for fut in futures:
                 fut.result()
 
-<<<<<<< HEAD
-=======
     def test_queues_timeout(self) -> None:
         store = self._create_store_or_skip_if_no_queues()
 
@@ -229,7 +218,6 @@
         with self.assertRaisesRegex(DistStoreError, "timeout"):
             store.queue_pop("non_existant")
 
->>>>>>> 29317f85
     def _test_multi_set(self, store):
         if not store.has_extended_api():
             # Just return for stores that don't support extended APIs.
