#!/usr/bin/env python3
# mypy: allow-untyped-defs

# Copyright (c) Facebook, Inc. and its affiliates.
# All rights reserved.
#
# This source code is licensed under the BSD-style license found in the
# LICENSE file in the root directory of this source tree.

"""
Each host in a distributed PyTorch job runs with a single TorchElastic agent,
and multiple workers (as children processes of the TorchElastic agent).
Since the workers are user-provided (your PyTorch script/job), TorchElastic
has a way to propagate errors on the trainers through the agent and up to the
scheduler, which ultimately informs the end-user about the state of the job
and applies any retry policies.

TorchElastic categorizes errors into 3 categories:

+----------------+----------------+--------------------------------------------------------------+
| Category       | Sub-Category   |  Description                                                 |
+================+================+==============================================================+
| User Error     | Input Error    | invalid inputs to TorchElastic APIs (e.g. min > max nodes)   |
|                +----------------+--------------------------------------------------------------+
|                | Worker Failure | any failures on the worker child process                     |
+----------------+----------------+--------------------------------------------------------------+
| Platform Error |      n/a       | failures caused by the agent                                 |
+----------------+----------------+--------------------------------------------------------------+
| Infra Error    |      n/a       | failures outside the domain of the agent and workers         |
|                |                | (e.g. host failures)                                         |
+----------------+----------------+--------------------------------------------------------------+

All errors other than "Worker Failure" are either raised canonically from the
agent process or implicitly or explicitly crash the agent process. So the
standard language (python) provided exception handling strategies apply.

Worker Failures are special because the exception/failure originates on a different
process from the agent so the error needs to be propagated inter-process
(e.g. the agent cannot simply ``try-catch`` an exception raised on the worker process).

TorchElastic agents use :func:`torch.distributed.elastic.multiprocessing.start_processes`
to launch the workers which has a simple file based inter-process error propagation
built-in.

Any function or binary entrypoint decorated with :func:`record`
will write uncaught exceptions (with the trace information) to a file specified by the
environment variable ``TORCHELASTIC_ERROR_FILE``. The parent process (e.g. agent)
sets this env var on each child it launches, then aggregates the error files for all
children, and propagates the one with the **smallest** timestamp (e.g. the **first** error).
"""

import json
import os
import signal
import socket
import time
from dataclasses import dataclass, field
from datetime import datetime
from functools import wraps
from string import Template
from typing import Any, Callable, Optional, TypeVar

from torch.distributed.elastic.utils.logging import get_logger

from .error_handler import ErrorHandler  # noqa: F401
from .handlers import get_error_handler  # noqa: F401


__all__ = [
    "ProcessFailure",
    "ChildFailedError",
    "record",
    "ErrorHandler",
    "get_error_handler",
]

logger = get_logger(__name__)


JSON = dict

_EMPTY_ERROR_DATA = {"message": "<NONE>"}
_NOT_AVAILABLE = "<N/A>"

T = TypeVar("T")


@dataclass
class ProcessFailure:
    """
    Represent the failed process result. When the worker process fails, it may record failure root cause into the file.

    Tries to read the failure timestamp from the provided ``error_file``,
    if the ``error_file`` does not exist, the timestamp is the current
    timestamp (seconds since epoch).

    The ``message`` field is a concise explanation of the failure. If
    the error file exists then the message is obtained from the error file.
    Otherwise one is generated based on the failure signature.

    .. note:: It is assumed that the ``error_file`` is written by
              ``torch.distributed.elastic.multiprocessing.errors.error_handler.ErrorHandler``.
              Otherwise the behavior is undefined.

    """

    local_rank: int
    pid: int
    exitcode: int
    error_file: str
    error_file_data: JSON = field(init=False)
    message: str = field(init=False)
    timestamp: int = field(init=False)

    def __post_init__(self):
        self.error_file_data = _EMPTY_ERROR_DATA
        if os.path.isfile(self.error_file):
            try:
                with open(self.error_file) as fp:
                    self.error_file_data = json.load(fp)
                    logger.debug(
                        "User process failed with error data: %s",
                        json.dumps(self.error_file_data, indent=2),
                    )
                    self.message, self.timestamp = self._get_error_data(
                        self.error_file_data
                    )
            except Exception:
                logger.exception("Failed to parse reply file: %s", self.error_file)
                raise
        else:
            self._set_no_reply_file()

        # make up an informative message if not already present
        if not self.message:
            # signals typically do not generate an error file message
            if self.exitcode < 0:
                self.message = (
                    f"Signal {-self.exitcode} ({self.signal_name()})"
                    f" received by PID {self.pid}"
                )
            else:
                self.message = "To enable traceback see: https://pytorch.org/docs/stable/elastic/errors.html"

    def _get_error_data(self, error_file_data: dict[str, Any]) -> tuple[str, int]:
        message = error_file_data["message"]
        if isinstance(message, str):
            timestamp = int(error_file_data.get("timestamp", 0))
        else:
            timestamp = int(message["extraInfo"]["timestamp"])
        return (message, timestamp)

    def _set_no_reply_file(self):
        self.error_file = _NOT_AVAILABLE
        self.error_file_data = _EMPTY_ERROR_DATA
        self.message = ""
        self.timestamp = int(time.time())

    def signal_name(self) -> str:
        if self.exitcode < 0:
            # We don't want to kill the parent process trying to find the signal name.
            # if the signal doesn't map to a known name, use not available.
            try:
                return signal.Signals(-self.exitcode).name
            except Exception:
                return _NOT_AVAILABLE
        else:
            return _NOT_AVAILABLE

    def timestamp_isoformat(self):
        """Return timestamp in ISO format (YYYY-MM-DD_HH:MM:SS)."""
        return datetime.fromtimestamp(self.timestamp).isoformat(sep="_")


GlobalRank = int

_FAILURE_FORMAT_TEMPLATE = """[${idx}]:
  time      : ${time}
  host      : ${hostname}
  rank      : ${rank} (local_rank: ${local_rank})
  exitcode  : ${exitcode} (pid: ${pid})
  error_file: ${error_file}
  traceback : ${message}"""

# extra new lines before and after are intentional
_MSG_FORMAT_TEMPLATE = """
${boarder}
${title}
${section}
Failures:
${other_failures}
${section}
Root Cause (first observed failure):
${root_failure}
${boarder}"""


class ChildFailedError(Exception):
    """
    Special exception type that can be raised from a function annotated with the
    ``@record`` decorator to have the child process' (root exception) propagate
    up the stack as-is (e.g. without being wrapped in the parent's traceback).

    Useful in cases where the parent is a simple nanny process
    and the child (worker) processes are actually doing meaningful compute.
    In this case, errors typically occur on the child process as the parent
    is not doing anything non-trivial, and child errors should be propagated
    to the scheduler for accurate root cause diagnostics.

    .. note:: The propagation relies on error files rather than exception handling to
              support both function and binary launches.

    Example:
    ::

     # process tree on a host (container)
     0: scheduler-init-process:
                |- 1: torchelastic_agent:
                         |- 2: trainer_0 (ok)
                         |- 3: trainer_1 (fail) -> error.json
                         |- ...
                         |- n+2: trainer_n (ok)
                |- n+3: other processes
                |- ...

    In the example above, trainer 1's failure (written into error.json) is
    the root cause and should be reported to the scheduler's init process.
    The torchelastic agent raises a ``ChildFailedError("trainer", {1: "trainer_1/error.json"})``
    upon detecting trainer 1's failure which would propagate the contents
    of trainer 1's error file to the scheduler's init process.
    """

    def __init__(self, name: str, failures: dict[GlobalRank, ProcessFailure]):
        self.name = name
        self.failures = failures
        assert (
            self.failures
        )  # does not make sense to create a ChildFaileError with no failures
        super().__init__(self.format_msg())

    def get_first_failure(self) -> tuple[GlobalRank, ProcessFailure]:
        rank = min(self.failures.keys(), key=lambda r: self.failures[r].timestamp)
        return rank, self.failures[rank]

    def format_msg(self, boarder_delim="=", section_delim="-"):
        title = f"{self.name} FAILED"
        root_rank, _root_failure = self.get_first_failure()

        root_failure_fmt: str = ""
        other_failures_fmt: list[str] = []
        width = len(title)
        for idx, (rank, failure) in enumerate(self.failures.items()):
            fmt, w = self._format_failure(idx, rank, failure)
            width = max(width, w)
            if rank == root_rank:
                root_failure_fmt = fmt
            else:
                other_failures_fmt.append(fmt)

        # upper boundary on width
        width = min(width, 60)

        return Template(_MSG_FORMAT_TEMPLATE).substitute(
            boarder=boarder_delim * width,
            title=title,
            section=section_delim * width,
            root_failure=root_failure_fmt,
            other_failures="\n".join(other_failures_fmt or ["  <NO_OTHER_FAILURES>"]),
        )

    def _format_failure(
        self, idx: int, rank: int, failure: ProcessFailure
    ) -> tuple[str, int]:
        # failure.message is either a str (when the failure does not generate a traceback - e.g. signals)
        # or a dict (json) of the form
        # {"message": $ERROR_MSG, "extraInfo": {"py_callstack": $TRACEBACK, timestamp: $TS}}
        # so the display logic is:
        # 1. if failure.message is not a dict (it is a str) just show it as is
        # 2. else try to get the traceback (py_callstack)
        # 3.      if the traceback is not there, use the message
        # 4.      if the message  is not there show <N/A>
        msg = failure.message
        if isinstance(failure.message, dict):
            msg = (
                failure.message.get("extraInfo", {})
                .get("py_callstack", failure.message.get("message", "<N/A>"))
                .replace("\n", "\n  ")  # to properly indent the traceback
            )

        fmt = Template(_FAILURE_FORMAT_TEMPLATE).substitute(
            idx=idx,
            time=failure.timestamp_isoformat(),
            hostname=socket.getfqdn(),
            rank=rank,
            local_rank=failure.local_rank,
            exitcode=failure.exitcode,
            pid=failure.pid,
            error_file=failure.error_file,
            message=msg,
        )
        width = 0
        for line in fmt.split("\n"):
            width = max(width, len(line))
        return fmt, width


def record(
    fn: Callable[..., T], error_handler: Optional[ErrorHandler] = None
) -> Callable[..., T]:
    """
    Syntactic sugar to record errors/exceptions that happened in the decorated
    function using the provided ``error_handler``.

    Using this decorator is equivalent to:

    ::

     error_handler = get_error_handler()
     error_handler.initialize()
     try:
         foobar()
     except ChildFailedError as e:
         _, failure = e.get_first_failure()
         error_handler.dump_error_file(failure.error_file, failure.exitcode)
         raise
     except Exception as e:
<<<<<<< HEAD
         error_handler.record(e)
         raise
=======
        error_handler.record_exception(e)
        raise
>>>>>>> d48eb58d

    .. important:: use this decorator once per process at the top level method,
                   typically this is the main method.

    Example

    ::

     @record
     def main():
         pass


     if __name__ == "__main__":
         main()

    """
    if not error_handler:
        error_handler = get_error_handler()

    def wrap(f):
        @wraps(f)
        def wrapper(*args, **kwargs):
            assert error_handler is not None  # assertion for mypy type checker
            error_handler.initialize()
            try:
                return f(*args, **kwargs)
            except SystemExit as se:
                # For run_path based entrypoints, SystemExit with code = 0 will never exit.
                # Handling it here by returning a value:
                if se.code == 0:
                    return None
                else:
                    raise
            except ChildFailedError as e:
                rank, failure = e.get_first_failure()
                if failure.error_file != _NOT_AVAILABLE:
                    error_handler.dump_error_file(failure.error_file, failure.exitcode)
                else:
                    logger.info(
                        (
                            "local_rank %s FAILED with no error file."
                            " Decorate your entrypoint fn with @record for traceback info."
                            " See: https://pytorch.org/docs/stable/elastic/errors.html",
                            rank,
                        )
                    )
                raise
            except Exception as e:
                error_handler.record_exception(e)
                raise

        return wrapper

    return wrap(fn)<|MERGE_RESOLUTION|>--- conflicted
+++ resolved
@@ -324,13 +324,8 @@
          error_handler.dump_error_file(failure.error_file, failure.exitcode)
          raise
      except Exception as e:
-<<<<<<< HEAD
-         error_handler.record(e)
+         error_handler.record_exception(e)
          raise
-=======
-        error_handler.record_exception(e)
-        raise
->>>>>>> d48eb58d
 
     .. important:: use this decorator once per process at the top level method,
                    typically this is the main method.
