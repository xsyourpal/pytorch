# Owner(s): ["module: inductor"]
import importlib
import os
import re
import sys

import torch
from torch._dynamo.utils import disable_cache_limit
from torch._inductor import config
from torch._inductor.codegen.triton import OpDtypeSupport
from torch._inductor.test_case import TestCase as InductorTestCase
from torch._inductor.utils import run_and_get_code, run_and_get_triton_code
from torch.fx.operator_schemas import get_signature_for_torch_op
from torch.testing import FileCheck
from torch.testing._internal.common_device_type import instantiate_device_type_tests
from torch.testing._internal.common_methods_invocations import op_db
from torch.testing._internal.common_utils import parametrize
from torch.testing._internal.inductor_utils import GPU_TYPE, requires_gpu


# Make the helper files in test/ importable
pytorch_test_dir = os.path.dirname(os.path.dirname(os.path.realpath(__file__)))
sys.path.append(pytorch_test_dir)


importlib.import_module("functorch")
importlib.import_module("filelock")


from torch._inductor.lowering import lowerings
from torch.testing._internal.common_device_type import ops
from torch.testing._internal.inductor_utils import HAS_GPU


unique_pointwise_op_names = set()

for op in lowerings:
    if not isinstance(op, torch._ops.OpOverload):
        continue

    if torch.Tag.pointwise not in op.tags:
        continue

    if op._schema.is_mutable:
        continue

    op_name = (op.name().split("::")[-1]).split(".")[0]
    unique_pointwise_op_names.add(op_name)

pointwise_ops = [
    op
    for op in op_db
    if op.name in unique_pointwise_op_names and "reduction" not in op.variant_test_name
]


class TestCase(InductorTestCase):
    @ops(
        pointwise_ops,
        allowed_dtypes=(
            torch.float32,
            torch.float64,
            torch.int32,
            torch.int64,
            torch.bool,
        ),
    )
    # @config.patch("triton.codegen_upcast_to_fp32", False) # TODO enable
    @config.patch("test_configs.runtime_triton_dtype_assert", True)
    @config.patch("test_configs.static_cpp_dtype_assert", True)
    @disable_cache_limit()
    def test_op_dtype_propagation(self, op, dtype):
        def run(op, args, kwargs):
            return op(*args, **kwargs)

        sample_inputs_itr = op.sample_inputs("cuda", dtype, requires_grad=False)
        for sample_input in sample_inputs_itr:
            args = (sample_input.input,) + sample_input.args
            kwargs = sample_input.kwargs
            out = run(op.get_op(), args, kwargs)
            out_c = torch.compile(run)(op.get_op(), args, kwargs)
            self.assertEqual(out, out_c)

    @requires_gpu()
    @parametrize("upcast_to_fp32", [False, True])
    @config.patch("triton.use_block_ptr", True)
    def test_codegen_upcast_to_fp32(self, upcast_to_fp32):
        @torch.compile
        def func(a, b, c, d):
            return a * b * c * d

        inps = (torch.rand((32, 32), device=GPU_TYPE, dtype=torch.float16),) * 4
        with config.patch("triton.codegen_upcast_to_fp32", upcast_to_fp32):
            func_opt = torch.compile(func, backend="inductor")
            code = run_and_get_triton_code(func_opt, *inps)
            fp32_cast_in_code = "to(tl.float32)" in code
            self.assertEqual(fp32_cast_in_code, upcast_to_fp32)

        @requires_gpu()
        @parametrize("input_shape", [(32, 32), (32, 128), (256, 32)])
        @parametrize(
            "reduction_func",
            [
                torch.prod,
                torch.sum,
                torch.argmax,
                torch.argmin,
                torch.min,
                torch.max,
            ],
        )
        @parametrize("input_dtype", [torch.float16, torch.bfloat16])
        @config.patch("triton.use_block_ptr", True)
        def test_low_precision_reduction(
            self, input_shape, reduction_func, input_dtype
        ):
            @torch.compile
            def func(a, b, c, d):
                return reduction_func(a * b * c * d)

            inps = (torch.rand(input_shape, device=GPU_TYPE, dtype=input_dtype),) * 4
            with config.patch("triton.codegen_upcast_to_fp32", False):
                func_opt = torch._dynamo.optimize("inductor")(func)
                code = run_and_get_triton_code(func_opt, *inps)
                self.assertTrue(".to(tl.float32)" in code)
                self.assertEqual(func(*inps), func_opt(*inps))

    def test_op_dtype_support(self):
        """
        Triton codegen upcasts values to float32 for certain ops.
        Check that those ops have accurate dtype information.
        """

        for op_name in [
            "rsqrt",
            "sqrt",
            "isnan",
            "floor",
            "ceil",
            "tan",
            "atan",
            "atanh",
            "sigmoid",
            "log2",
            "log10",
            "cosh",
            "sinh",
            "acosh",
            "asinh",
            "asin",
            "acos",
            "asinh",
            "erf",
            "lgamma",
            "sin",
            "cos",
            "exp",
            "expm1",
            "exp2",
            "abs",
            "hypot",
            "nextafter",
        ]:
            # These ops do not support float16 and bfloat16.
            supported_dtypes = OpDtypeSupport.supported_dtypes[op_name]
            self.assertNotIn(torch.float16, supported_dtypes)
            self.assertNotIn(torch.bfloat16, supported_dtypes)

            # These ops should support float32 and float64.
            self.assertIn(torch.float32, supported_dtypes)
            self.assertIn(torch.float64, supported_dtypes)

    @requires_gpu()
    @parametrize("op_name", OpDtypeSupport.supported_dtypes)
    @parametrize("load_upcast_to_fp32", [False, True])
    @parametrize("input_dtype", [torch.float16, torch.bfloat16])
    @config.patch("triton.use_block_ptr", True)
    def test_dtype_aware_codegen(self, op_name: str, load_upcast_to_fp32, input_dtype):
        """
        Test dtype aware codegen for some tl.math/libdevice calls.
        Operands should be upcast to float32, and the output should be downcast to float16.
        """

        # Check if the op's output should be upcasted/downcasted.
        supported_dtypes = OpDtypeSupport.supported_dtypes[op_name]
        convert_output = OpDtypeSupport.convert_outputs[op_name]
        self.assertNotIn(input_dtype, supported_dtypes)

        # Retrieve the corresponding torch op.
        torch_op_name = op_name.removeprefix("libdevice_")
        op = getattr(torch, torch_op_name)

        # Edge case: torch.round maps to libdevice.nearbyint.
        triton_op_name_overrides = {
            "round": "nearbyint",
        }
        override = triton_op_name_overrides.get(op_name)
        triton_op_name = override if override is not None else torch_op_name

        # Get the number of args for the op.
        # Take the minimum over all signatures to isolate required args.
        signatures = get_signature_for_torch_op(op)
        num_args = min(len(signature.parameters) for signature in signatures)

        # Test codegen and check for casts.
        inps = (torch.rand((32, 32), device=GPU_TYPE, dtype=input_dtype),) * num_args
        tl_dtype_str = str(input_dtype).replace("torch", "tl")
        with config.patch("triton.codegen_upcast_to_fp32", load_upcast_to_fp32):
            compiled = torch.compile(op, backend="inductor")
            code = run_and_get_triton_code(compiled, *inps)

            # Search the code with a regex.
            # Example code: libdevice.floor(tmp3.to(tl.float32)).to(tl.float16)
            output_cast = rf"\.to\({tl_dtype_str}\)" if convert_output else ""
            pattern = rf"{triton_op_name}\(.*\.to\(tl\.float32\)\){output_cast}"
            cast_in_code = re.search(pattern, code, re.MULTILINE) is not None
            self.assertNotEqual(cast_in_code, load_upcast_to_fp32)

    @config.patch("triton.codegen_upcast_to_fp32", False)
    def test_binary_math_mixed_precision(self):
        """
        Test a binary math operator where only one input needs to be upcast.
        """
        # Create inputs of different dtypes.
        inputs = [
            torch.randn(8, device=GPU_TYPE, dtype=dtype)
            for dtype in (torch.float16, torch.float32)
        ]

        func = torch.hypot
        compiled = torch.compile(backend="inductor")(func)
        result, (code,) = run_and_get_code(compiled, *inputs)

        # Check accuracy.
        ref = func(*inputs)
        self.assertTrue(torch.allclose(ref, result))

        # Check for exactly one upcast.
        num_upcasts = code.count(".to(tl.float32)")
        self.assertEqual(num_upcasts, 1)

        # There should be no downcast, since the input is promoted to float32.
        self.assertNotIn(".to(tl.float16)", code)

    @config.patch("test_configs.static_cpp_dtype_assert", True)
    @config.patch("test_configs.runtime_triton_dtype_assert", True)
<<<<<<< HEAD
=======
    @config.patch("triton.codegen_upcast_to_fp32", False)
    def test_downcast_div_mod(self):
        def fn(x, y):
            return x % y, x / y

        x, y = (torch.rand([8], dtype=torch.float16, device="cuda") for _ in range(2))

        out, code = run_and_get_code(torch.compile(fn), x, y)

        FileCheck().check("static_assert").check_same(".dtype").run(code[0])
        self.assertEqual(fn(x, y), out)

    @config.patch("test_configs.static_cpp_dtype_assert", True)
    @config.patch("test_configs.runtime_triton_dtype_assert", True)
>>>>>>> 27370998
    def test_constant(self):
        def fn():
            return (torch.full((2, 3), 3.1416, device="cuda", dtype=torch.float16),)

        out, code = run_and_get_code(torch.compile(fn))
        FileCheck().check("static_assert").check_same(".dtype").run(code[0])
        self.assertEqual(fn(), out)

    @config.patch("test_configs.runtime_triton_dtype_assert", True)
    @config.patch("test_configs.static_cpp_dtype_assert", True)
    @config.patch("triton.persistent_reductions", False)
    def test_any(self):
        def fn(x):
            return torch.any(x)

        x = torch.rand([40], device="cuda").to(torch.bool)
        out, code = run_and_get_code(torch.compile(fn), x)
        self.assertEqual(fn(x), out)

    @config.patch("test_configs.runtime_triton_dtype_assert", True)
    @config.patch("test_configs.static_cpp_dtype_assert", True)
    def test_assoc_scan(self):
        from torch._higher_order_ops.associative_scan import associative_scan

        x = torch.randn(10, device="cuda")
        # dtype check correctly
        associative_scan(
            lambda acc, curr: acc + torch.abs(curr), x, dim=-1, combine_mode="pointwise"
        )


instantiate_device_type_tests(TestCase, globals(), only_for=("cuda",))

if __name__ == "__main__":
    from torch._inductor.test_case import run_tests

    if HAS_GPU:
        run_tests(needs="filelock")<|MERGE_RESOLUTION|>--- conflicted
+++ resolved
@@ -244,8 +244,6 @@
 
     @config.patch("test_configs.static_cpp_dtype_assert", True)
     @config.patch("test_configs.runtime_triton_dtype_assert", True)
-<<<<<<< HEAD
-=======
     @config.patch("triton.codegen_upcast_to_fp32", False)
     def test_downcast_div_mod(self):
         def fn(x, y):
@@ -260,7 +258,6 @@
 
     @config.patch("test_configs.static_cpp_dtype_assert", True)
     @config.patch("test_configs.runtime_triton_dtype_assert", True)
->>>>>>> 27370998
     def test_constant(self):
         def fn():
             return (torch.full((2, 3), 3.1416, device="cuda", dtype=torch.float16),)
