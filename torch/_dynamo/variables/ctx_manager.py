--- conflicted
+++ resolved
@@ -28,13 +28,9 @@
 import torch._C
 from torch._guards import Guard
 
-<<<<<<< HEAD
 import torch.fx.node
 from torch.utils import _pytree as pytree
-from .. import variables
-=======
 from .. import graph_break_hints, variables
->>>>>>> 079dd33c
 from ..bytecode_transformation import (
     create_call_function,
     create_instruction,
@@ -228,7 +224,6 @@
         from torch._higher_order_ops.wrap import wrap_generic
 
         source = None if self.source is None else AttrSource(self.source, "__enter__")
-<<<<<<< HEAD
 
         if self.hopify:
             tracer = None
@@ -236,25 +231,11 @@
             self.subtracer_ctx = tx.output.subtracer(source_target, tracer)
             self.subtracer = self.subtracer_ctx.__enter__()
             return
-
-        try:
-            return variables.UserMethodVariable(
-                self.cm_obj.__enter__.__func__,
-                self,
-                source=source,
-            ).call_function(tx, [], {})
-        except Unsupported as e:
-            unimplemented(
-                f"Unsupported context manager {self.cm_obj}'s __enter__ function",
-                from_exc=e,
-            )
-=======
         return variables.UserMethodVariable(
             self.cm_obj.__enter__.__func__,
             self,
             source=source,
         ).call_function(tx, [], {})
->>>>>>> 079dd33c
 
     def exit(self, tx: "InstructionTranslator", *args):
         # Avoid a circular import
@@ -264,7 +245,6 @@
         )
         from torch._higher_order_ops.wrap import wrap_generic
         source = None if self.source is None else AttrSource(self.source, "__exit__")
-<<<<<<< HEAD
 
         if self.hopify:
             all_intermediates = []
@@ -320,37 +300,15 @@
                 # the next outer subtracer.
                 tx.output.current_tracer.fx_node_name_to_vt[vt.proxy.node.name] = vt
 
+            tx.active_generic_context_managers.pop()
             return variables.ConstantVariable.create(None)
 
-        try:
-            x = variables.UserMethodVariable(
-                self.cm_obj.__exit__.__func__,
-                self,
-                source=source,
-            ).call_function(
-                tx,
-                [
-                    variables.ConstantVariable.create(None),
-                    variables.ConstantVariable.create(None),
-                    variables.ConstantVariable.create(None),
-                ],
-                {},
-            )
-        except Unsupported as e:
-            unimplemented(
-                f"Unsupported context manager {self.cm_obj}'s __exit__ function",
-                from_exc=e,
-            )
-
-        tx.generic_context_manager_depth -= 1
-=======
         x = variables.UserMethodVariable(
             self.cm_obj.__exit__.__func__,
             self,
             source=source,
         ).call_function(tx, args, {})
         tx.active_generic_context_managers.pop()
->>>>>>> 079dd33c
         return x
 
     def supports_graph_breaks(self):
