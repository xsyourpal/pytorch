--- conflicted
+++ resolved
@@ -55,13 +55,8 @@
     needs: get-label-type
     with:
       runner_prefix: "${{ needs.get-label-type.outputs.label-type }}"
-<<<<<<< HEAD
-      build-environment: linux-focal-rocm-py3.10-mi300
-      docker-image-name: pytorch-linux-focal-rocm-n-py3
-=======
-      build-environment: linux-jammy-rocm-py3.10
+      build-environment: linux-jammy-rocm-py3.10-mi300
       docker-image-name: ci-image:pytorch-linux-jammy-rocm-n-py3
->>>>>>> d36261d2
       test-matrix: |
         { include: [
           { config: "distributed", shard: 1, num_shards: 3, runner: "linux.rocm.gpu.mi300.4", owners: ["module:rocm", "oncall:distributed"] },
@@ -80,13 +75,7 @@
       - linux-jammy-rocm-py3_10-build
       - target-determination
     with:
-<<<<<<< HEAD
-      build-environment: linux-focal-rocm-py3.10-mi300
-      docker-image: ${{ needs.linux-focal-rocm-py3_10-build.outputs.docker-image }}
-      test-matrix: ${{ needs.linux-focal-rocm-py3_10-build.outputs.test-matrix }}
-=======
-      build-environment: linux-jammy-rocm-py3.10
+      build-environment: linux-jammy-rocm-py3.10-mi300
       docker-image: ${{ needs.linux-jammy-rocm-py3_10-build.outputs.docker-image }}
       test-matrix: ${{ needs.linux-jammy-rocm-py3_10-build.outputs.test-matrix }}
->>>>>>> d36261d2
     secrets: inherit