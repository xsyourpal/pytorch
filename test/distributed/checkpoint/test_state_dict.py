# Owner(s): ["oncall: distributed"]

import copy
import functools
import sys
from itertools import chain
from typing import Callable, Tuple, Type, Union

import torch
import torch.distributed as dist
import torch.nn as nn
<<<<<<< HEAD
from torch.distributed._composable import fully_shard, replicate

# importing fully_shard as FSDP2 since the original fully_shard is used in this test.
# TODO: remove old composable fully_shard so that we don't have to import new fully_shard as FSDP2
from torch.distributed._composable.fsdp import (
    fully_shard as FSDP2,
    fully_shard as fsdp_fully_shard,
)
=======
from torch.distributed._composable import replicate
>>>>>>> 430d54ee
from torch.distributed._shard.sharded_tensor import ShardedTensor
from torch.distributed._tensor import DTensor, init_device_mesh
from torch.distributed.algorithms._checkpoint.checkpoint_wrapper import (
    apply_activation_checkpointing,
)
from torch.distributed.checkpoint import state_dict as ptd_state_dict
from torch.distributed.checkpoint.state_dict import (
    _patch_model_state_dict,
    _patch_optimizer_state_dict,
    get_model_state_dict,
    get_optimizer_state_dict,
    get_state_dict,
    set_model_state_dict,
    set_optimizer_state_dict,
    StateDictOptions,
)
from torch.distributed.fsdp import (
    fully_shard,
    FullyShardedDataParallel as FSDP,
    ShardingStrategy,
    StateDictType,
)
from torch.distributed.fsdp.wrap import ModuleWrapPolicy
from torch.distributed.optim import _apply_optimizer_in_backward
from torch.nn.parallel import DistributedDataParallel as DDP
from torch.optim import Optimizer
from torch.testing._internal.common_dist_composable import (
    CompositeParamModel,
    UnitModule,
)
from torch.testing._internal.common_distributed import skip_if_lt_x_gpu
from torch.testing._internal.common_utils import run_tests, TEST_WITH_DEV_DBG_ASAN
from torch.testing._internal.distributed._tensor.common_dtensor import (
    DTensorTestBase,
    MultiProcessTestCase,
    with_comms,
)
from torch.testing._internal.distributed.common_state_dict import VerifyStateDictMixin
from torch.utils._pytree import tree_all, tree_all_only


if not dist.is_available():
    print("Distributed not available, skipping tests", file=sys.stderr)
    sys.exit(0)

if TEST_WITH_DEV_DBG_ASAN:
    print(
        "Skip dev-asan as torch + multiprocessing spawn have known issues",
        file=sys.stderr,
    )
    sys.exit(0)


class TestStateDict(DTensorTestBase, VerifyStateDictMixin):
    """Tests state_dict and load_state_dict"""

    @property
    def world_size(self) -> int:
        return min(4, torch.cuda.device_count())

    def _test_save_load(
        self,
        init_model_optim: Callable,
        test_frozen: bool = False,
    ) -> None:
        options = StateDictOptions(ignore_frozen_params=test_frozen)
        # Initialize original model and distributed model.
        model, optim, copy_optim, dist_model, dist_optim = init_model_optim()

        # Train 10 steps.
        _dist_optim = [dist_optim] if not isinstance(dist_optim, list) else dist_optim
        for _ in range(10):
            optim.zero_grad()
            for d_optim in _dist_optim:
                d_optim.zero_grad()

            batch = torch.rand(8, 100, device="cuda")
            model(batch).sum().backward()
            dist_model(batch).sum().backward()

            optim.step()
            for d_optim in _dist_optim:
                d_optim.step()

        # Get the state_dict, and compare the result
        msd = model.state_dict()
        osd = optim.state_dict()
        dist_msd, dist_osd = get_state_dict(
            dist_model, optimizers=dist_optim, options=options
        )
        self._verify_msd(msd, dist_msd, options)
        self._verify_osd_by_load(model, optim, copy_optim, dist_osd)
        self._verify_osd(model, optim, osd, dist_osd)

        # Initialize a completely new model to simulate checkpoint load.
        _, _, _, dist_model, dist_optim = init_model_optim()

        # Simulate DCP distributed load. We need to first get the state_dict and
        # pass them to DCP to load the saved state_dict from the storage.
        # Then finally we can call set_state_dict().
        if not isinstance(dist_optim, list):
            dist_optim = [dist_optim]
        if test_frozen:
            # We won't be able to load the partial state_dict back.
            return
        # Since we already have the state_dict saved before, no need to call DCP.
        # We can directly load them back. This asser is to ensure that optimizer
        # state storage are initialized.
        # self.assertEqual(len(curr_dist_osd[STATE]), len(dist_osd[STATE]))
        set_model_state_dict(
            dist_model,
            model_state_dict=dist_msd,
            options=options,
        )
        set_optimizer_state_dict(
            dist_model,
            optimizers=dist_optim,
            optim_state_dict=dist_osd,
            options=options,
        )

        # Check if the new state_dict are the same
        dist_msd, dist_osd = get_state_dict(
            dist_model, optimizers=dist_optim, options=options
        )
        self._verify_msd(msd, dist_msd, options)
        # TODO: Ditto
        # self._verify_osd_by_load(model, optim, copy_optim, dist_osd)
        self._verify_osd(model, optim, osd, dist_osd)

        # Test _patch_model_state_dict, and _patch_optimizer_state_dict
        _patch_model_state_dict(dist_model, options=options)
        _patch_optimizer_state_dict(dist_model, optimizers=dist_optim, options=options)
        dist_msd = dist_model.state_dict()
        dist_osd = dist_optim[0].state_dict()
        self._verify_msd(msd, dist_msd, options)
        self._verify_osd_by_load(model, optim, copy_optim, dist_osd)
        self._verify_osd(model, optim, osd, dist_osd)

    def _test_fsdp(
        self,
        *,
        use_orig_params: bool,
        use_composable: bool,
        use_dtensor: bool,
        wrapping: Tuple[nn.Module] = (),
        compile_model: bool = False,
        optimizer_class: Type[Optimizer],
    ) -> None:
        if not use_orig_params and use_composable:
            return

        # TODO: remove this return after we complete the composable API side change for device_mesh
        if use_composable and use_dtensor:
            return

        def init_model_optim():
            if use_dtensor:
                device_mesh = init_device_mesh("cuda", (self.world_size,))

            orig_model = CompositeParamModel(device=torch.device("cuda"))
            orig_optim = optimizer_class(orig_model.parameters(), lr=1e-4, foreach=True)
            copy_optim = optimizer_class(orig_model.parameters(), lr=1e-4, foreach=True)
            if wrapping:
                strategy = set(wrapping)
            else:
                strategy = {UnitModule}
            if use_composable:
                dist_model = fully_shard(
                    copy.deepcopy(orig_model), policy=ModuleWrapPolicy(strategy)
                )
            else:
                if use_dtensor:
                    device_mesh = init_device_mesh("cuda", (self.world_size,))
                    dist_model = FSDP(
                        copy.deepcopy(orig_model),
                        auto_wrap_policy=ModuleWrapPolicy(strategy),
                        use_orig_params=use_orig_params,
                        device_mesh=device_mesh,
                    )
                else:
                    dist_model = FSDP(
                        copy.deepcopy(orig_model),
                        auto_wrap_policy=ModuleWrapPolicy(strategy),
                        use_orig_params=use_orig_params,
                    )

            if compile_model:
                dist_model = torch.compile(dist_model)
            dist_optim = optimizer_class(dist_model.parameters(), lr=1e-4, foreach=True)
            return orig_model, orig_optim, copy_optim, dist_model, dist_optim

        self._test_save_load(init_model_optim)

    @with_comms
    @skip_if_lt_x_gpu(2)
    def test_fsdp(self) -> None:
        self.run_subtests(
            {
                "use_orig_params": [True, False],
                "use_composable": [True, False],
                "use_dtensor": [True, False],
                "wrapping": [(), (nn.Linear, UnitModule)],
                "optimizer_class": [
                    torch.optim.Adam,
                    torch.optim.AdamW,
                    torch.optim.SGD,
                ],
            },
            self._test_fsdp,
        )

    @with_comms
    @skip_if_lt_x_gpu(2)
    def test_compiled_fsdp(self) -> None:
        self.run_subtests(
            {
                "use_orig_params": [True],
                "use_composable": [False],
                "use_dtensor": [False],
                "wrapping": [()],
                "optimizer_class": [torch.optim.Adam, torch.optim.AdamW],
            },
            self._test_fsdp,
        )

    def _test_fsdp2(
        self,
        *,
        reshard_after_forward: Union[bool, int],
        optimizer_class: Type[Optimizer],
        compile_model: bool,
        foreach: bool = True,
    ):
        def init_model_optim():
            orig_model = CompositeParamModel(device=torch.device("cuda"))
            orig_optim = optimizer_class(
                orig_model.parameters(), lr=1e-4, foreach=foreach
            )
            copy_optim = optimizer_class(
                orig_model.parameters(), lr=1e-4, foreach=foreach
            )

            dist_model = FSDP2(
                copy.deepcopy(orig_model),
                reshard_after_forward=reshard_after_forward,
            )

            if compile_model:
                dist_model = torch.compile(dist_model)
            dist_optim = optimizer_class(
                dist_model.parameters(), lr=1e-4, foreach=foreach
            )

            return orig_model, orig_optim, copy_optim, dist_model, dist_optim

        self._test_save_load(init_model_optim)

    @with_comms
    @skip_if_lt_x_gpu(2)
    def test_fsdp2(self) -> None:
        self.run_subtests(
            {
                "reshard_after_forward": [True, False],
                "optimizer_class": [torch.optim.Adam, torch.optim.AdamW],
                "compile_model": [True, False],
            },
            self._test_fsdp2,
        )

    def _test_ddp(self, use_composable: bool, optimizer_class: Type[Optimizer]) -> None:
        def init_model_optim():
            orig_model = CompositeParamModel(device=torch.device("cuda"))
            orig_optim = optimizer_class(orig_model.parameters(), lr=1e-4)
            copy_optim = optimizer_class(orig_model.parameters(), lr=1e-4)
            if use_composable:
                dist_model = replicate(copy.deepcopy(orig_model))
            else:
                dist_model = DDP(copy.deepcopy(orig_model))
            dist_optim = optimizer_class(dist_model.parameters(), lr=1e-4)
            return orig_model, orig_optim, copy_optim, dist_model, dist_optim

        self._test_save_load(init_model_optim)

    @with_comms
    @skip_if_lt_x_gpu(2)
    def test_ddp(self) -> None:
        self.run_subtests(
            {
                "use_composable": [True, False],
                "optimizer_class": [
                    torch.optim.Adam,
                    torch.optim.AdamW,
                    torch.optim.SGD,
                ],
            },
            self._test_ddp,
        )

    def _test_fsdp_ddp(
        self,
        use_composable: bool,
        optimizer_class: Type[Optimizer],
        optim_in_backward: bool = False,
        test_frozen: bool = False,
    ) -> None:
        def init_model_optim():
            orig_model = CompositeParamModel(device=torch.device("cuda"))
            if test_frozen:
                for param in chain(
                    orig_model.u1.parameters(), orig_model.u2.parameters()
                ):
                    param.requires_grad = False
            orig_optim = optimizer_class(orig_model.parameters(), lr=1e-4)
            copy_optim = optimizer_class(orig_model.parameters(), lr=1e-4)
            dist_model = copy.deepcopy(orig_model)
            if use_composable:
                replicate(dist_model.l)
                fully_shard(dist_model, policy=ModuleWrapPolicy({UnitModule}))
            else:
                dist_model.l = DDP(dist_model.l)
                dist_model = FSDP(
                    copy.deepcopy(orig_model),
                    auto_wrap_policy=ModuleWrapPolicy({UnitModule}),
                    use_orig_params=optim_in_backward,
                    ignored_modules=[dist_model.l],
                )
            if optim_in_backward:
                _apply_optimizer_in_backward(
                    optimizer_class, dist_model.parameters(), {"lr": 1e-4}
                )
                dist_optim = [
                    p._in_backward_optimizers[0] for p in dist_model.parameters()
                ]
            else:
                dist_optim = optimizer_class(dist_model.parameters(), lr=1e-4)
            return orig_model, orig_optim, copy_optim, dist_model, dist_optim

        self._test_save_load(init_model_optim, test_frozen)

    @with_comms
    @skip_if_lt_x_gpu(2)
    def test_fsdp_ddp(self) -> None:
        self.run_subtests(
            {
                "use_composable": [True, False],
                "optimizer_class": [torch.optim.Adam, torch.optim.AdamW],
            },
            self._test_fsdp_ddp,
        )

    @with_comms
    @skip_if_lt_x_gpu(2)
    def test_frozen_parameters(self) -> None:
        self.run_subtests(
            {
                "use_composable": [True],
                "optimizer_class": [torch.optim.Adam, torch.optim.AdamW],
                "test_frozen": [True],
            },
            self._test_fsdp_ddp,
        )

    # TODO: enable use_dtensor once 2D device_mesh support is fully landed.
    """
    @with_comms
    @skip_if_lt_x_gpu(2)
    def test_use_dtensor(self) -> None:
        self._test_fsdp_ddp(use_composable=False, use_dtensor=True)
    """

    # TODO: enable the test after FSDP + apply_optimizer_in_backward works.
    # Disable this test as it is broken after
    # https://github.com/pytorch/pytorch/pull/108298.
    """
    @with_comms
    @skip_if_lt_x_gpu(2)
    def test_apply_optimizer_in_backward(self) -> None:
        self.run_subtests(
            {"use_composable": [True, False]},
            self._test_fsdp_ddp,
            optim_in_backward=True,
        )
    """

    def _test_single_gpu(self, optimizer_class: Type[Optimizer]) -> None:
        def init_model_optim():
            orig_model = CompositeParamModel(device=torch.device("cuda"))
            orig_optim = optimizer_class(orig_model.parameters(), lr=1e-4)
            copy_optim = optimizer_class(orig_model.parameters(), lr=1e-4)
            model_copy = copy.deepcopy(orig_model)
            optim_copy = optimizer_class(model_copy.parameters(), lr=1e-4)
            return orig_model, orig_optim, copy_optim, model_copy, optim_copy

        self._test_save_load(init_model_optim)

    @with_comms
    @skip_if_lt_x_gpu(1)
    def test_single_gpu(self) -> None:
        self.run_subtests(
            {"optimizer_class": [torch.optim.Adam, torch.optim.AdamW]},
            self._test_single_gpu,
        )

    def _test_strict(self, parallelism: str) -> None:
        model = CompositeParamModel(device=torch.device("cuda"))
        if parallelism == "DDP":
            model = DDP(model)
        else:
            model = fully_shard(model)

        model_state_dict = get_model_state_dict(model)
        model_state_dict["abc"] = torch.zeros(10)
        with self.assertRaisesRegex(RuntimeError, "Unexpected key"):
            set_model_state_dict(model, model_state_dict=model_state_dict)
        key_iter = iter(model_state_dict.keys())
        for key in key_iter:
            if key != "abc":
                break
        model_state_dict.pop(key)
        incompatible_keys = set_model_state_dict(
            model,
            model_state_dict=model_state_dict,
            options=StateDictOptions(strict=False),
        )
        self.assertEqual(incompatible_keys.missing_keys, [key])
        self.assertEqual(incompatible_keys.unexpected_keys, ["abc"])
        model_state_dict.pop("abc")
        with self.assertRaisesRegex(RuntimeError, "Missing key"):
            set_model_state_dict(model, model_state_dict=model_state_dict)

    @with_comms
    @skip_if_lt_x_gpu(1)
    def test_strict(self) -> None:
        self.run_subtests(
            {"parallelism": ["DDP", "fully_shard"]},
            self._test_strict,
        )

    def _test_cpu_offload_full_state_dict(
        self, optimizer_class: Type[Optimizer]
    ) -> None:
        orig_model = CompositeParamModel(device=torch.device("cuda"))
        device_mesh = init_device_mesh("cuda", (self.world_size,))
        dist_model = FSDP(
            copy.deepcopy(orig_model),
            auto_wrap_policy=ModuleWrapPolicy({UnitModule}),
            use_orig_params=True,
            device_mesh=device_mesh,
        )

        dist_optim = optimizer_class(dist_model.parameters(), lr=1e-4)

        mst, ost = get_state_dict(
            dist_model,
            dist_optim,
            options=StateDictOptions(cpu_offload=True),
        )

        cpu_device = torch.device("cpu")

        def is_cpu(v):
            if isinstance(v, DTensor):
                return v.device == cpu_device
            elif isinstance(v, ShardedTensor):
                shards = v.local_shards()
                if not shards:
                    return True
                return shards[0].tensor.device == cpu_device
            else:
                return v.device == cpu_device

        self.assertTrue(
            tree_all_only((torch.Tensor, DTensor, ShardedTensor), is_cpu, mst)
        )
        self.assertTrue(
            tree_all_only((torch.Tensor, DTensor, ShardedTensor), is_cpu, ost)
        )

        mst, ost = get_state_dict(
            dist_model, dist_optim, options=StateDictOptions(full_state_dict=True)
        )

        self.assertTrue(
            tree_all(lambda v: not isinstance(v, (DTensor, ShardedTensor)), mst)
        )
        self.assertTrue(
            tree_all(lambda v: not isinstance(v, (DTensor, ShardedTensor)), ost)
        )

        mst, ost = get_state_dict(
            dist_model,
            dist_optim,
            options=StateDictOptions(full_state_dict=True, cpu_offload=True),
        )

        if self.rank == 0:
            self.assertTrue(
                tree_all_only((torch.Tensor, DTensor, ShardedTensor), is_cpu, mst)
            )
            self.assertTrue(
                tree_all_only((torch.Tensor, DTensor, ShardedTensor), is_cpu, ost)
            )
        else:
            self.assertEqual(mst, {})
            self.assertEqual(ost, {})

    @with_comms
    @skip_if_lt_x_gpu(2)
    def test_cpu_offload_full_state_dict(self) -> None:
        self.run_subtests(
            {"optimizer_class": [torch.optim.Adam, torch.optim.AdamW]},
            self._test_cpu_offload_full_state_dict,
        )

    @with_comms
    @skip_if_lt_x_gpu(1)
    def test_activation_ckpt_fqns_ddp(self) -> None:
        """Tests that activation checkpointing prefixes are removed from module names"""
        model = CompositeParamModel(device=torch.device("cuda"))
        original_keys = get_model_state_dict(model).keys()

        apply_activation_checkpointing(model)
        model = DDP(model)
        new_keys = get_model_state_dict(model).keys()

        self.assertEqual(original_keys, new_keys)

    @with_comms
    @skip_if_lt_x_gpu(1)
    def test_activation_ckpt_fqns_fsdp1(self) -> None:
        self.run_subtests(
            {"use_orig_params": [True, False]},
            self._test_activation_ckpt_fqns_fsdp1,
        )

    def _test_activation_ckpt_fqns_fsdp1(self, use_orig_params: bool) -> None:
        """Tests that activation checkpointing prefixes are removed from module names"""
        model = CompositeParamModel(device=torch.device("cuda"))
        original_keys = get_model_state_dict(model).keys()

        apply_activation_checkpointing(model)
        model = FSDP(model, use_orig_params=use_orig_params)
        new_keys = get_model_state_dict(model).keys()

        self.assertEqual(original_keys, new_keys)

    @with_comms
    @skip_if_lt_x_gpu(1)
    def test_extra_state(self) -> None:
        model = CompositeParamModel(device=torch.device("cuda"))

        def get_extra_state(self):
            return "MyState"

        def set_extra_state(self, state):
            return

        UnitModule.get_extra_state = get_extra_state
        UnitModule.set_extra_state = set_extra_state

        ddp_model = DDP(copy.deepcopy(model))
        set_model_state_dict(ddp_model, get_model_state_dict(ddp_model))
        self.assertEqual(model.state_dict()["u1._extra_state"], "MyState")
        self.assertEqual(model.state_dict(), get_model_state_dict(ddp_model))

    @with_comms
    @skip_if_lt_x_gpu(1)
    def test_non_persistent_buffers(self) -> None:
        model = CompositeParamModel(device=torch.device("cuda"))
        model.register_buffer(
            "dont_save_me", torch.rand(100, device="cuda"), persistent=False
        )
        ddp_model = DDP(copy.deepcopy(model))
        set_model_state_dict(ddp_model, get_model_state_dict(ddp_model))
        self.assertEqual(model.state_dict(), get_model_state_dict(ddp_model))

    def _test_broadcast_from_rank0(self, wrapper) -> None:
        model = CompositeParamModel(device=torch.device("cuda"))
        optim = torch.optim.Adam(model.parameters())
        fsdp_model = wrapper(copy.deepcopy(model))
        fsdp_optim = torch.optim.Adam(fsdp_model.parameters())

        batch = torch.rand(8, 100, device="cuda")
        model(batch).sum().backward()
        optim.step()
        states, optim_states = get_state_dict(model, optim)

        fsdp_model(batch).sum().backward()
        fsdp_optim.step()

        def check(equal):
            fsdp_states = get_model_state_dict(
                fsdp_model,
                options=StateDictOptions(full_state_dict=True),
            )
            fsdp_optim_states = get_optimizer_state_dict(
                fsdp_model,
                fsdp_optim,
                options=StateDictOptions(full_state_dict=True),
            )
            if equal:
                self.assertEqual(states, fsdp_states)
                self.assertEqual(optim_states, fsdp_optim_states)
            else:
                self.assertNotEqual(states, fsdp_states)
                self.assertNotEqual(optim_states, fsdp_optim_states)

        check(equal=True)
        fsdp_model(batch).sum().backward()
        fsdp_optim.step()
        check(equal=False)

        # Drop the states to simulate loading from rank0
        if dist.get_rank() > 0:
            load_states = {}
            load_states2 = {}
            load_optim_states = {}
        else:
            load_states = copy.deepcopy(states)
            load_states2 = copy.deepcopy(states)
            load_optim_states = copy.deepcopy(optim_states)

        set_model_state_dict(
            fsdp_model,
            model_state_dict=load_states,
            options=StateDictOptions(broadcast_from_rank0=True, full_state_dict=True),
        )
        set_optimizer_state_dict(
            fsdp_model,
            fsdp_optim,
            optim_state_dict=load_optim_states,
            options=StateDictOptions(broadcast_from_rank0=True, full_state_dict=True),
        )

        check(equal=True)
        # Verify the `strict` flag.
        load_states = load_states2
        if load_states:
            key = next(iter(load_states.keys()))
            load_states.pop(key)
        with self.assertRaisesRegex(RuntimeError, "Missing key"):
            set_model_state_dict(
                fsdp_model,
                model_state_dict=load_states,
                options=StateDictOptions(
                    broadcast_from_rank0=True, full_state_dict=True
                ),
            )

    @with_comms
    @skip_if_lt_x_gpu(2)
    def test_broadcast_from_rank0(self) -> None:
        device_mesh = init_device_mesh("cuda", (self.world_size,))
        self.run_subtests(
            {
                "wrapper": [
                    functools.partial(FSDP2, mesh=device_mesh),
                    functools.partial(FSDP, device_mesh=device_mesh),
                ]
            },
            self._test_broadcast_from_rank0,
        )

    @with_comms
    @skip_if_lt_x_gpu(4)
    def test_broadcast_from_rank0_hsdp(self) -> None:
        device_mesh = init_device_mesh("cuda", (2, self.world_size // 2))
        self.run_subtests(
            {
                "wrapper": [
                    functools.partial(
                        FSDP,
                        device_mesh=device_mesh,
                        sharding_strategy=ShardingStrategy.HYBRID_SHARD,
                    ),
                ]
            },
            self._test_broadcast_from_rank0,
        )

    @with_comms
    @skip_if_lt_x_gpu(2)
    def test_fsdp_root_not_initialized(self) -> None:
        # This test verifies that FSDP root is not initialized but we should
        # still be able to  get the state_dict without errors because
        # fsdp_model.state_dict() will trigger the FSDP initialization.
        device_mesh = init_device_mesh("cuda", (self.world_size,))
        model = CompositeParamModel(device=torch.device("cuda"))
        fsdp_model = FSDP(copy.deepcopy(model), device_mesh=device_mesh)
        fsdp_optim = torch.optim.Adam(fsdp_model.parameters())
        get_model_state_dict(fsdp_model)
        get_optimizer_state_dict(fsdp_model, fsdp_optim)

    @with_comms
    @skip_if_lt_x_gpu(2)
    def test_optim_state_dict_param_matching(self) -> None:
        # This test verifies parameters between optim and optim_state_dict
        # "initial_lr" is added to optim_state_dict, but not to the new optim
        # We test whether "initial_lr" appear in optim after
        # set_optimizer_state_dict.
        device = "cuda"
        torch.manual_seed(0)
        model = nn.Sequential(
            *[nn.Linear(4, 4, device=device, bias=False) for _ in range(2)]
        )
        for layer in model:
            fully_shard(layer)
        fully_shard(model)
        optim = torch.optim.Adam(model.parameters(), lr=1e-2)
        torch.optim.lr_scheduler.LambdaLR(
            optim, lr_lambda=[lambda epoch: 0.95**epoch]
        )
        opt_state_dict = ptd_state_dict.get_optimizer_state_dict(
            model,
            optim,
            options=ptd_state_dict.StateDictOptions(
                full_state_dict=True, cpu_offload=True
            ),
        )
        if dist.get_rank() == 0:
            self.assertTrue("initial_lr" in opt_state_dict["param_groups"][0])

        optim = torch.optim.Adam(model.parameters(), lr=1e-2)
        self.assertTrue("initial_lr" not in optim.param_groups[0])

        ptd_state_dict.set_optimizer_state_dict(
            model,
            optim,
            optim_state_dict=opt_state_dict,
            options=ptd_state_dict.StateDictOptions(
                broadcast_from_rank0=True, full_state_dict=True
            ),
        )
        if dist.get_rank() == 0:
            self.assertTrue("initial_lr" in optim.param_groups[0])

    @with_comms
    @skip_if_lt_x_gpu(2)
    def test_optim_state_dict_tensor_matching(self) -> None:
        device = "cuda"
        torch.manual_seed(0)
        model = nn.Sequential(
            *[nn.Linear(4, 4, device=device, bias=False) for _ in range(2)]
        )
        for layer in model:
            fsdp_fully_shard(layer)
        fsdp_fully_shard(model)
        optim = torch.optim.Adam(model.parameters(), lr=1e-2)
        x = torch.randn((4, 4), device=device)
        model(x).sum().backward()
        optim.step()
        optim.zero_grad()
        self.assertIsInstance(
            list(optim.state.values())[0]["exp_avg"], DTensor  # noqa: RUF015
        )
        opt_state_dict = ptd_state_dict.get_optimizer_state_dict(
            model,
            optim,
            options=ptd_state_dict.StateDictOptions(full_state_dict=True),
        )
        optim = torch.optim.Adam(model.parameters(), lr=1e-2)
        ptd_state_dict.set_optimizer_state_dict(
            model,
            optim,
            optim_state_dict=opt_state_dict,
            options=ptd_state_dict.StateDictOptions(full_state_dict=True),
        )
        self.assertIsInstance(
            list(optim.state.values())[0]["exp_avg"], DTensor  # noqa: RUF015
        )

    @with_comms
    @skip_if_lt_x_gpu(2)
    def test_flattened_osd(self) -> None:
        device_mesh = init_device_mesh("cuda", (self.world_size,))
        model = CompositeParamModel(device=torch.device("cuda"))
        fsdp_model = FSDP2(copy.deepcopy(model), mesh=device_mesh)
        fsdp_optim = torch.optim.AdamW(fsdp_model.parameters())
        batch = torch.rand(8, 100, device="cuda")
        fsdp_model(batch).sum().backward()
        fsdp_optim.step()
        fsdp_optim.zero_grad()
        osd1 = get_optimizer_state_dict(fsdp_model, fsdp_optim)
        osd2 = get_optimizer_state_dict(
            fsdp_model,
            fsdp_optim,
            options=StateDictOptions(flatten_optimizer_state_dict=True),
        )
        fsdp_optim2 = torch.optim.AdamW(fsdp_model.parameters())
        set_optimizer_state_dict(
            fsdp_model, optimizers=fsdp_optim2, optim_state_dict=osd2
        )
        self.assertEqual(fsdp_optim.state_dict(), fsdp_optim2.state_dict())
        set_optimizer_state_dict(
            fsdp_model, optimizers=fsdp_optim2, optim_state_dict=osd1
        )
        self.assertEqual(fsdp_optim.state_dict(), fsdp_optim2.state_dict())

    @with_comms
    @skip_if_lt_x_gpu(1)
    def test_deprecate_partial(self) -> None:
        model = CompositeParamModel(device=torch.device("cuda"))

        model_state_dict1 = get_model_state_dict(model)
        model_state_dict1 = copy.deepcopy(model_state_dict1)
        with self.assertWarnsRegex(
            FutureWarning,
            "Getting submodules only model/optim state_dict is deprecated",
        ):
            model_state_dict2 = get_model_state_dict(model, submodules={model.l})
        model_state_dict2 = copy.deepcopy(model_state_dict2)
        with self.assertWarnsRegex(
            FutureWarning,
            "Getting submodules only model/optim state_dict is deprecated",
        ):
            model_state_dict3 = get_model_state_dict(
                model,
                submodules={model.l},
                options=StateDictOptions(keep_submodule_prefixes=False),
            )
        model_state_dict3 = copy.deepcopy(model_state_dict3)
        self.assertEqual(len(model_state_dict2), 2)
        self.assertEqual(len(model_state_dict3), 2)
        for key in model_state_dict3.keys():
            full_fqn = f"l.{key}"
            value1 = model_state_dict1[full_fqn]
            value2 = model_state_dict2[full_fqn]
            value3 = model_state_dict3[key]
            self.assertEqual(value1, value2)
            self.assertEqual(value2, value3)

        zeros_state_dict = {
            k: torch.zeros_like(v) for k, v in model_state_dict1.items()
        }
        model.load_state_dict(zeros_state_dict)
        set_model_state_dict(
            model,
            model_state_dict=model_state_dict2,
            options=StateDictOptions(strict=False),
        )
        self.assertEqual(model.l.weight, model_state_dict1["l.weight"])
        self.assertEqual(model.l.bias, model_state_dict1["l.bias"])

        model.load_state_dict(zeros_state_dict)
        with self.assertWarnsRegex(FutureWarning, "Passing model_state_dict as a "):
            set_model_state_dict(
                model,
                model_state_dict={model.l: model_state_dict3},
                options=StateDictOptions(strict=False),
            )
        self.assertEqual(model.l.weight, model_state_dict1["l.weight"])
        self.assertEqual(model.l.bias, model_state_dict1["l.bias"])

    @with_comms
    @skip_if_lt_x_gpu(1)
    def test_deprecate_fsdp_api(self) -> None:
        device_mesh = init_device_mesh("cuda", (self.world_size,))
        model = CompositeParamModel(device=torch.device("cuda"))
        fsdp_model = FSDP(copy.deepcopy(model), device_mesh=device_mesh)
        with self.assertWarnsRegex(
            FutureWarning,
            r"FSDP.state_dict_type\(\) and FSDP.set_state_dict_type\(\) are being deprecated",
        ):
            with FSDP.state_dict_type(fsdp_model, StateDictType.FULL_STATE_DICT):
                fsdp_model.state_dict()

        with self.assertRaisesRegex(AssertionError, "FutureWarning not triggered"):
            with self.assertWarnsRegex(
                FutureWarning,
                r"FSDP.state_dict_type\(\) and FSDP.set_state_dict_type\(\) are being deprecated",
            ):
                get_model_state_dict(model)

    @with_comms
    @skip_if_lt_x_gpu(2)
    def test_shared_weight(self):
        class TiedEmbeddingModel(nn.Module):
            def __init__(self, vocab_size, embedding_dim):
                super().__init__()
                self.embedding = nn.Embedding(vocab_size, embedding_dim)
                self.decoder = nn.Linear(embedding_dim, vocab_size)
                self.decoder.weight = self.embedding.weight  # Tying weights

            def forward(self, input):
                input = (input * 10).to(torch.int)
                embedded = self.embedding(input)
                output = self.decoder(embedded)
                return output

        def init_model_optim():
            device_mesh = init_device_mesh("cuda", (self.world_size,))
            orig_model = TiedEmbeddingModel(10000, 300).to(torch.device("cuda"))
            orig_optim = torch.optim.AdamW(orig_model.parameters(), lr=1e-4)
            copy_optim = torch.optim.AdamW(orig_model.parameters(), lr=1e-4)
            dist_model = FSDP(copy.deepcopy(orig_model), device_mesh=device_mesh)
            dist_optim = torch.optim.AdamW(dist_model.parameters(), lr=1e-4)
            return orig_model, orig_optim, copy_optim, dist_model, dist_optim

        self._test_save_load(init_model_optim)

    @with_comms
    @skip_if_lt_x_gpu(2)
    def test_setting_meta_device_model(self) -> None:
        # This test verifies that we can set model state dict by a meta device model
        torch.manual_seed(0)
        with torch.device("meta"):
            meta_model = nn.Sequential(*[nn.Linear(4, 4, bias=False) for _ in range(2)])
            for layer in meta_model:
                fully_shard(layer)
            fully_shard(meta_model)
        with torch.device("cpu"):
            cpu_model = nn.Sequential(*[nn.Linear(4, 4, bias=False) for _ in range(2)])
            full_sd = cpu_model.state_dict()
        set_model_state_dict(
            meta_model,
            model_state_dict=full_sd,
            options=StateDictOptions(full_state_dict=True, strict=False),
        )
        meta_model_dict = meta_model.state_dict()
        cpu_mocel_dict = get_model_state_dict(cpu_model)
        for key, value in cpu_mocel_dict.items():
            device = value.device
            meta_model_change_device = meta_model_dict[key].to(device=device)
            self.assertEqual(value, meta_model_change_device)

    @with_comms
    @skip_if_lt_x_gpu(2)
    def test_setting_meta_device_model_broadcasting_and_memory(self) -> None:
        # This test verifies that we can set model state dict by a meta device model
        # With the correlated changes in state_dict, meta device model should be accepted
        # in broadcasting and get copied successfully.
        torch.manual_seed(0)
        with torch.device("meta"):
            meta_model = nn.Sequential(
                *[nn.Linear(10000, 10000, bias=False) for _ in range(4)]
            )
            for layer in meta_model:
                fully_shard(layer)
            fully_shard(meta_model)
        with torch.device("cpu"):
            cpu_model = nn.Sequential(
                *[nn.Linear(10000, 10000, bias=False) for _ in range(4)]
            )
            full_sd = cpu_model.state_dict()
        set_model_state_dict(
            meta_model,
            model_state_dict=full_sd,
            options=StateDictOptions(
                broadcast_from_rank0=True, full_state_dict=True, strict=False
            ),
        )
<<<<<<< HEAD
        meta_model_dict = meta_model.state_dict()
        cpu_mocel_dict = get_model_state_dict(cpu_model)
        for key, value in cpu_mocel_dict.items():
            device = value.device
            meta_model_change_device = meta_model_dict[key].to(device=device)
            self.assertEqual(value, meta_model_change_device)
=======
        meta_model_state_dict = meta_model.state_dict()
        cpu_model_state_dict = get_model_state_dict(cpu_model)
        for cpu_model_key, cpu_model_value in cpu_model_state_dict.items():
            meta_model_value = (
                meta_model_state_dict[cpu_model_key]
                .full_tensor()
                .to(device=cpu_model_value.device)
            )
            self.assertEqual(cpu_model_value, meta_model_value)
        # Memory allocated and reserved are lower due to the change at _distribute_tensors
        # from view to clone. This test would fail if with view due to higher memory cost.
        memory_allocated = torch.cuda.memory_allocated(0) / 1024 / 1024
        memory_reserved = torch.cuda.memory_reserved(0) / 1024 / 1024
        self.assertTrue(memory_allocated <= 384)
        self.assertTrue(memory_reserved <= 768)

    @with_comms
    @skip_if_lt_x_gpu(2)
    def test_multi_device_load_model_state_dict(self) -> None:
        torch.manual_seed(0)
        with torch.device("meta"):
            meta_submodel = nn.Linear(4, 4, bias=False)
        with torch.device("cpu"):
            cpu_submodel = nn.Linear(4, 4, bias=False)
        with torch.device("cuda"):
            cuda_submodel = nn.Linear(4, 4, bias=False)

        two_device_model_with_meta = nn.Sequential(meta_submodel, cuda_submodel)
        two_device_model_without_meta = nn.Sequential(cpu_submodel, cuda_submodel)

        with torch.device("cpu"):
            model_to_set = nn.Sequential(
                *[nn.Linear(4, 4, bias=False) for _ in range(2)]
            )
            full_sd = model_to_set.state_dict()
        set_model_state_dict(
            two_device_model_with_meta,
            model_state_dict=full_sd,
            options=StateDictOptions(
                broadcast_from_rank0=True, full_state_dict=True, strict=False
            ),
        )
        with self.assertRaisesRegex(ValueError, "Multiple devices found"):
            set_model_state_dict(
                two_device_model_without_meta,
                model_state_dict=full_sd,
                options=StateDictOptions(
                    broadcast_from_rank0=True, full_state_dict=True, strict=False
                ),
            )
>>>>>>> 430d54ee


class TestNoComm(MultiProcessTestCase):
    def setUp(self) -> None:
        super().setUp()
        self._spawn_processes()

    @skip_if_lt_x_gpu(1)
    def test_no_dist(self) -> None:
        model = CompositeParamModel(device=torch.device("cuda"))
        optim = torch.optim.AdamW(model.parameters(), lr=1e-4)

        self.assertFalse(dist.is_initialized())
        msd = get_model_state_dict(
            model, options=StateDictOptions(full_state_dict=True, cpu_offload=True)
        )
        for v in msd.values():
            self.assertFalse(v.is_cuda)
        self.assertEqual(model.state_dict(), msd)
        set_model_state_dict(model, model.state_dict())
        osd = get_optimizer_state_dict(
            model,
            optim,
            options=StateDictOptions(full_state_dict=True, cpu_offload=True),
        )
        set_optimizer_state_dict(model, optim, osd)
        set_optimizer_state_dict(model, optim, optim.state_dict())


if __name__ == "__main__":
    run_tests()<|MERGE_RESOLUTION|>--- conflicted
+++ resolved
@@ -9,18 +9,7 @@
 import torch
 import torch.distributed as dist
 import torch.nn as nn
-<<<<<<< HEAD
-from torch.distributed._composable import fully_shard, replicate
-
-# importing fully_shard as FSDP2 since the original fully_shard is used in this test.
-# TODO: remove old composable fully_shard so that we don't have to import new fully_shard as FSDP2
-from torch.distributed._composable.fsdp import (
-    fully_shard as FSDP2,
-    fully_shard as fsdp_fully_shard,
-)
-=======
 from torch.distributed._composable import replicate
->>>>>>> 430d54ee
 from torch.distributed._shard.sharded_tensor import ShardedTensor
 from torch.distributed._tensor import DTensor, init_device_mesh
 from torch.distributed.algorithms._checkpoint.checkpoint_wrapper import (
@@ -164,17 +153,16 @@
         self,
         *,
         use_orig_params: bool,
-        use_composable: bool,
         use_dtensor: bool,
         wrapping: Tuple[nn.Module] = (),
         compile_model: bool = False,
         optimizer_class: Type[Optimizer],
     ) -> None:
-        if not use_orig_params and use_composable:
+        if not use_orig_params:
             return
 
         # TODO: remove this return after we complete the composable API side change for device_mesh
-        if use_composable and use_dtensor:
+        if use_dtensor:
             return
 
         def init_model_optim():
@@ -188,25 +176,20 @@
                 strategy = set(wrapping)
             else:
                 strategy = {UnitModule}
-            if use_composable:
-                dist_model = fully_shard(
-                    copy.deepcopy(orig_model), policy=ModuleWrapPolicy(strategy)
+            if use_dtensor:
+                device_mesh = init_device_mesh("cuda", (self.world_size,))
+                dist_model = FSDP(
+                    copy.deepcopy(orig_model),
+                    auto_wrap_policy=ModuleWrapPolicy(strategy),
+                    use_orig_params=use_orig_params,
+                    device_mesh=device_mesh,
                 )
             else:
-                if use_dtensor:
-                    device_mesh = init_device_mesh("cuda", (self.world_size,))
-                    dist_model = FSDP(
-                        copy.deepcopy(orig_model),
-                        auto_wrap_policy=ModuleWrapPolicy(strategy),
-                        use_orig_params=use_orig_params,
-                        device_mesh=device_mesh,
-                    )
-                else:
-                    dist_model = FSDP(
-                        copy.deepcopy(orig_model),
-                        auto_wrap_policy=ModuleWrapPolicy(strategy),
-                        use_orig_params=use_orig_params,
-                    )
+                dist_model = FSDP(
+                    copy.deepcopy(orig_model),
+                    auto_wrap_policy=ModuleWrapPolicy(strategy),
+                    use_orig_params=use_orig_params,
+                )
 
             if compile_model:
                 dist_model = torch.compile(dist_model)
@@ -221,7 +204,6 @@
         self.run_subtests(
             {
                 "use_orig_params": [True, False],
-                "use_composable": [True, False],
                 "use_dtensor": [True, False],
                 "wrapping": [(), (nn.Linear, UnitModule)],
                 "optimizer_class": [
@@ -239,7 +221,6 @@
         self.run_subtests(
             {
                 "use_orig_params": [True],
-                "use_composable": [False],
                 "use_dtensor": [False],
                 "wrapping": [()],
                 "optimizer_class": [torch.optim.Adam, torch.optim.AdamW],
@@ -264,7 +245,7 @@
                 orig_model.parameters(), lr=1e-4, foreach=foreach
             )
 
-            dist_model = FSDP2(
+            dist_model = fully_shard(
                 copy.deepcopy(orig_model),
                 reshard_after_forward=reshard_after_forward,
             )
@@ -322,7 +303,6 @@
 
     def _test_fsdp_ddp(
         self,
-        use_composable: bool,
         optimizer_class: Type[Optimizer],
         optim_in_backward: bool = False,
         test_frozen: bool = False,
@@ -337,17 +317,13 @@
             orig_optim = optimizer_class(orig_model.parameters(), lr=1e-4)
             copy_optim = optimizer_class(orig_model.parameters(), lr=1e-4)
             dist_model = copy.deepcopy(orig_model)
-            if use_composable:
-                replicate(dist_model.l)
-                fully_shard(dist_model, policy=ModuleWrapPolicy({UnitModule}))
-            else:
-                dist_model.l = DDP(dist_model.l)
-                dist_model = FSDP(
-                    copy.deepcopy(orig_model),
-                    auto_wrap_policy=ModuleWrapPolicy({UnitModule}),
-                    use_orig_params=optim_in_backward,
-                    ignored_modules=[dist_model.l],
-                )
+            dist_model.l = DDP(dist_model.l)
+            dist_model = FSDP(
+                copy.deepcopy(orig_model),
+                auto_wrap_policy=ModuleWrapPolicy({UnitModule}),
+                use_orig_params=optim_in_backward,
+                ignored_modules=[dist_model.l],
+            )
             if optim_in_backward:
                 _apply_optimizer_in_backward(
                     optimizer_class, dist_model.parameters(), {"lr": 1e-4}
@@ -366,45 +342,10 @@
     def test_fsdp_ddp(self) -> None:
         self.run_subtests(
             {
-                "use_composable": [True, False],
                 "optimizer_class": [torch.optim.Adam, torch.optim.AdamW],
             },
             self._test_fsdp_ddp,
         )
-
-    @with_comms
-    @skip_if_lt_x_gpu(2)
-    def test_frozen_parameters(self) -> None:
-        self.run_subtests(
-            {
-                "use_composable": [True],
-                "optimizer_class": [torch.optim.Adam, torch.optim.AdamW],
-                "test_frozen": [True],
-            },
-            self._test_fsdp_ddp,
-        )
-
-    # TODO: enable use_dtensor once 2D device_mesh support is fully landed.
-    """
-    @with_comms
-    @skip_if_lt_x_gpu(2)
-    def test_use_dtensor(self) -> None:
-        self._test_fsdp_ddp(use_composable=False, use_dtensor=True)
-    """
-
-    # TODO: enable the test after FSDP + apply_optimizer_in_backward works.
-    # Disable this test as it is broken after
-    # https://github.com/pytorch/pytorch/pull/108298.
-    """
-    @with_comms
-    @skip_if_lt_x_gpu(2)
-    def test_apply_optimizer_in_backward(self) -> None:
-        self.run_subtests(
-            {"use_composable": [True, False]},
-            self._test_fsdp_ddp,
-            optim_in_backward=True,
-        )
-    """
 
     def _test_single_gpu(self, optimizer_class: Type[Optimizer]) -> None:
         def init_model_optim():
@@ -678,7 +619,7 @@
         self.run_subtests(
             {
                 "wrapper": [
-                    functools.partial(FSDP2, mesh=device_mesh),
+                    functools.partial(fully_shard, mesh=device_mesh),
                     functools.partial(FSDP, device_mesh=device_mesh),
                 ]
             },
@@ -760,45 +701,10 @@
 
     @with_comms
     @skip_if_lt_x_gpu(2)
-    def test_optim_state_dict_tensor_matching(self) -> None:
-        device = "cuda"
-        torch.manual_seed(0)
-        model = nn.Sequential(
-            *[nn.Linear(4, 4, device=device, bias=False) for _ in range(2)]
-        )
-        for layer in model:
-            fsdp_fully_shard(layer)
-        fsdp_fully_shard(model)
-        optim = torch.optim.Adam(model.parameters(), lr=1e-2)
-        x = torch.randn((4, 4), device=device)
-        model(x).sum().backward()
-        optim.step()
-        optim.zero_grad()
-        self.assertIsInstance(
-            list(optim.state.values())[0]["exp_avg"], DTensor  # noqa: RUF015
-        )
-        opt_state_dict = ptd_state_dict.get_optimizer_state_dict(
-            model,
-            optim,
-            options=ptd_state_dict.StateDictOptions(full_state_dict=True),
-        )
-        optim = torch.optim.Adam(model.parameters(), lr=1e-2)
-        ptd_state_dict.set_optimizer_state_dict(
-            model,
-            optim,
-            optim_state_dict=opt_state_dict,
-            options=ptd_state_dict.StateDictOptions(full_state_dict=True),
-        )
-        self.assertIsInstance(
-            list(optim.state.values())[0]["exp_avg"], DTensor  # noqa: RUF015
-        )
-
-    @with_comms
-    @skip_if_lt_x_gpu(2)
     def test_flattened_osd(self) -> None:
         device_mesh = init_device_mesh("cuda", (self.world_size,))
         model = CompositeParamModel(device=torch.device("cuda"))
-        fsdp_model = FSDP2(copy.deepcopy(model), mesh=device_mesh)
+        fsdp_model = fully_shard(copy.deepcopy(model), mesh=device_mesh)
         fsdp_optim = torch.optim.AdamW(fsdp_model.parameters())
         batch = torch.rand(8, 100, device="cuda")
         fsdp_model(batch).sum().backward()
@@ -940,12 +846,15 @@
             model_state_dict=full_sd,
             options=StateDictOptions(full_state_dict=True, strict=False),
         )
-        meta_model_dict = meta_model.state_dict()
-        cpu_mocel_dict = get_model_state_dict(cpu_model)
-        for key, value in cpu_mocel_dict.items():
-            device = value.device
-            meta_model_change_device = meta_model_dict[key].to(device=device)
-            self.assertEqual(value, meta_model_change_device)
+        meta_model_state_dict = meta_model.state_dict()
+        cpu_model_state_dict = get_model_state_dict(cpu_model)
+        for cpu_model_key, cpu_model_value in cpu_model_state_dict.items():
+            meta_model_value = (
+                meta_model_state_dict[cpu_model_key]
+                .full_tensor()
+                .to(device=cpu_model_value.device)
+            )
+            self.assertEqual(cpu_model_value, meta_model_value)
 
     @with_comms
     @skip_if_lt_x_gpu(2)
@@ -973,14 +882,6 @@
                 broadcast_from_rank0=True, full_state_dict=True, strict=False
             ),
         )
-<<<<<<< HEAD
-        meta_model_dict = meta_model.state_dict()
-        cpu_mocel_dict = get_model_state_dict(cpu_model)
-        for key, value in cpu_mocel_dict.items():
-            device = value.device
-            meta_model_change_device = meta_model_dict[key].to(device=device)
-            self.assertEqual(value, meta_model_change_device)
-=======
         meta_model_state_dict = meta_model.state_dict()
         cpu_model_state_dict = get_model_state_dict(cpu_model)
         for cpu_model_key, cpu_model_value in cpu_model_state_dict.items():
@@ -1031,7 +932,6 @@
                     broadcast_from_rank0=True, full_state_dict=True, strict=False
                 ),
             )
->>>>>>> 430d54ee
 
 
 class TestNoComm(MultiProcessTestCase):
