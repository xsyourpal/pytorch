# mypy: ignore-errors

import itertools
from contextlib import contextmanager, nullcontext
from functools import partial, wraps
from typing import Any, Callable, Dict, List, Optional, Tuple
from unittest.mock import patch

import torch
import torch.nn as nn
import torch.utils._pytree as pytree
import torch.utils.dlpack
from torch import Tensor
from torch._decomp.decompositions_for_rng import PhiloxStateTracker, rng_decompositions
from torch._dispatch.python import enable_python_dispatcher
from torch._dynamo import compiled_autograd
from torch._dynamo.utils import dynamo_timed, preserve_rng_state
from torch._guards import detect_fake_mode
from torch._subclasses import FakeTensor, FakeTensorMode
from torch.fx.experimental.proxy_tensor import make_fx
from torch.fx.experimental.symbolic_shapes import ShapeEnv
from torch.utils._python_dispatch import is_traceable_wrapper_subclass
from . import config
from ._aot_autograd.collect_metadata_analysis import (  # noqa: F401
    run_functionalized_fw_and_collect_metadata,
)
from ._aot_autograd.dispatch_and_compile_graph import (  # noqa: F401
    aot_dispatch_autograd_graph,
    aot_dispatch_base_graph,
)
from ._aot_autograd.functional_utils import (  # noqa: F401
    _check_if_mutation_can_be_in_graph,
    are_all_mutations_hidden_from_autograd,
    are_all_mutations_under_no_grad_or_inference_mode,
    assert_functional_graph,
    from_fun,
    gen_alias_from_base,
    has_data_mutation,
    has_metadata_mutation,
    is_fun,
    sync_functional_tensor,
    to_fun,
)
from ._aot_autograd.input_output_analysis import (  # noqa: F401
    _tensors_definitely_do_not_overlap,
    compute_overlapping_inputs,
    create_graph_signature,
    create_synthetic_base_metadata,
    remove_dupe_metadata,
)
from ._aot_autograd.jit_compile_runtime_wrappers import (  # noqa: F401
    aot_dispatch_autograd,
    aot_dispatch_base,
)
from ._aot_autograd.logging_utils import (  # noqa: F401
    callback_set,
    describe_input,
    format_guard_bug_msg,
    get_aot_compilation_context,
    get_aot_graph_name,
    get_graph_being_compiled,
    graph_being_compiled,
    model_name,
    nth_graph,
    set_model_name,
    setup_stacktrace_preservation_hooks,
    track_graph_compiling,
)
<<<<<<< HEAD
from ._aot_autograd.functional_utils import (  # noqa: F401
    is_fun,
    to_fun,
    from_fun,
    sync_functional_tensor,
    has_metadata_mutation,
    has_data_mutation,
    are_all_mutations_hidden_from_autograd,
    are_all_mutations_under_no_grad_or_inference_mode,
    gen_alias_from_base,
    assert_functional_graph,
    _check_if_mutation_can_be_in_graph,
=======
from ._aot_autograd.runtime_wrappers import (  # noqa: F401
    aot_dispatch_subclass_wrapper,
    aot_wrapper_dedupe,
    aot_wrapper_synthetic_base,
    create_runtime_wrapper,
    functionalized_rng_runtime_epilogue,
    merge_view_inputs,
>>>>>>> f34905f6
)
from ._aot_autograd.schemas import (  # noqa: F401
    AOTConfig,
    BackwardSignature,
    FQN,
    GraphInputName,
    GraphOutputName,
    GraphSignature,
    InputAliasInfo,
    MutationType,
    OutputAliasInfo,
    OutputType,
    SubclassCreationMeta,
    SubclassMeta,
    TensorAlias,
    ViewAndMutationMeta,
)
from ._aot_autograd.subclass_utils import (  # noqa: F401
    create_metadata_for_subclass,
    requires_subclass_dispatch,
    unwrap_tensor_subclasses,
    wrap_tensor_subclasses,
    wrap_tensor_subclasses_maybe_joint,
)
from ._aot_autograd.traced_function_transforms import (  # noqa: F401
    aot_dispatch_subclass,
    create_functional_call,
    create_functionalized_fn,
    create_functionalized_rng_ops_wrapper,
    create_joint,
    fn_input_mutations_to_outputs,
    fn_prepped_for_autograd,
)

from ._aot_autograd.utils import (  # noqa: F401
    _get_autocast_states,
    _get_symint_hints,
    call_func_at_runtime_with_args,
    create_tree_flattened_fn,
    KNOWN_TYPES,
    make_boxed_compiler,
    make_boxed_func,
    maybe_to_fresh_input,
    normalize_as_list,
    partial_flatten_asdict,
    root_module_when_exporting_non_strict,
    strict_zip,
)
from .partitioners import default_partition

zip = strict_zip

# This global counter increments every time we compile a graph with
# AOTAutograd.  You can use this to correlate runtime error messages
# with compile time (e.g., if you get an error at runtime saying
# compiled graph 3 failed, you can set a breakpoint at compile time
# for this graph number to investigate further at compile time.)
#
# NB: this is different from get_aot_compilation_context, which tracks
# each underlying graph that is compiled.  In contrast, AOT_COUNTER
# corresponds to top-level invocations of aot_module/aot_function;
# one counter is allocated per entire compiled block (but this block
# may involve compiling multiple subgraphs; e.g., for forwards/backwards)
AOT_COUNTER = itertools.count()

# ~~~~~~~~~~~~~~~~~~~~~~~~~~~~~~~~~~~~~~~~~~~~~~~~~~~~~~~~~~~~~~~~~~~~~~~~~~~~~~~~~~~~~~~~~~~~~~~~~~~~~~~~~~~~~~~~~~~~~
# ~~~~~~~~~~~~~~~~~~~~~~~~~~~~~~~~~~~~~~~~~~~~~~~~~~~~~~~~~~~~~~~~~~~~~~~~~~~~~~~~~~~~~~~~~~~~~~~~~~~~~~~~~~~~~~~~~~~~~
#
# AOT Autograd contains a pretty non-trivial amount of logic to handle edge cases around aliasing and mutation
# that are external to the graph (they show up as side effects in some way when you run the graph).
#
# Take a look at `test_aotdispatch.py TestAOTAutograd.test_input_mutation*` tests for some examples functions
# and what they're compiled graphs looks like.
# Below is a very long comment detailing several edge cases, and showing how AOT Autograd handles them.
#
# Note [AOT Autograd: input data mutations]
#
# If we compile a function that mutates inputs, then those input mutations are real side effects
# that a user expects to see after running the compiled graph.
# However, the graph that we want to send to a backend needs to be *entirely* functional.
# The way we reconcile this difference is that we remove the mutations completely from the graph that we compile
# but we update the graph to return (updated_inputs, user_outputs).
# In the epilogue that runs after the compiled graph is executed, we copy the updated inputs back to the originals.
#
# Example: original user code:
# def f(x):
#     x.mul_(2)
#     out = x.mul(3)
#     return out
#
# After AOT Autograd compiles, we end up with a:
# (a) compiled graph
# (b) autograd.Function.forward() method, that executes the compiled graph
# (c) wrapper function, that calls the autograd.Function.forward() and performs the epilogue
#
# The output of (a, b, c) are all written below.
#
# def compiled_forward_graph(x):
#     x_updated = x.mul(2)
#     out = x_updated.mul(3)
#     return x_updated, out
#
# # x_updated gets a gradient in the compiled backward
# def compiled_backward_graph(grad_x_updated, grad_out):
#     grad_x = ...
#     return grad_x
#
# def autograd.Function.forward(x):
#     x_updated, out = compiled_forward_graph(x)
#     return x_updated, out
#
# def compiled_wrapper(x):
#     x_updated, out = autograd.Function.apply(x)
#     x.copy_(x_updated)
#     return out
#
# Another important thing to note is that updated inputs (due to data mutations) *do* participate
# in the compiled backward graph! Since the compiled forward graph gets N extra outputs
# (due to updated inputs showing up as graph outputs),
# The compiled backward gets an additional N inputs.
# That way, during the x.copy_(x_updated) bit in the epilogue, gradients will flow from the updated input
# back to the original input.


# Note [AOT Autograd: input metadata mutations]
#
# For the same reason as input mutations, we also don't put input metadata mutations in the graph.
# Instead, we return the updated version of the input (a view), and mutate the input's metadata outside of the graph
#
# Example: original user code:
# def f(x):
#     x.t_()
#     out = x.mul(3)
#     return out
#
# AOT Autograd output (compiled graph, autograd.Function.forward(), wrapper function):
# def compiled_forward_graph(x):
#     x_updated = x.t()
#     out = x_updated.mul(3)
#     return x_updated, out
#
# # x_updated does *not* get a gradient in the compiled backward
# def compiled_backward_graph(grad_out):
#     grad_x = ...
#     return grad_x
#
# def autograd.Function.forward(x):
#     x_updated, out = compiled_forward_graph(x)
#     return x_updated, out
#
# def compiled_wrapper(x):
#     x_updated, out = autograd.Function.apply(x)
#     x.as_strided_(x_updated)
#     return out


# Note [AOT Autograd: outputs aliasing inputs or intermediates!]
#
# AOT Autograd needs special handling for outputs that alias graph inputs or intermediates!
# Why?
# (1) autograd.Function.forward() has a limitation, where views that returned in the forward cannot later be mutated.
# (2) views don't need to be compiled in the graph anyway - it's cheap to generate them outside of the compiled graph,
#     in an epilogue.
# For outputs that alias inputs, we do the following:
# (a) *still* return the aliased output as a graph output
# (b) In the AOT Autograd wrapper/epilogue, we don't return that aliased output. Instead, we use it to regenerate the output.
#
# For outputs that alias *intermediates*, we do the following:
# (a) Return the output in the compiled forward, **and** return it's ._base (a graph intermediates) as an output in the forward
# (b) Use (output, graph_intermediate) to regenerate the alias, and return that to the user (instead of the compiled fw output).
# You might wonder why we return the aliased output directly in the graph (and making the graph compute it),
# only to not return it and instead generate a fresh alias off of the intermediate,
# instead of (say) just storing metadata about the size/stride of the output somewhere to generate the alias. There are two reasons:
# (1) Getting the actual alias tensor allows us to use view-replay to generate the alias, instead of an as_strided() call
# (2) Inductor (and other backends) are free to change the memory format of graph outputs, if it results in better performance.
#     This can result in problems if a user later tries to .view() that output expecting it to have one set of strides,
#     when it has a different set of strides.
#     By including the view op directly in the graph, inductor takes that into account when deciding what memory format
#     the graph intermediate should be.
#
# Another important thing to note is how our traced backward() graph handles aliases.
# (this applies to outputs aliasing inputs, outputs aliasing intermediates,
#  *and* updated inputs returned in the compiled forward due to metadata-only mutations).
# Any outputs that alias (either inputs or intermediates) do NOT participate in the compiled backward graph
# It would be wasteful to include them in the compiled backward(), because we regenerate them eagerly
# at the end of the forward.
#
# Example: original user code:
# def f(x):
#     out1 = x.t()
#     intermediate = x.mul(2)
#     out2 = intermediate.view(-1)
#     return out1, out2
#
# AOT Autograd output (compiled graph, autograd.Function.forward(), wrapper function):
# def compiled_forward_graph(x):
#     out1 = x.t()
#     intermediate = x.mul(2)
#     out2 = intermediate.view(-1)
#     # the compiled graph also returns the intermediate
#     return out1, out2, intermediate
#
# # intermediate gets a gradient in the compiled backward.
# # both output aliases (out1 and out2) do not.
# def compiled_backward_graph(grad_intermediate):
#     grad_x = ...
#     return grad_x
#
# def autograd.Function.forward(x):
#     out1, out2, intermediate = compiled_forward_graph(x)
#     return out1, out2, intermediate
#
# def compiled_wrapper(x):
#     out1, out2, intermediate = autograd.Function.apply(x)
#     # regenerate out1 from the input
#     out1_regenerated = out1._view_func(x)
#     # regenerate out1 from the intermediate
#     out2_regenerated = out2._view_func(intermediate)
#     return out1_regenerated, out2_regenerated


# Note [AOT Autograd: mutations to inputs that alias other inputs]
#
# Another edge case that is (only partially) handled today is when an input is mutated, but itself aliases another input.
# AOT Autograd needs to **ensure** that functionalization knows that the two inputs are aliased to each other.
# That way, when the aliased input is accessed later in the graph, functionalization knows to "update" the alias
# given the mutation that occurred.
#
# This is handled by updating the calling convention: we create a "synthetic base" that becomes a new input
# in the compiled function, and we regenerate the original (aliased) inputs directly off of the base
# inside of the compiled function.
#
# This logic is fully encapsulated in aot_wrapper_synthetic_base()
#
# Example: original user code:
# def f(x, x_view):
#     x.mul_(2)
#     out = x * x_view
#     return out
# f(x, x.view(-1))
#
# AOT Autograd output (compiled graph, autograd.Function.forward(), wrapper function):
# def compiled_forward_graph(base)
#     x = generate_x(base)
#     x_view = generate_x_view(base)
#     x_updated = x.mul(2)
#     x_view_updated = x_updated.view(-1)
#     out = x_updated * x_view_updated
#     return x_updated, out
#
# # The calling convention change from (aliases) -> (base) happens
# # *outside* of the autograd.Function.forward().
# # That means the forward() only has 1 input (base),
# # and the backward() only has 1 output (grad_base)
# def compiled_backward_graph(grad_out):
#     grad_base = ...
#     return grad_base
#
# def autograd.Function.forward(base):
#     x_updated, out = compiled_forward_graph(base)
#     return x_updated, out
#
# # The compiled wrapper is where we create synthetic bases.
# # The info on which inputs are mutated is also tracked *before* synthetic base creation.
# def compiled_wrapper(x, x_view):
#     base = merge_view_inputs(x, x_view)
#     x_updated, out = autograd.Function.apply(base)
#     # x and x_view are aliased in eager mode, so this mutation to x will automatically affect x_view.
#     x.copy_(x_updated)
#     return out


# Note [AOT Autograd: Views to avoid tangents aliasing inputs]
#
# We view every forward output when creating out tangent tensors to handle the problematic
# case in which a subclass does extra aliasing between graph outputs/inputs in a way that
# is not visible above the sublass.
#
# Ordinarily, when constructing the joint function that we want to trace in AOTAutograd,
# we're guaranteed that the tangent tensors that we pass
# into the joint are distinct tensors from the primals. This is because when
# decide which forward outputs to create tangents for, we only create tangents
# for forward outputs that are not aliases of inputs (See Note
# [AOT Autograd: outputs aliasing inputs or intermediates!]).
#
# However, when wrapper tensor subclasses enter the picture, it is possible
# to have an output of the forward that is a subclass that is not an
# input / alias of an input, but one of its inner tensors is an alias!
# NestedTensor is an example: Performing an out-of-place pointwise op on a
# NestedTensor constructs a fresh NestedTensor that holds onto the input's
# offsets tensor directly.
#
# Having tangent tensors that are the same as the (primal) forward inputs,
# can cause problems during tracing as make_fx() will specialize on our
# duplicate inputs: If we passed in the same tensor for primals_1 and
# tangents_1 during tracing, make_fx() will happily sub out all usages of
# tangents_1 with primals_1 in the graph, which is not what we want.
#
# To work around this, we view every forward output when creating out tangent
# tensors so that tangents can never be the same as forward inputs even if
# forward inputs alias forward outputs.

# Note [Side-Effectful Tokens in AOTAutograd]
#
# We allow some some side-effectful operators in
# the post-AOTAutograd (functional) graph, such as prints and torchbind operations.
# To ensure that these side-effects are compatible to future graph passes that
# assume that the graph is functional, we will thread "effect tokens" to show
# data dependence between these side-effectful operators. Practically speaking,
# effect tokens are just dummy values (torch.tensor([])). The graph would look
# like the following:
#
# def gm(self, token0, reader):
#    token1, frame = with_token(ordered_effect_op, (reader,), token0)
#    frame = frame * 2
#    token2, frame2 = with_token(ordered_effect_op, (reader,), token1)
#    frame2 = frame2 * 2
#    return token2, frame, frame2
#
# We will pass the token as an input to the graph, thread it through
# side-effectful operators using the `with_effects` high order operator, and then
# return the updated token as an output.
# So the signature of the graph input would look something like
# (*tokens, *params_buffers, *user_inputs), and the signature of the graph
# output would look something like (*tokens, *outputs).
<<<<<<< HEAD
=======
#
# However, Inductor does not want the concept of tokens in the final generated
# code's input and output. Since changing the graph signature inside of inductor
# is difficult, after generating the forward graph, we will run a pass to
# remove the tokens from the inputgenerate the following graph for Inductor, where
# the tokens are created and sunk within the graph, rather than as inputs and
# outputs:
#
# def gm(self, reader):
#    token0 = torch.ops.prims._make_token()
#    token1, frame = with_token(ordered_effect_op, (reader,), token0)
#    frame = frame * 2
#    token2, frame2 = with_token(ordered_effect_op, (reader,), token1)
#    frame2 = frame2 * 2
#    sink_token = torch.ops.prims._sink_tokens([token2])
#    return frame, frame2
>>>>>>> f34905f6

#
#
# ~~~~~~~~~~~~~~~~~~~~~~~~~~~~~~~~~~~~~~~~~~~~~~~~~~~~~~~~~~~~~~~~~~~~~~~~~~~~~~~~~~~~~~~~~~~~~~~~~~~~~~~~~~~~~~~~~~~~~
# ~~~~~~~~~~~~~~~~~~~~~~~~~~~~~~~~~~~~~~~~~~~~~~~~~~~~~~~~~~~~~~~~~~~~~~~~~~~~~~~~~~~~~~~~~~~~~~~~~~~~~~~~~~~~~~~~~~~~~


aot_autograd_decompositions = {}


@dynamo_timed
def create_aot_dispatcher_function(
    flat_fn, flat_args: List[Any], aot_config: AOTConfig
):
    """
    Traces the forward and backward graphs of the attr:`flat_fn` to generate a
    joint graph. The joint graph is an Fx graph with Aten ops. Please refer to
    the tracing mechanism to understand the graph capturing details.

    The joint graph is then passed through attr:`partition_fn` to isolate the
    forward and backward portions, which are then respectively compiled via the
    provided attr:`fw_compiler` and attr:`bw_compiler`.

    The resulting compiled forward and backward graphs are then wrapped up in a
    ``torch.autograd.Function`` object.

    The calling convention here is that the first aot_config.num_params_buffers
    inputs in flat_args are parameters and buffers, and the rest are inputs.

    We use this to assume that parameters/buffer's shapes don't change.

    Note: this function is used both by aot_function and aot_export (controlled by aot_config.is_export)
        When aot_config.is_export is True, we return an FX graph + metadata
        When aot_config.is_export is False, we return an ordinary runtime function
    """

    # This is the main entry point.
    # TODO: Chillee argues that dynamo itself should pass in fake tensors to
    # the list of arguments when compiling; at the moment we do not do this

    if aot_config.decompositions is None:
        aot_config.decompositions = {}

    aot_config.decompositions = {
        **aot_autograd_decompositions,
        **aot_config.decompositions,
    }

    if config.functionalize_rng_ops:
        # Update the decompositions with functionalized random decompositions
        aot_config.decompositions = {
            **rng_decompositions,
            **aot_config.decompositions,
        }

    # Check flat_args to see if they're already fake.  If so, use that fake
    # mode instead.

    fake_mode = detect_fake_mode(flat_args)
    if fake_mode is None:
        shape_env = ShapeEnv() if aot_config.dynamic_shapes else None
        fake_mode = FakeTensorMode(shape_env=shape_env)
    else:
        shape_env = fake_mode.shape_env

    python_dispatcher_mode = (
        enable_python_dispatcher() if shape_env is not None else nullcontext()
    )

    with torch.autograd.set_multithreading_enabled(
        False
    ), preserve_rng_state(), fake_mode, python_dispatcher_mode, PhiloxStateTracker():

        def process_inputs(flat_args):
            def convert(idx, x):
                if shape_env is not None:
                    from torch._dynamo.source import ConstantSource

                    if isinstance(x, int):
                        # We always specialize on scalar values in export.
                        if aot_config.is_export:
                            return x
                        source = ConstantSource(f"sym_{idx}")
                        return shape_env.create_symintnode(
                            shape_env.create_symbol(x, source), hint=x, source=source
                        )
                if not isinstance(x, torch.Tensor):
                    return x
                if isinstance(x, FakeTensor):
                    assert x.fake_mode is fake_mode
                    return x
                if is_traceable_wrapper_subclass(x):
                    attrs, _ = x.__tensor_flatten__()
                    if all(isinstance(getattr(x, attr), FakeTensor) for attr in attrs):
                        assert all(
                            getattr(x, attr).fake_mode is fake_mode for attr in attrs
                        )
                        return x

                # see note [Tensor Fakification and Symbol Caching]
                symbolic_context = None
                source = None
                if tracing_context := torch._guards.TracingContext.try_get():
                    if x in tracing_context.tensor_to_context:
                        symbolic_context = tracing_context.tensor_to_context[x]
                        source = symbolic_context.tensor_source
                if (
                    idx < aot_config.num_params_buffers
                    and config.static_weight_shapes
                    and not symbolic_context
                ):
                    # TODO: Ensure that this codepath is never exercised from
                    # Dynamo
                    return fake_mode.from_tensor(x, static_shapes=True)

                return fake_mode.from_tensor(
                    x,
                    static_shapes=False,
                    symbolic_context=symbolic_context,
                    source=source,
                )

            return [convert(idx, x) for idx, x in enumerate(flat_args)]

        fake_flat_args = process_inputs(flat_args)

        needs_autograd = (
            any(x.requires_grad for x in fake_flat_args if isinstance(x, Tensor))
            and torch.is_grad_enabled()
        )

        with enable_python_dispatcher():
            # Patch set_rng_state as set_rng_state with fake tensors is
            # nonsensical. This does not affect the collection of metadata.
            with patch("torch.cuda.set_rng_state", lambda *args: None):
                mod = root_module_when_exporting_non_strict(flat_fn)
                if mod is not None:
                    ctx = _detect_attribute_assignment(mod)
                else:
                    ctx = nullcontext()
                with ctx:
                    fw_metadata = run_functionalized_fw_and_collect_metadata(
                        flat_fn,
                        keep_input_mutations=aot_config.keep_inference_input_mutations,
                        is_train=needs_autograd,
                        pre_dispatch=aot_config.pre_dispatch,
                    )(*fake_flat_args)

                req_subclass_dispatch = requires_subclass_dispatch(
                    fake_flat_args, fw_metadata
                )

                if needs_autograd and not any(
                    x.requires_grad for x in fw_metadata.output_info
                ):
                    # We realized that none of the outputs require grad,
                    # so we actually have an inference graph.
                    needs_autograd = False
                    # A bit silly: right now in the subclass codepath, our ViewAndMutationMeta
                    # changes depending on whether we pass in is_train / keep_input_mutations,
                    # so we're forced to recompute the metadata.
                    # TODO: refactor the subclass path of run_functionalized_fw_and_collect_metadata
                    # so that this is unnecessary.
                    if req_subclass_dispatch:
                        fw_metadata = run_functionalized_fw_and_collect_metadata(
                            flat_fn,
                            keep_input_mutations=aot_config.keep_inference_input_mutations
                            and not needs_autograd,
                            is_train=needs_autograd,
                            pre_dispatch=aot_config.pre_dispatch,
                        )(*fake_flat_args)
                    else:
                        fw_metadata = ViewAndMutationMeta(
                            input_info=fw_metadata.input_info,
                            output_info=fw_metadata.output_info,
                            num_intermediate_bases=fw_metadata.num_intermediate_bases,
                            keep_input_mutations=aot_config.keep_inference_input_mutations
                            and not needs_autograd,
                            traced_tangents=fw_metadata.traced_tangents,
                            subclass_inp_meta=fw_metadata.subclass_inp_meta,
                            subclass_fw_graph_out_meta=fw_metadata.subclass_fw_graph_out_meta,
                            subclass_tangent_meta=fw_metadata.subclass_tangent_meta,
                            is_train=needs_autograd,
                        )

        if fw_metadata.num_intermediate_bases > 0:
            assert not req_subclass_dispatch, f"""\
torch.compile is currently being used with tensor subclass inputs:
{','.join([str(type(x)) for x in fake_flat_args])}. We are attempting to a compile a graph with two graph outputs
that alias one another, which is currently unsupported in the subclass use case. If you run into this,
please file a github issue"""

        if aot_config.is_export:
            # aot_export: ban input metadata mutations for now to keep shared code paths simpler.
            # Keeping .resize_() in the graph will require some work
            # Allowing it but keeping the graph functional will require some calling convention changes.
            if len([x for x in fw_metadata.input_info if x.mutates_metadata]) != 0:
                raise RuntimeError(
                    f"""\
Found an input that received a metadata mutation, through e.g. a call to `.resize_()` or `.transpose_()`.
This is currently banned in the aot_export workflow. If you need this functionality, please file a github issue.

fw_metadata={str(fw_metadata)}"""
                )
            # In export, banning data mutations on inputs that require grad for now.
            # This should be rare, and is tricky to get right. When we trace the backward,
            # we currently trace with autograd.grad instead of .backward(), which makes it difficult
            # to ensure that we run autograd all the way through the input **before** it saw the mutation.
            if (
                len(
                    [
                        x
                        for x in fw_metadata.input_info
                        if x.requires_grad and x.mutates_data
                    ]
                )
                != 0
            ):
                raise RuntimeError(
                    f"""\
Found a graph input that requires gradients, and received a mutation.
This is currently banned in the aot_export workflow. If you need this functionality, please file a github issue.

fw_metadata={str(fw_metadata)}"""
                )
            if req_subclass_dispatch:
                raise RuntimeError(
                    """\
aot_export is not currently supported with traceable tensor subclass.
If you need this feature, please comment on <CREATE_ISSUE_LINK>"""
                )

            # Need to decide on a strategy for functionalized RNG: toggling via global config seems bad,
            # and turning it on will require a non-trivial calling convention change for any export runtime.
            if config.functionalize_rng_ops:
                raise RuntimeError(
                    """\
Functionalized RNG is not currently supported in the aot_export workflow. Please file a github issue,
or otherwise set torch._functorch.config.functionalize_rng_ops = False."""
                )

        # crappy version of dispatcher
        # TODO: Do this properly
        if needs_autograd and not aot_config.pre_dispatch:
            # For now, aot_dispatch_autograd knows to explicitly return a graph
            # when run with export, and an opaque callable otherwise.
            # In theory we could factor these out, but I wanted to let the dust
            # settle on how functionalized rng fits into export first.
            compiler_fn = (
                aot_dispatch_autograd_graph
                if aot_config.is_export
                else aot_dispatch_autograd
            )
        else:
            # aot_dispatch_base_graph contains only the "graph bits", while aot_dispatch_base
            # includes some extra work around handling a runtime epilogue.
            compiler_fn = (
                aot_dispatch_base_graph if aot_config.is_export else aot_dispatch_base
            )

        compiler_fn = partial(
            aot_wrapper_synthetic_base,
            compiler_fn=compiler_fn,
            needs_autograd=needs_autograd,
        )
        compiler_fn = partial(aot_wrapper_dedupe, compiler_fn=compiler_fn)
        # You can put more passes here

        compiled_fn = compiler_fn(
            flat_fn, fake_flat_args, aot_config, fw_metadata=fw_metadata
        )
        if aot_config.is_export:
            # During export, we don't get back a callable - we get back the raw fx graph
            # (either a joint or an inference-only graph)
            assert isinstance(compiled_fn, torch.fx.GraphModule)
            return compiled_fn, fw_metadata

        return compiled_fn


def aot_function(
    fn: Callable,
    fw_compiler: Callable,
    bw_compiler: Optional[Callable] = None,
    partition_fn: Callable = default_partition,
    decompositions: Optional[Dict] = None,
    num_params_buffers: int = 0,
    keep_inference_input_mutations: bool = False,
    inference_compiler: Optional[Callable] = None,
    *,
    # Whether or not to trace with dynamic shapes
    dynamic=False,
    enable_log=True,
) -> Callable:
    """
    Traces the forward and backward graph of :attr:`fn` using torch dispatch
    mechanism, and then compiles the generated forward and backward graphs
    through :attr:`fw_compiler` and :attr:`bw_compiler`.

    :func:`aot_function` traces the forward and backward graph ahead of time,
    and generates a joint forward and backward graph.  :attr:`partition_fn` is
    then used to separate out forward and backward graphs. The partitioner
    function can be used to perform optimizations such as recomputation. One can
    set `decompositions` dictionary to decompose the operators into a sequence
    of core or simpler operators supported by the backend compilers.

    .. warning::
        This API is experimental and likely to change.

    Args:
        fn (Callable): A Python function that takes one ore more arguments. Must
            return one or more Tensors.
        fw_compiler (Callable): A Python function that accepts an Fx graph with
            Aten ops and input args, and returns a Callable that semantically is
            equivalent to the input Fx graph.
        bw_compiler (Optional[Callable]): A Python function that accepts an
            Fx graph with Aten ops and input args, and returns a Callable that
            semantically is equivalent to the input Fx graph.  Default: None
            (when None, it defaults to the :attr:`fw_compiler`)
        partition_fn (Callable): A Python function that takes a joint forward
            and backward graph, and partitions it into separate forward and
            backward graphs.
        decompositions (Dict): A dictionary to define the decomposition of
            larger Aten ops into simpler or core Aten ops.
        inference_compiler (Optional[Callable]): A Python function that accepts an
            Fx graph with Aten ops and input args, and returns a Callable that
            semantically is equivalent to the input Fx graph. inference_compiler is invoked
            if no autograd is needed. Default: None
            (when None, it defaults to the :attr:`fw_compiler`)
    Returns:
        Returns a ``Callable`` that retains the eager behavior of the original
        :attr:`fn`, but with forward and backward graph compiled via
        :attr:`fw_compile` and :attr:`bw_compile`.

    A simple example usage of :func:`aot_function` is as follows. This example
    will print the forward and backward graphs of the function ``fn``

        >>> fn = lambda x : x.sin().cos()
        >>> def print_compile_fn(fx_module, args):
        >>>     print(fx_module)
        >>>     return fx_module
        >>> aot_fn = aot_function(fn, print_compile_fn)
        >>> x = torch.randn(4, 5, requires_grad=True)
        >>> aot_fn(x)
    """

    if bw_compiler is None:
        bw_compiler = fw_compiler
    if inference_compiler is None:
        inference_compiler = fw_compiler
    aot_config = AOTConfig(
        fw_compiler=fw_compiler,
        bw_compiler=bw_compiler,
        inference_compiler=inference_compiler,
        partition_fn=partition_fn,
        decompositions=decompositions,
        num_params_buffers=num_params_buffers,
        aot_id=next(AOT_COUNTER),
        keep_inference_input_mutations=keep_inference_input_mutations,
        dynamic_shapes=dynamic,
        aot_autograd_arg_pos_to_source=None,
        is_export=False,
        no_tangents=False,
        enable_log=enable_log,
    )
    cached_res = None

    @wraps(fn)
    def returned_function(*args, **kwargs):
        nonlocal cached_res
        # Now flatten the tensor args
        flat_args = pytree.arg_tree_leaves(*args, **kwargs)

        # Compile the function and save it in the cache
        if cached_res is None:
            flat_fn, out_spec = create_tree_flattened_fn(fn, args, kwargs)

            compiled_fn = create_aot_dispatcher_function(
                flat_fn,
                flat_args,
                aot_config,
            )
            cached_res = (compiled_fn, out_spec)

        cached_fn, out_spec = cached_res
        out = cached_fn(flat_args)
        return out_spec.unflatten(out)

    return returned_function


def aot_module(mod: nn.Module, *args, **kwargs) -> nn.Module:
    """
    Traces the forward and backward graph of :attr:`mod` using torch dispatch
    tracing mechanism. It is wrapper function, that underneath uses
    :func:`aot_function` to perform tracing and compilation.

    :func:`aot_module` lifts the parameters and buffers of ``nn.Module`` as inputs
    to a new callable which is then compiled through :func:`aot_function`.

    .. warning::
        This API is experimental and likely to change.

    Args:
        mod (Callable): A ``nn.Module`` module.
        args : args to be passed to :func:`aot_function`
        kwargs : kwargs to be passed to :func:`aot_function`

    Returns:
        Returns a ``nn.Module`` that retains the eager behavior of the original
        :attr:`mod`, but with forward and backward graph compiled.

    """
    # See Note: [Fake Modules and AOTAutograd]
    torch._dynamo.utils.assert_no_fake_params_or_buffers(mod)

    def functional_call(named_params, named_buffers, *args, **kwargs):
        params_and_buffers = {**named_params, **named_buffers}
        return torch.func.functional_call(mod, params_and_buffers, args, kwargs)

    named_params = dict(mod.named_parameters(remove_duplicate=False))
    named_buffers = dict(mod.named_buffers(remove_duplicate=False))
    num_params_buffers = len(named_params) + len(named_buffers)
    compiled_f = aot_function(
        functional_call, *args, num_params_buffers=num_params_buffers, **kwargs
    )

    class AOTModule(nn.Module):
        def __init__(self):
            super().__init__()
            self.orig_module = mod

        def forward(self, *args, **kwargs):
            return compiled_f(
                named_params,
                named_buffers,
                *args,
                **kwargs,
            )

    return AOTModule()


def aot_module_simplified(
    mod: nn.Module,
    args,
    fw_compiler: Callable,
    bw_compiler: Optional[Callable] = None,
    partition_fn: Callable = default_partition,
    decompositions: Optional[Dict] = None,
    keep_inference_input_mutations=False,
    inference_compiler: Optional[Callable] = None,
) -> nn.Module:
    """
    This is the simplified or low overhead version of aot_module. For frontends
    like TorchDynamo, the input functions/modules to AOT are static and have
    unpacked inputs/outputs. This gives us an opportunity to remove the
        (1) pytree overhead to parse inputs/outputs,
        (2) AOT Autograd cache,
        (3) Reading of params/buffers in every forward call

    :func:`aot_module_simplified` removes these overheads.
    """
    params = {
        **dict(mod.named_parameters(remove_duplicate=False)),
        **dict(mod.named_buffers(remove_duplicate=False)),
    }
    params_flat, params_spec = pytree.tree_flatten(params)
    params_flat = list(params_flat)
    params_len = len(params_flat)

    functional_call = create_functional_call(mod, params_spec, params_len)

    if bw_compiler is None:
        bw_compiler = fw_compiler
    if inference_compiler is None:
        inference_compiler = fw_compiler

    seen_sources = set()

    full_args = []
    # First, the params
    full_args.extend(params_flat)

    if tracing_context := torch._guards.TracingContext.try_get():
        tracing_context.params_flat = params_flat

    aot_autograd_arg_pos_to_source = None
    # Then, the params 1:1 mapped sources, if relevant.
    if hasattr(mod, "_param_name_to_source"):
        aot_autograd_arg_pos_to_source = []
        # We now know this came from dynamo, and (1) we care about guards,
        # so setting up aot_autograd_arg_pos_to_source for downstream dedup guards
        # can now be done safely. (2) Dynamo logic protects the 1:1 sizing below.
        for name in params.keys():
            assert name in mod._param_name_to_source, f"{name} not found."
            source = mod._param_name_to_source[name]
            assert source not in seen_sources, source
            seen_sources.add(source)
            aot_autograd_arg_pos_to_source.append(source)

    # Next, the input args
    full_args.extend(args)

    if hasattr(mod, "graph"):
        # Non dynamo entrypoints can get to here...
        for node in mod.graph.find_nodes(op="placeholder"):
            if hasattr(node, "_dynamo_source"):
                # ... but not here!
                if aot_autograd_arg_pos_to_source is None:
                    aot_autograd_arg_pos_to_source = []
                source = node._dynamo_source
                assert source not in seen_sources, source
                seen_sources.add(source)
                aot_autograd_arg_pos_to_source.append(source)

    if aot_autograd_arg_pos_to_source is not None:
        assert len(full_args) == len(aot_autograd_arg_pos_to_source)

    dynamic_shapes = False
    for x in full_args:
        if isinstance(x, FakeTensor):
            dynamic_shapes = x.fake_mode.shape_env is not None
            break

    aot_config = AOTConfig(
        fw_compiler=fw_compiler,
        bw_compiler=bw_compiler,
        inference_compiler=inference_compiler,
        partition_fn=partition_fn,
        decompositions=decompositions,
        num_params_buffers=params_len,
        aot_id=next(AOT_COUNTER),
        keep_inference_input_mutations=keep_inference_input_mutations,
        dynamic_shapes=dynamic_shapes,
        aot_autograd_arg_pos_to_source=aot_autograd_arg_pos_to_source,
        is_export=False,
        no_tangents=False,
    )

    with compiled_autograd.disable():
        compiled_fn = create_aot_dispatcher_function(
            functional_call,
            full_args,
            aot_config,
        )

    if isinstance(mod, torch._dynamo.utils.GmWrapper):
        # This function is called by the flatten_graph_inputs wrapper, which boxes
        # the inputs so that they can be freed before the end of this scope.
        # For overhead reasons, this is not the default wrapper, see comment:
        # https://github.com/pytorch/pytorch/pull/122535/files#r1560096481
        def boxed_forward(runtime_args: List[Any]):
            flat_args = []
            flat_args.extend(params_flat)
            flat_args.extend(runtime_args)
            runtime_args.clear()
            return compiled_fn(flat_args)

        # Just for convenience
        boxed_forward.zero_grad = mod.zero_grad
        boxed_forward.named_parameters = mod.named_parameters
        boxed_forward.named_buffers = mod.named_buffers
        return boxed_forward

    # TODO: There is something deeply wrong here; compiled_fn running with
    # the boxed calling convention, but aot_module_simplified somehow
    # historically returned a function that was not the boxed calling
    # convention.  This should get fixed...
    # NB: GraphModule/nn.Module rely on the non-boxed calling convention here
    def forward(*runtime_args: Tuple[Any]):
        full_args = []
        full_args.extend(params_flat)
        full_args.extend(runtime_args)
        return compiled_fn(full_args)

    # Just for convenience
    forward.zero_grad = mod.zero_grad
    forward.named_parameters = mod.named_parameters
    forward.named_buffers = mod.named_buffers

    return forward


def aot_export_module(
    mod: nn.Module,
    args,
    *,
    decompositions: Optional[Dict] = None,
    # If true, we'll return a joint forward-backward graph,
    # As well as metadata on the loss + gradients in the backward.
    trace_joint: bool,
    # If trace_joint is True, we expect your module to return a scalar loss.
    # Your module can return multiple outputs, so you must specify which output the loss is.
    output_loss_index: Optional[int] = None,
    pre_dispatch: bool = False,
    kwargs=None,
) -> Tuple[torch.fx.GraphModule, GraphSignature]:
    """
    This function takes in a module, and returns:
    (1) an FX graph that can be exported
    (2) some metadata about the graph

    If `trace_joint=True` we will return a joint graph of the forward + backward.

    The traced FX graph will have the following properties compared to the original module:
    (1) Inputs and outputs to the module will be pytree-flattened
    (2) Parameters and buffers on the module will be lifted into graph inputs,
        graph_inputs = (*parameters, *buffers, *user_inputs)
    (3) The graph will be fully functionalized
    (4) Any input mutations will be converted into additional outputs in the graph,
        meaning whoever calls this graph is responsible for applying the mutations
        back to the original inputs.
    (5) If is_joint is provided the graph will return parameter gradients in addition to user outputs.
        The graph output will look like:
        graph_outputs = (*updated_inputs, *user_outputs, *param_gradients)

    There are also several restrictions on what modules can use this API. In particular:
    (1) If trace_joint is specified, we expect the loss function to be **fused**
        into the module forward. One of the outputs to the forward must be a scalar loss,
        which is specified with `output_loss_index`.
        All other outputs to the forward are presumed to not require gradients.
    (2) This API cannot capture optimizers (although in theory we could build an API for this).
    (3) Metadata mutations on params/buffers/inputs are banned.
    (4) Data mutations on anything that requires gradients are banned (parameters)
    (5) If an input is mutated, it is not allowed to alias any other inputs.
    (6) Parameters must not be duplicated.
    """
    if pre_dispatch and trace_joint:
        raise RuntimeError("pre_dispatch is not supported when trace_joint is True.")
    named_parameters = dict(mod.named_parameters(remove_duplicate=False))
    named_buffers = dict(mod.named_buffers(remove_duplicate=False))

    params_and_buffers = {
        **dict(named_parameters),
        **dict(named_buffers),
    }
    params_and_buffers_flat, params_spec = pytree.tree_flatten(params_and_buffers)
    params_and_buffers_flat = tuple(params_and_buffers_flat)
    params_len = len(params_and_buffers_flat)

    kwargs = kwargs or {}

<<<<<<< HEAD
    functional_call = create_functional_call(mod, params_spec, params_len, store_orig_mod=True)
=======
    functional_call = create_functional_call(
        mod, params_spec, params_len, store_orig_mod=True
    )
>>>>>>> f34905f6

    num_fw_outs = None

    if trace_joint:
        # This helper effectively just adds some extra asserts about what the backward will look like:
        # Outputs must include a scalar loss, that we compute gradients w.r.t.
        # We don't compute gradients w.r.t. anything else: so just in case we detach()
        # and other output tensors.
        def fn_to_trace(*args):
            nonlocal num_fw_outs
            out = functional_call(*args)
            if output_loss_index is None:
                raise RuntimeError(
                    """\
If trace_joint=Trueit is required that one of your forward outputs must be a scalar loss.
You must specify the which (index) output is the loss with output_loss_index."""
                )
            if isinstance(out, (torch.Tensor)):
                out = (out,)
            if not isinstance(out, (tuple, list)):
                raise RuntimeError(
                    f"Expected forward output to be either a tensor or a list/tuple of tensors. found {type(out)}"
                )

            for i, o in enumerate(out):
                # We only want to create a backward graph w.r.t. the loss that the user passed in.
                # This implies that every other output should not require gradients.
                # Instead of making this an error (and forcing the user to detach all other outputs
                # of their forward),
                # we'll automatically detach them here.
                if o.requires_grad and i != output_loss_index:
                    raise RuntimeError(
                        f"""\
Found an output of the forward that requires gradients, that was not the scalar loss.
We require all outputs to the forward that are not the scalar loss to not require gradient,
because we will only compute a backward graph against the scalar loss.
You can fix this by calling .detach() on each of your forward outputs that is not the loss.
You specified that output index {output_loss_index} is the loss, but we found that
the output at index {i} requires gradients."""
                    )
            out_loss = out[output_loss_index]
            num_fw_outs = len(out)
            if not out_loss.requires_grad:
                raise RuntimeError(
                    f"""\
The output at index {output_loss_index} was marked as the loss, but it does not require gradients"""
                )
            if out_loss.numel() != 1:
                raise RuntimeError(
                    f"""\
We require the output marked as the loss (at index {output_loss_index}) to be a scalar, but it has shape {out_loss.shape}"""
                )
            return out

        ctx = nullcontext
    else:
        # Run under no_grad, so our tracing machinery only traces an inference graph.
        # However if pre_dispatch=True, we want to correctly trace set_grad_enabled calls for training.
        ctx = nullcontext if pre_dispatch else torch.no_grad
        fn_to_trace = functional_call

    full_args = []
    # First, the params
    # NB: It is REQUIRED that parameters come first, Inductor infers "fixed"
    # parameters by looking at the difference in parameter count outside
    # and inside AOTAutograd, and assumes the prefix of arguments are fixed
    # arguments
    full_args.extend(params_and_buffers_flat)
    # Next, the input args
    full_args.extend(args)

    with ctx():
        fx_g, metadata, in_spec, out_spec = _aot_export_function(
            fn_to_trace,
            full_args,
            decompositions=decompositions,
            num_params_buffers=params_len,
            no_tangents=True,
            pre_dispatch=pre_dispatch,
            kwargs=kwargs,
        )
    if trace_joint:

        def flattened_joint(*args):
            # The idea here is that the joint graph that AOTAutograd creates has some strict properties:
            # (1) It accepts two arguments (primals, tangents), and pytree_flattens them
            # (2) It returns a tuple of (fw_outs, gradients)
            # This is a very useful convention for anyone who wants to partition the joint graph
            # into a separate forward and backward graph.
            # However,
            # (1) for people exporting a single joint graph, it would be preferable not to have
            #     any pytrees in the graph.
            # (2) We are guaranteed in the aot_export_module case that the forward outputs a loss,
            #     and there are therefore no tangents that are needed to run the joint graph.
            # (3) AOTAutograd creates a grad_input for every input in the forward,
            #     including None's for inputs that are not grad-requiring tensors.
            #     we don't want these in our export graph.
            #     and there are therefore no tangents that are needed to run the joint graph.
            # This function "fixes" both of the above by removing any tangent inputs,
            # and removing pytrees from the original FX graph.
            fake_tangents = [
                None
                for _ in range(
                    metadata.num_outputs + metadata.num_mutated_inp_runtime_indices
                )
            ]
            fw_outs, gradients = fx_g(args, fake_tangents)
            assert len(gradients) == len(args)
            output_gradients = []
            for i, (a, grad) in enumerate(zip(args, gradients)):
                if isinstance(a, torch.Tensor) and a.requires_grad:
                    assert (
                        grad is not None
                    ), """\
Found a parameter that did not receive a gradient.
"This is most likely a bug, but if this needs to be supported please comment on this Github issue:
https://github.com/pytorch/pytorch/issues/101192
"""
                    output_gradients.append(grad)
                else:
                    assert grad is None
            return *fw_outs, *output_gradients

        fx_g = make_fx(flattened_joint)(*full_args)

    user_args_flat = pytree.arg_tree_leaves(*args, **kwargs)
    return fx_g, create_graph_signature(
        fx_g,
        metadata,
        in_spec,
        out_spec,
        user_args_flat=user_args_flat,
        params_and_buffers_flat=params_and_buffers_flat,
        param_names=list(named_parameters.keys()),
        buffer_names=list(named_buffers.keys()),
        trace_joint=trace_joint,
        num_user_fw_outs=num_fw_outs,
        loss_index=output_loss_index,
    )


def aot_export_joint_simple(
    func: Callable,
    args,
    *,
    trace_joint: bool,
    # It looks like the main consequence of this API is that for dynamic shapes,
    # it will assume that parms/buffers are static.
    # With the new inferred dynamic shapes API, maybe this doesn't matter?
    num_params_buffers: int = 0,
    decompositions: Optional[Dict] = None,
) -> torch.fx.GraphModule:
    """
    A simplified version of export. Used by higher order operators.

    This function makes a high-level "no calling convention changes" guarantee:
    - If no inputs require grad (so we export an inference graph),
      there are *no* calling convention change between the exported graph, and "func".
    - If at least one input requires grad (so we trace out and export a joint fw-bw graph),
      Then if you were partition the graph into a separate forward and backward graph,
      The forward graph will have no calling convention changes compared to "func".

    The above also relies on some strong restrictions around which functions this API accepts:
    (1) `args` cannot contain any pytrees (they must have been pytree_flattened already)
    (2) `func` cannot mutate any inputs
    (3) The outputs of `func` cannot alias any inputs.

    Note: this function is only lightly tested today. It will probably be tested more heavily by higher order ops.
    """
    if trace_joint:
        ctx = nullcontext
    else:
        # Run under no_grad, so our tracing machinery only traces an inference graph.
        ctx = torch.no_grad

    with ctx():
        fx_g, metadata, in_spec, out_spec = _aot_export_function(
            func,
            args,
            decompositions=decompositions,
        )
        in_spec, _kw_in_spec = in_spec.children_specs
    # At this point, we can just directly return the (joint or inference graph) that we traced.
    # First though: a bunch of assertions to make sure that our graph doesn't require
    # any calling convention changes compared to the original function.
    # These restrictions are *in addition to* the general restrictions on export.

    # No input mutations
    if (
        len([x for x in metadata.input_info if x.mutates_data or x.mutates_metadata])
        != 0
    ):
        raise RuntimeError(
            f"aot_export_joint_simple does not support input mutations. {str(metadata)}"
        )
    # No output aliasing
    if (
        len([x for x in metadata.output_info if x.output_type != OutputType.non_alias])
        != 0
    ):
        raise RuntimeError(
            f"aot_export_joint_simple does not support outputs that alias inputs. {str(metadata)}"
        )
    # No pytrees
    if in_spec.is_leaf():
<<<<<<< HEAD
        raise RuntimeError(f"aot_export_joint_simple requires inputs to be a single list/tuple. in_spec={str(in_spec)}")
    if not all(child.is_leaf() for child in in_spec.children_specs):
        raise RuntimeError(f"aot_export_joint_simple requires individual inputs not to be pytrees. in_spec={str(in_spec)}")
    if out_spec.is_leaf():
        raise RuntimeError(f"aot_export_joint_simple requires outputs to be a single list/tuple. out_spec={str(out_spec)}")
    if not all(child.is_leaf() for child in out_spec.children_specs):
        raise RuntimeError(f"aot_export_joint_simple requires individual outputs not to be pytrees. out_spec={str(out_spec)}")
=======
        raise RuntimeError(
            f"aot_export_joint_simple requires inputs to be a single list/tuple. in_spec={str(in_spec)}"
        )
    if not all(child.is_leaf() for child in in_spec.children_specs):
        raise RuntimeError(
            f"aot_export_joint_simple requires individual inputs not to be pytrees. in_spec={str(in_spec)}"
        )
    if out_spec.is_leaf():
        raise RuntimeError(
            f"aot_export_joint_simple requires outputs to be a single list/tuple. out_spec={str(out_spec)}"
        )
    if not all(child.is_leaf() for child in out_spec.children_specs):
        raise RuntimeError(
            f"aot_export_joint_simple requires individual outputs not to be pytrees. out_spec={str(out_spec)}"
        )
>>>>>>> f34905f6
    # TODO: we might have to temporarily patch config.functionalize_rng
    # so that it doesn't run when we're exporting a higher order op.

    if config.debug_assert:
        # Smoke test that after partitioning, we can run the forward without any calling convention changes.
        fw_module, bw_module = aot_config.default_partition(  # noqa: F821
            fx_g, args, num_fwd_outputs=len(fw_metadata.output_infos)  # noqa: F821
        )
        # Attempt to run the fw_module with the original user inputs
        fake_mode = detect_fake_mode(args)
        if fake_mode is None:
            fake_mode = FakeTensorMode()
        with fake_mode:
            fw_module(*args)
    return fx_g


# Private for now because we aren't providing a contract on what to return
# for joint graphs (we could when there's a clearer use case)
# In the future, we may need to add more export API's that provide their own strong guarantees.
# This is meant as a general helper function for handling various export-y use cases.
def _aot_export_function(
    func: Callable,
    args,
    *,
    num_params_buffers: int = 0,
    decompositions: Optional[Dict] = None,
    # If we're exporting a joint graph and we don't want any tangent inputs in the graph
    # (because we are backpropping through a scalar 1 loss),
    # we need to explicitly specify not to include tangents in the graph.
    # It's not enough just to check that our tangent is a scalar, since we also
    # need to know if it is a 1 (no need to make it a graph input), or something else
    # (requiring it to be a graph input).
    # We don't know this info at trace time though, so we need to make it an explicit config.
    no_tangents: bool = False,
    pre_dispatch: bool = False,
    kwargs=None,
) -> Tuple[torch.fx.GraphModule, ViewAndMutationMeta, pytree.TreeSpec, pytree.TreeSpec]:
    kwargs = kwargs or {}

    flat_fn, out_spec = create_tree_flattened_fn(func, args, kwargs)
    flat_args, in_spec = pytree.tree_flatten((args, kwargs))

    dynamic_shapes = False
    for x in flat_args:
        if isinstance(x, FakeTensor):
            dynamic_shapes = x.fake_mode.shape_env is not None
            break

    # The export use case doesn't care about several bits of AOTConfig
    # (1) compilers (we just export the graph)
    # (2) partitioners (export is only full graph, user can partition themselves)
    aot_config = AOTConfig(
        fw_compiler=None,
        bw_compiler=None,
        inference_compiler=None,
        partition_fn=None,
        decompositions=decompositions,
        num_params_buffers=num_params_buffers,
        aot_id=next(AOT_COUNTER),
        # For now there's no use case involving keeping input mutations in the graph
        # (which we can only do in the inference case anyway).
        # We can add this later if we need to.
        keep_inference_input_mutations=False,
        dynamic_shapes=dynamic_shapes,
        aot_autograd_arg_pos_to_source=None,
        is_export=True,
        no_tangents=no_tangents,
        pre_dispatch=pre_dispatch,
    )

    fx_g, meta = create_aot_dispatcher_function(
        flat_fn,
        flat_args,
        aot_config,
    )
    return fx_g, meta, in_spec, out_spec.spec


@contextmanager
def _detect_attribute_assignment(mod: torch.nn.Module):
    # Do not allow assignment of tensor attributes during export unless
    # the attribute is registered as a buffer.

    STD_ATTRS = {
        "_backward_hooks",
        "_backward_pre_hooks",
        "_buffers",
        "_forward_hooks",
        "_forward_hooks_always_called",
        "_forward_hooks_with_kwargs",
        "_forward_pre_hooks",
        "_forward_pre_hooks_with_kwargs",
        "_is_full_backward_hook",
        "_load_state_dict_post_hooks",
        "_load_state_dict_pre_hooks",
        "_modules",
        "_non_persistent_buffers_set",
        "_parameters",
        "_state_dict_hooks",
        "_state_dict_pre_hooks",
        "training",
    }

    def _get_attributes(mod):
        # return any attributes of a module that are not standard attributes
        return {k: v for k, v in mod.__dict__.items() if k not in STD_ATTRS}

    # save state of attributes before enter
    snapshot = pytree.tree_map(lambda x: x, _get_attributes(mod))
    try:
        yield
    finally:
        # after exit, compare state of attributes with snapshot
        # to detect which tensor attributes were assigned
        assigned_tensor_attributes = []

        def _collect_assigned_tensor_attributes(kp, v, _v):
            if _v is not v:
                attr, *rest = kp
                if isinstance(v, torch.Tensor):
                    assigned_tensor_attributes.append(
                        f"self.{attr.key}{pytree.keystr(rest)}"
                    )
                # TODO(avik): Assigning all other types are allowed right now.
                # Maybe in the future we want to limit this to primitive types?

        pytree.tree_map_with_path(
            _collect_assigned_tensor_attributes, snapshot, _get_attributes(mod)
        )
        # restore state of all attributes (including, e.g., of primitive types)
        mod.__dict__.update(snapshot)

        if assigned_tensor_attributes:
            if len(assigned_tensor_attributes) > 1:
                noun, verb = "attributes", "were"
            else:
                noun, verb = "attribute", "was"
            raise ValueError(
                f"The tensor {noun} {', '.join(assigned_tensor_attributes)} {verb} assigned during export. "
                "Such attributes must be registered as buffers using the `register_buffer` API "
                "(https://pytorch.org/docs/stable/generated/torch.nn.Module.html#torch.nn.Module.register_buffer)."
            )


compiled_function = aot_function
compiled_module = aot_module<|MERGE_RESOLUTION|>--- conflicted
+++ resolved
@@ -66,20 +66,6 @@
     setup_stacktrace_preservation_hooks,
     track_graph_compiling,
 )
-<<<<<<< HEAD
-from ._aot_autograd.functional_utils import (  # noqa: F401
-    is_fun,
-    to_fun,
-    from_fun,
-    sync_functional_tensor,
-    has_metadata_mutation,
-    has_data_mutation,
-    are_all_mutations_hidden_from_autograd,
-    are_all_mutations_under_no_grad_or_inference_mode,
-    gen_alias_from_base,
-    assert_functional_graph,
-    _check_if_mutation_can_be_in_graph,
-=======
 from ._aot_autograd.runtime_wrappers import (  # noqa: F401
     aot_dispatch_subclass_wrapper,
     aot_wrapper_dedupe,
@@ -87,7 +73,6 @@
     create_runtime_wrapper,
     functionalized_rng_runtime_epilogue,
     merge_view_inputs,
->>>>>>> f34905f6
 )
 from ._aot_autograd.schemas import (  # noqa: F401
     AOTConfig,
@@ -413,8 +398,6 @@
 # So the signature of the graph input would look something like
 # (*tokens, *params_buffers, *user_inputs), and the signature of the graph
 # output would look something like (*tokens, *outputs).
-<<<<<<< HEAD
-=======
 #
 # However, Inductor does not want the concept of tokens in the final generated
 # code's input and output. Since changing the graph signature inside of inductor
@@ -431,7 +414,6 @@
 #    frame2 = frame2 * 2
 #    sink_token = torch.ops.prims._sink_tokens([token2])
 #    return frame, frame2
->>>>>>> f34905f6
 
 #
 #
@@ -1075,13 +1057,9 @@
 
     kwargs = kwargs or {}
 
-<<<<<<< HEAD
-    functional_call = create_functional_call(mod, params_spec, params_len, store_orig_mod=True)
-=======
     functional_call = create_functional_call(
         mod, params_spec, params_len, store_orig_mod=True
     )
->>>>>>> f34905f6
 
     num_fw_outs = None
 
@@ -1287,15 +1265,6 @@
         )
     # No pytrees
     if in_spec.is_leaf():
-<<<<<<< HEAD
-        raise RuntimeError(f"aot_export_joint_simple requires inputs to be a single list/tuple. in_spec={str(in_spec)}")
-    if not all(child.is_leaf() for child in in_spec.children_specs):
-        raise RuntimeError(f"aot_export_joint_simple requires individual inputs not to be pytrees. in_spec={str(in_spec)}")
-    if out_spec.is_leaf():
-        raise RuntimeError(f"aot_export_joint_simple requires outputs to be a single list/tuple. out_spec={str(out_spec)}")
-    if not all(child.is_leaf() for child in out_spec.children_specs):
-        raise RuntimeError(f"aot_export_joint_simple requires individual outputs not to be pytrees. out_spec={str(out_spec)}")
-=======
         raise RuntimeError(
             f"aot_export_joint_simple requires inputs to be a single list/tuple. in_spec={str(in_spec)}"
         )
@@ -1311,7 +1280,6 @@
         raise RuntimeError(
             f"aot_export_joint_simple requires individual outputs not to be pytrees. out_spec={str(out_spec)}"
         )
->>>>>>> f34905f6
     # TODO: we might have to temporarily patch config.functionalize_rng
     # so that it doesn't run when we're exporting a higher order op.
 
